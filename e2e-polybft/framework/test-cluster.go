--- conflicted
+++ resolved
@@ -688,19 +688,11 @@
 
 	srv := NewTestServer(t, c.Config, bridgeJSONRPC, func(config *TestServerConfig) {
 		config.DataDir = dataDir
-<<<<<<< HEAD
-		config.Chain = c.Config.Dir("genesis.json")
-		config.P2PPort = c.getOpenPort()
-		config.LogLevel = logLevel
-		config.Validator = isValidator
-		config.Relayer = relayer
-=======
-		config.Seal = nodeType.IsSet(Validator)
+		config.Validator = nodeType.IsSet(Validator)
 		config.Chain = c.Config.Dir("genesis.json")
 		config.P2PPort = c.getOpenPort()
 		config.LogLevel = logLevel
 		config.Relayer = nodeType.IsSet(Relayer)
->>>>>>> 5e11256c
 		config.NumBlockConfirmations = c.Config.NumBlockConfirmations
 		config.BridgeJSONRPC = bridgeJSONRPC
 		config.RelayerTrackerPollInterval = c.Config.RelayerTrackerPollInterval
