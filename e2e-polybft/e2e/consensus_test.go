--- conflicted
+++ resolved
@@ -197,19 +197,12 @@
 	require.Equal(t, uint64(types.ReceiptSuccess), receipt.Status)
 
 	// send some tokens from the owner to the second validator so that the second validator can register and stake
-<<<<<<< HEAD
-	receipt2, err := txRelayer.SendTransaction(&ethgo.Transaction{
+	receipt, err = txRelayer.SendTransaction(&ethgo.Transaction{
 		From:                 ownerAcc.Ecdsa.Address(),
 		To:                   &secondValidatorAddr,
 		Value:                initialBalance,
 		MaxFeePerGas:         big.NewInt(1000000000),
 		MaxPriorityFeePerGas: big.NewInt(100000000),
-=======
-	receipt, err = txRelayer.SendTransaction(&ethgo.Transaction{
-		From:  ownerAcc.Ecdsa.Address(),
-		To:    &secondValidatorAddr,
-		Value: initialBalance,
->>>>>>> eec4344f
 	}, ownerAcc.Ecdsa)
 	require.NoError(t, err)
 	require.Equal(t, uint64(types.ReceiptSuccess), receipt.Status)
