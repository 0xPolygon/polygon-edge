package e2e

import (
	"fmt"
	"math/big"
	"path"
	"strconv"
	"testing"
	"time"

	"github.com/stretchr/testify/assert"
	"github.com/stretchr/testify/require"
	"github.com/umbracle/ethgo"
	"github.com/umbracle/ethgo/abi"
	"github.com/umbracle/ethgo/wallet"

	"github.com/0xPolygon/polygon-edge/command"
	"github.com/0xPolygon/polygon-edge/command/genesis"
	"github.com/0xPolygon/polygon-edge/command/sidechain"
	"github.com/0xPolygon/polygon-edge/consensus/polybft"
	"github.com/0xPolygon/polygon-edge/consensus/polybft/common"
	"github.com/0xPolygon/polygon-edge/consensus/polybft/contractsapi"
	"github.com/0xPolygon/polygon-edge/contracts"
	"github.com/0xPolygon/polygon-edge/e2e-polybft/framework"
	"github.com/0xPolygon/polygon-edge/txrelayer"
	"github.com/0xPolygon/polygon-edge/types"
)

var uint256ABIType = abi.MustNewType("tuple(uint256)")

func TestE2E_Consensus_Basic_WithNonValidators(t *testing.T) {
	const epochSize = 4

	cluster := framework.NewTestCluster(t, 5,
		framework.WithEpochSize(epochSize), framework.WithNonValidators(2))
	defer cluster.Stop()

	cluster.WaitForReady(t)

	// initialize tx relayer
	relayer, err := txrelayer.NewTxRelayer(txrelayer.WithClient(cluster.Servers[0].JSONRPC()))
	require.NoError(t, err)

	// because we are using native token as reward wallet, and it has default premine balance
	initialTotalSupply := new(big.Int).Set(command.DefaultPremineBalance)

	// check if initial total supply of native ERC20 token is the same as expected
	totalSupply := queryNativeERC20Metadata(t, "totalSupply", uint256ABIType, relayer)
	require.True(t, initialTotalSupply.Cmp(totalSupply.(*big.Int)) == 0) //nolint:forcetypeassert

	t.Run("consensus protocol", func(t *testing.T) {
		require.NoError(t, cluster.WaitForBlock(2*epochSize+1, 1*time.Minute))
	})

	t.Run("sync protocol, drop single validator node", func(t *testing.T) {
		// query the current block number, as it is a starting point for the test
		currentBlockNum, err := cluster.Servers[0].JSONRPC().Eth().BlockNumber()
		require.NoError(t, err)

		// stop one node
		node := cluster.Servers[0]
		node.Stop()

		// wait for 2 epochs to elapse, so that rest of the network progresses
		require.NoError(t, cluster.WaitForBlock(currentBlockNum+2*epochSize, 2*time.Minute))

		// start the node again
		node.Start()

		// wait 2 more epochs to elapse and make sure that stopped node managed to catch up
		require.NoError(t, cluster.WaitForBlock(currentBlockNum+4*epochSize, 2*time.Minute))
	})

	t.Run("sync protocol, drop single non-validator node", func(t *testing.T) {
		// query the current block number, as it is a starting point for the test
		currentBlockNum, err := cluster.Servers[0].JSONRPC().Eth().BlockNumber()
		require.NoError(t, err)

		// stop one non-validator node
		node := cluster.Servers[6]
		node.Stop()

		// wait for 2 epochs to elapse, so that rest of the network progresses
		require.NoError(t, cluster.WaitForBlock(currentBlockNum+2*epochSize, 2*time.Minute))

		// start the node again
		node.Start()

		// wait 2 more epochs to elapse and make sure that stopped node managed to catch up
		require.NoError(t, cluster.WaitForBlock(currentBlockNum+4*epochSize, 2*time.Minute))
	})
}

func TestE2E_Consensus_BulkDrop(t *testing.T) {
	const (
		clusterSize = 5
		bulkToDrop  = 3
		epochSize   = 5
	)

	cluster := framework.NewTestCluster(t, clusterSize,
		framework.WithEpochSize(epochSize))
	defer cluster.Stop()

	// wait for cluster to start
	cluster.WaitForReady(t)

	// drop bulk of nodes from cluster
	for i := 0; i < bulkToDrop; i++ {
		node := cluster.Servers[i]
		node.Stop()
	}

	// start dropped nodes again
	for i := 0; i < bulkToDrop; i++ {
		node := cluster.Servers[i]
		node.Start()
	}

	// wait to proceed to the 2nd epoch
	require.NoError(t, cluster.WaitForBlock(epochSize+1, 2*time.Minute))
}

func TestE2E_Consensus_RegisterValidator(t *testing.T) {
	const (
		validatorSetSize = 5
		epochSize        = 5
	)

	var (
		firstValidatorDataDir  = fmt.Sprintf("test-chain-%d", validatorSetSize+1) // directory where the first validator secrets will be stored
		secondValidatorDataDir = fmt.Sprintf("test-chain-%d", validatorSetSize+2) // directory where the second validator secrets will be stored

		initMinterBalance = ethgo.Ether(4e6)
		premineBalance    = ethgo.Ether(2e6) // 2M native tokens (so that we have enough balance to fund new validator)
	)

	minter, err := wallet.GenerateKey()
	require.NoError(t, err)

	// start cluster with 'validatorSize' validators
	cluster := framework.NewTestCluster(t, validatorSetSize,
		framework.WithEpochSize(epochSize),
		framework.WithEpochReward(int(ethgo.Ether(1).Uint64())),
		framework.WithNativeTokenConfig(fmt.Sprintf(nativeTokenMintableTestCfg, minter.Address())),
		framework.WithSecretsCallback(func(addresses []types.Address, config *framework.TestClusterConfig) {
			config.Premine = append(config.Premine, fmt.Sprintf("%s:%s", minter.Address(), initMinterBalance))
			for _, a := range addresses {
				config.Premine = append(config.Premine, fmt.Sprintf("%s:%s", a, premineBalance))
			}
		}),
	)
	defer cluster.Stop()

	cluster.WaitForReady(t)

	// first validator is the owner of ChildValidator set smart contract
	owner := cluster.Servers[0]
	childChainRelayer, err := txrelayer.NewTxRelayer(txrelayer.WithIPAddress(owner.JSONRPCAddr()))
	require.NoError(t, err)

	rootChainRelayer, err := txrelayer.NewTxRelayer(txrelayer.WithIPAddress(cluster.Bridge.JSONRPCAddr()))
	require.NoError(t, err)

	polybftConfig, err := common.LoadPolyBFTConfig(path.Join(cluster.Config.TmpDir, chainConfigFileName))
	require.NoError(t, err)

	// create the first account and extract the address
	addrs, err := cluster.InitSecrets(firstValidatorDataDir, 1)
	require.NoError(t, err)

	firstValidatorAddr := ethgo.Address(addrs[0])

	// create the second account and extract the address
	addrs, err = cluster.InitSecrets(secondValidatorDataDir, 1)
	require.NoError(t, err)

	secondValidatorAddr := ethgo.Address(addrs[0])

	// assert that accounts are created
	validatorSecrets, err := genesis.GetValidatorKeyFiles(cluster.Config.TmpDir, cluster.Config.ValidatorPrefix)
	require.NoError(t, err)
	require.Equal(t, validatorSetSize+2, len(validatorSecrets))

	// collect owners validator secrets
	firstValidatorSecrets := validatorSecrets[validatorSetSize]
	secondValidatorSecrets := validatorSecrets[validatorSetSize+1]

	genesisBlock, err := owner.JSONRPC().Eth().GetBlockByNumber(0, false)
	require.NoError(t, err)

	_, err = polybft.GetIbftExtra(genesisBlock.ExtraData)
	require.NoError(t, err)

	// owner whitelists both new validators
	require.NoError(t, owner.WhitelistValidators([]string{
		firstValidatorAddr.String(),
		secondValidatorAddr.String(),
	}, polybftConfig.Bridge.CustomSupernetManagerAddr))

	// set the initial balance of the new validators at the rootchain
	initialBalance := ethgo.Ether(500)

	// fund first new validator
	err = cluster.Bridge.FundValidators(polybftConfig.Bridge.StakeTokenAddr,
		[]string{path.Join(cluster.Config.TmpDir, firstValidatorSecrets)}, []*big.Int{initialBalance})
	require.NoError(t, err)

	// fund second new validator
	err = cluster.Bridge.FundValidators(polybftConfig.Bridge.StakeTokenAddr,
		[]string{path.Join(cluster.Config.TmpDir, secondValidatorSecrets)}, []*big.Int{initialBalance})
	require.NoError(t, err)

	// first validator's balance to be received
	firstBalance, err := rootChainRelayer.Client().Eth().GetBalance(firstValidatorAddr, ethgo.Latest)
	require.NoError(t, err)
	t.Logf("First validator balance=%d\n", firstBalance)

	// second validator's balance to be received
	secondBalance, err := rootChainRelayer.Client().Eth().GetBalance(secondValidatorAddr, ethgo.Latest)
	require.NoError(t, err)
	t.Logf("Second validator balance=%d\n", secondBalance)

	// start the first and the second validator
	cluster.InitTestServer(t, cluster.Config.ValidatorPrefix+strconv.Itoa(validatorSetSize+1),
		cluster.Bridge.JSONRPCAddr(), true, false, false)

	cluster.InitTestServer(t, cluster.Config.ValidatorPrefix+strconv.Itoa(validatorSetSize+2),
		cluster.Bridge.JSONRPCAddr(), true, false, false)

	// collect the first and the second validator from the cluster
	firstValidator := cluster.Servers[validatorSetSize]
	secondValidator := cluster.Servers[validatorSetSize+1]

	initialStake := ethgo.Ether(499)

	// register the first validator with stake
	require.NoError(t, firstValidator.RegisterValidator(polybftConfig.Bridge.CustomSupernetManagerAddr))

	// register the second validator without stake
	require.NoError(t, secondValidator.RegisterValidator(polybftConfig.Bridge.CustomSupernetManagerAddr))

	// stake manually for the first validator
	require.NoError(t, firstValidator.Stake(polybftConfig, initialStake))

	// stake manually for the second validator
	require.NoError(t, secondValidator.Stake(polybftConfig, initialStake))

	firstValidatorInfo, err := sidechain.GetValidatorInfo(firstValidatorAddr,
		polybftConfig.Bridge.CustomSupernetManagerAddr, polybftConfig.Bridge.StakeManagerAddr,
		polybftConfig.SupernetID, rootChainRelayer, childChainRelayer)
	require.NoError(t, err)
	require.True(t, firstValidatorInfo.IsActive)
	require.True(t, firstValidatorInfo.Stake.Cmp(initialStake) == 0)

	secondValidatorInfo, err := sidechain.GetValidatorInfo(secondValidatorAddr,
		polybftConfig.Bridge.CustomSupernetManagerAddr, polybftConfig.Bridge.StakeManagerAddr,
		polybftConfig.SupernetID, rootChainRelayer, childChainRelayer)
	require.NoError(t, err)
	require.True(t, secondValidatorInfo.IsActive)
	require.True(t, secondValidatorInfo.Stake.Cmp(initialStake) == 0)

	// wait for the stake to be bridged
	require.NoError(t, cluster.WaitForBlock(polybftConfig.EpochSize*4, time.Minute))

	checkpointManagerAddr := ethgo.Address(polybftConfig.Bridge.CheckpointManagerAddr)

	// check if the validators are added to active validator set
	rootchainValidators := []*polybft.ValidatorInfo{}
	err = cluster.Bridge.WaitUntil(time.Second, time.Minute, func() (bool, error) {
		rootchainValidators, err = getCheckpointManagerValidators(rootChainRelayer, checkpointManagerAddr)
		if err != nil {
			return true, err
		}

		return len(rootchainValidators) == validatorSetSize+2, nil
	})

	require.NoError(t, err)
	require.Equal(t, validatorSetSize+2, len(rootchainValidators))

	var (
		isFirstValidatorFound  bool
		isSecondValidatorFound bool
	)

	for _, v := range rootchainValidators {
		if v.Address == firstValidatorAddr {
			isFirstValidatorFound = true
		} else if v.Address == secondValidatorAddr {
			isSecondValidatorFound = true
		}
	}

	// new validators should be in the active validator set
	require.True(t, isFirstValidatorFound)
	require.True(t, isSecondValidatorFound)

	currentBlock, err := owner.JSONRPC().Eth().GetBlockByNumber(ethgo.Latest, false)
	require.NoError(t, err)

	// wait for couple of epochs to have some rewards accumulated
	require.NoError(t, cluster.WaitForBlock(currentBlock.Number+(polybftConfig.EpochSize*2), time.Minute))

	bigZero := big.NewInt(0)

	firstValidatorInfo, err = sidechain.GetValidatorInfo(firstValidatorAddr,
		polybftConfig.Bridge.CustomSupernetManagerAddr, polybftConfig.Bridge.StakeManagerAddr,
		polybftConfig.SupernetID, rootChainRelayer, childChainRelayer)
	require.NoError(t, err)
	require.True(t, firstValidatorInfo.IsActive)
	require.True(t, firstValidatorInfo.WithdrawableRewards.Cmp(bigZero) > 0)

	secondValidatorInfo, err = sidechain.GetValidatorInfo(secondValidatorAddr,
		polybftConfig.Bridge.CustomSupernetManagerAddr, polybftConfig.Bridge.StakeManagerAddr,
		polybftConfig.SupernetID, rootChainRelayer, childChainRelayer)
	require.NoError(t, err)
	require.True(t, secondValidatorInfo.IsActive)
	require.True(t, secondValidatorInfo.WithdrawableRewards.Cmp(bigZero) > 0)
}

func TestE2E_Consensus_Validator_Unstake(t *testing.T) {
	var (
		premineAmount = ethgo.Ether(10)
		minterBalance = ethgo.Ether(1e6)
	)

	minter, err := wallet.GenerateKey()
	require.NoError(t, err)

	cluster := framework.NewTestCluster(t, 5,
		framework.WithEpochReward(int(ethgo.Ether(1).Uint64())),
		framework.WithEpochSize(5),
		framework.WithNativeTokenConfig(fmt.Sprintf(nativeTokenMintableTestCfg, minter.Address())),
		framework.WithSecretsCallback(func(addresses []types.Address, config *framework.TestClusterConfig) {
			config.Premine = append(config.Premine, fmt.Sprintf("%s:%d", minter.Address(), minterBalance))
			for _, a := range addresses {
				config.Premine = append(config.Premine, fmt.Sprintf("%s:%d", a, premineAmount))
				config.StakeAmounts = append(config.StakeAmounts, new(big.Int).Set(premineAmount))
			}
		}),
	)

	polybftCfg, err := common.LoadPolyBFTConfig(path.Join(cluster.Config.TmpDir, chainConfigFileName))
	require.NoError(t, err)

	srv := cluster.Servers[0]

	childChainRelayer, err := txrelayer.NewTxRelayer(txrelayer.WithIPAddress(srv.JSONRPCAddr()))
	require.NoError(t, err)

	rootChainRelayer, err := txrelayer.NewTxRelayer(txrelayer.WithIPAddress(cluster.Bridge.JSONRPCAddr()))
	require.NoError(t, err)

	validatorAcc, err := sidechain.GetAccountFromDir(srv.DataDir())
	require.NoError(t, err)

	cluster.WaitForReady(t)

	initialValidatorBalance, err := srv.JSONRPC().Eth().GetBalance(validatorAcc.Ecdsa.Address(), ethgo.Latest)
	require.NoError(t, err)
	t.Logf("Balance (before unstake)=%d\n", initialValidatorBalance)

	validatorAddr := validatorAcc.Ecdsa.Address()

	// wait for some rewards to get accumulated
	require.NoError(t, cluster.WaitForBlock(polybftCfg.EpochSize*3, time.Minute))

	validatorInfo, err := sidechain.GetValidatorInfo(validatorAddr,
		polybftCfg.Bridge.CustomSupernetManagerAddr, polybftCfg.Bridge.StakeManagerAddr,
		polybftCfg.SupernetID, rootChainRelayer, childChainRelayer)
	require.NoError(t, err)
	require.True(t, validatorInfo.IsActive)

	initialStake := validatorInfo.Stake
	t.Logf("Stake (before unstake)=%d\n", initialStake)

	reward := validatorInfo.WithdrawableRewards
	t.Logf("Rewards=%d\n", reward)
	require.Greater(t, reward.Uint64(), uint64(0))

	// unstake entire balance (which should remove validator from the validator set in next epoch)
	require.NoError(t, srv.Unstake(initialStake))

	// wait for one epoch to withdraw from child
	require.NoError(t, cluster.WaitForBlock(polybftCfg.EpochSize*4, time.Minute))

	// withdraw from child
	require.NoError(t, srv.WithdrawChildChain())

	currentBlock, err := srv.JSONRPC().Eth().GetBlockByNumber(ethgo.Latest, false)
	require.NoError(t, err)

	currentExtra, err := polybft.GetIbftExtra(currentBlock.ExtraData)
	require.NoError(t, err)

	t.Logf("Latest block number: %d, epoch number: %d\n", currentBlock.Number, currentExtra.Checkpoint.EpochNumber)

	currentEpoch := currentExtra.Checkpoint.EpochNumber

	// wait for checkpoint to be submitted
	require.NoError(t, waitForRootchainEpoch(currentEpoch, time.Minute,
		rootChainRelayer, polybftCfg.Bridge.CheckpointManagerAddr))

	exitEventID := uint64(1)

	// send exit transaction to exit helper
	err = cluster.Bridge.SendExitTransaction(polybftCfg.Bridge.ExitHelperAddr, exitEventID, srv.JSONRPCAddr())
	require.NoError(t, err)

	// check that validator is no longer active (out of validator set)
	validatorInfo, err = sidechain.GetValidatorInfo(validatorAddr,
		polybftCfg.Bridge.CustomSupernetManagerAddr, polybftCfg.Bridge.StakeManagerAddr,
		polybftCfg.SupernetID, rootChainRelayer, childChainRelayer)
	require.NoError(t, err)
	require.False(t, validatorInfo.IsActive)
	require.True(t, validatorInfo.Stake.Cmp(big.NewInt(0)) == 0)

	t.Logf("Stake (after unstake)=%d\n", validatorInfo.Stake)

	balanceBeforeRewardsWithdraw, err := srv.JSONRPC().Eth().GetBalance(validatorAcc.Ecdsa.Address(), ethgo.Latest)
	require.NoError(t, err)
	t.Logf("Balance (before withdraw rewards)=%d\n", balanceBeforeRewardsWithdraw)

	// withdraw pending rewards
	require.NoError(t, srv.WithdrawRewards())

	newValidatorBalance, err := srv.JSONRPC().Eth().GetBalance(validatorAcc.Ecdsa.Address(), ethgo.Latest)
	require.NoError(t, err)
	t.Logf("Balance (after withdrawal of rewards)=%s\n", newValidatorBalance)
	require.True(t, newValidatorBalance.Cmp(balanceBeforeRewardsWithdraw) > 0)

	l1Relayer, err := txrelayer.NewTxRelayer(txrelayer.WithIPAddress(cluster.Bridge.JSONRPCAddr()))
	require.NoError(t, err)

	checkpointManagerAddr := ethgo.Address(polybftCfg.Bridge.CheckpointManagerAddr)

	// query rootchain validator set and make sure that validator which unstaked all the funds isn't present in validator set anymore
	// (execute it multiple times if needed, because it is unknown in advance how much time it is going to take until checkpoint is submitted)
	rootchainValidators := []*polybft.ValidatorInfo{}
	err = cluster.Bridge.WaitUntil(time.Second, 10*time.Second, func() (bool, error) {
		rootchainValidators, err = getCheckpointManagerValidators(l1Relayer, checkpointManagerAddr)
		if err != nil {
			return true, err
		}

		return len(rootchainValidators) == 4, nil
	})
	require.NoError(t, err)
	require.Equal(t, 4, len(rootchainValidators))

	for _, validator := range rootchainValidators {
		if validator.Address == validatorAddr {
			t.Fatalf("not expected to find validator %v in the current validator set", validator.Address)
		}
	}
}

func TestE2E_Consensus_MintableERC20NativeToken(t *testing.T) {
	const (
		validatorCount = 5
		epochSize      = 5

		tokenName   = "Edge Coin"
		tokenSymbol = "EDGE"
		decimals    = uint8(5)
	)

	validatorsAddrs := make([]types.Address, validatorCount)
	initValidatorsBalance := ethgo.Ether(1)
	initMinterBalance := ethgo.Ether(100000)

	minter, err := wallet.GenerateKey()
	require.NoError(t, err)

	// because we are using native token as reward wallet, and it has default premine balance
	initialTotalSupply := new(big.Int).Set(command.DefaultPremineBalance)

	cluster := framework.NewTestCluster(t,
		validatorCount,
		framework.WithNativeTokenConfig(
			fmt.Sprintf("%s:%s:%d:true:%s", tokenName, tokenSymbol, decimals, minter.Address())),
		framework.WithEpochSize(epochSize),
		framework.WithSecretsCallback(func(addrs []types.Address, config *framework.TestClusterConfig) {
			config.Premine = append(config.Premine, fmt.Sprintf("%s:%d", minter.Address(), initMinterBalance))
			initialTotalSupply.Add(initialTotalSupply, initMinterBalance)

			for i, addr := range addrs {
				config.Premine = append(config.Premine, fmt.Sprintf("%s:%d", addr, initValidatorsBalance))
				config.StakeAmounts = append(config.StakeAmounts, new(big.Int).Set(initValidatorsBalance))
				validatorsAddrs[i] = addr
				initialTotalSupply.Add(initialTotalSupply, initValidatorsBalance)
			}
		}))
	defer cluster.Stop()

	targetJSONRPC := cluster.Servers[0].JSONRPC()

	cluster.WaitForReady(t)

	// initialize tx relayer
	relayer, err := txrelayer.NewTxRelayer(txrelayer.WithClient(targetJSONRPC))
	require.NoError(t, err)

	// check are native token metadata correctly initialized
	stringABIType := abi.MustNewType("tuple(string)")
	uint8ABIType := abi.MustNewType("tuple(uint8)")

	totalSupply := queryNativeERC20Metadata(t, "totalSupply", uint256ABIType, relayer)
	require.True(t, initialTotalSupply.Cmp(totalSupply.(*big.Int)) == 0) //nolint:forcetypeassert

	// check if initial total supply of native ERC20 token is the same as expected
	name := queryNativeERC20Metadata(t, "name", stringABIType, relayer)
	require.Equal(t, tokenName, name)

	symbol := queryNativeERC20Metadata(t, "symbol", stringABIType, relayer)
	require.Equal(t, tokenSymbol, symbol)

	decimalsCount := queryNativeERC20Metadata(t, "decimals", uint8ABIType, relayer)
	require.Equal(t, decimals, decimalsCount)

	// send mint transactions
	mintFn, exists := contractsapi.NativeERC20Mintable.Abi.Methods["mint"]
	require.True(t, exists)

	mintAmount := ethgo.Ether(10)
	nativeTokenAddr := ethgo.Address(contracts.NativeERC20TokenContract)

	// make sure minter account can mint tokens
	for _, addr := range validatorsAddrs {
		balance, err := targetJSONRPC.Eth().GetBalance(ethgo.Address(addr), ethgo.Latest)
		require.NoError(t, err)
		t.Logf("Pre-mint balance: %v=%d\n", addr, balance)

		mintInput, err := mintFn.Encode([]interface{}{addr, mintAmount})
		require.NoError(t, err)

		receipt, err := relayer.SendTransaction(
			&ethgo.Transaction{
				To:    &nativeTokenAddr,
				Input: mintInput,
			}, minter)
		require.NoError(t, err)
		require.Equal(t, uint64(types.ReceiptSuccess), receipt.Status)

		balance, err = targetJSONRPC.Eth().GetBalance(ethgo.Address(addr), ethgo.Latest)
		require.NoError(t, err)

		t.Logf("Post-mint balance: %v=%d\n", addr, balance)
		require.Equal(t, new(big.Int).Add(initValidatorsBalance, mintAmount), balance)
	}

	// assert that minter balance remained the same
	minterBalance, err := targetJSONRPC.Eth().GetBalance(minter.Address(), ethgo.Latest)
	require.NoError(t, err)
	require.Equal(t, initMinterBalance, minterBalance)

	// try sending mint transaction from non minter account and make sure it would fail
	nonMinterAcc, err := sidechain.GetAccountFromDir(cluster.Servers[1].DataDir())
	require.NoError(t, err)

	mintInput, err := mintFn.Encode([]interface{}{validatorsAddrs[0], ethgo.Ether(1)})
	require.NoError(t, err)

	receipt, err := relayer.SendTransaction(
		&ethgo.Transaction{
			To:    &nativeTokenAddr,
			Input: mintInput,
		}, nonMinterAcc.Ecdsa)
	require.Error(t, err)
	require.Nil(t, receipt)
}

func TestE2E_Consensus_CustomRewardToken(t *testing.T) {
	const epochSize = 5

	cluster := framework.NewTestCluster(t, 5,
		framework.WithEpochSize(epochSize),
		framework.WithEpochReward(1000000),
		framework.WithTestRewardToken(),
	)
	defer cluster.Stop()

	cluster.WaitForReady(t)

	// initialize tx relayer
	relayer, err := txrelayer.NewTxRelayer(txrelayer.WithClient(cluster.Servers[0].JSONRPC()))
	require.NoError(t, err)

	// because we are not using native token as reward wallet, and have no premine
	// initial token supply should be 0
	initialTotalSupply := big.NewInt(0)

	// check if initial total supply of native ERC20 token is the same as expected
	totalSupply := queryNativeERC20Metadata(t, "totalSupply", uint256ABIType, relayer)
	require.True(t, initialTotalSupply.Cmp(totalSupply.(*big.Int)) == 0) //nolint:forcetypeassert

	// wait for couple of epochs to accumulate some rewards
	require.NoError(t, cluster.WaitForBlock(epochSize*3, 3*time.Minute))

	// first validator is the owner of ChildValidator set smart contract
	owner := cluster.Servers[0]
	childChainRelayer, err := txrelayer.NewTxRelayer(txrelayer.WithIPAddress(owner.JSONRPCAddr()))
	require.NoError(t, err)

	rootChainRelayer, err := txrelayer.NewTxRelayer(txrelayer.WithIPAddress(cluster.Bridge.JSONRPCAddr()))
	require.NoError(t, err)

	polybftConfig, err := common.LoadPolyBFTConfig(path.Join(cluster.Config.TmpDir, chainConfigFileName))
	require.NoError(t, err)

	validatorAcc, err := sidechain.GetAccountFromDir(owner.DataDir())
	require.NoError(t, err)

	validatorInfo, err := sidechain.GetValidatorInfo(validatorAcc.Ecdsa.Address(),
		polybftConfig.Bridge.CustomSupernetManagerAddr, polybftConfig.Bridge.StakeManagerAddr,
		polybftConfig.SupernetID, rootChainRelayer, childChainRelayer)
	t.Logf("[Validator#%v] Witdhrawable rewards=%d\n", validatorInfo.Address, validatorInfo.WithdrawableRewards)

	require.NoError(t, err)
	require.True(t, validatorInfo.WithdrawableRewards.Cmp(big.NewInt(0)) > 0)
}

<<<<<<< HEAD
func TestE2E_Consensus_WithByzantineNode(t *testing.T) {
	const (
		epochSize      = 10
		validatorCount = 5
		byzantineCount = 2
	)

	cluster := framework.NewTestCluster(t, validatorCount,
		framework.WithEpochSize(epochSize),
		framework.WithByzantineValidators(byzantineCount),
=======
// TestE2E_Consensus_EIP1559Check sends a legacy and a dynamic tx to the cluster
// and check if balance of sender, receiver, burn contract and miner is updates correctly
// in accordance with EIP-1559 specifications
func TestE2E_Consensus_EIP1559Check(t *testing.T) {
	sender1, err := wallet.GenerateKey()
	require.NoError(t, err)

	sender2, err := wallet.GenerateKey()
	require.NoError(t, err)

	recipientKey, err := wallet.GenerateKey()
	require.NoError(t, err)

	recipient := recipientKey.Address()

	// first account should have some matics premined
	cluster := framework.NewTestCluster(t, 5,
		framework.WithNativeTokenConfig(fmt.Sprintf(nativeTokenMintableTestCfg, sender1.Address())),
		framework.WithPremine(types.Address(sender1.Address()), types.Address(sender2.Address())),
		framework.WithBurnContract(&polybft.BurnContractInfo{BlockNumber: 0, Address: types.ZeroAddress}),
>>>>>>> 3cae93a0
	)
	defer cluster.Stop()

	cluster.WaitForReady(t)

<<<<<<< HEAD
	byzantineValidators := cluster.GetByzantineValidators(t)
	require.Equal(t, byzantineCount, len(byzantineValidators))

	for _, i := range cluster.ByzantineValidatorsIndex {
		node := cluster.Servers[i]
		require.True(t, node.IsByzantine())
	}

	addresses := cluster.GetByzantineAddresses(t)
	require.Equal(t, byzantineCount, len(addresses))

	t.Run("consensus protocol", func(t *testing.T) {
		require.NoError(t, cluster.WaitForBlock(2*epochSize+1, 10*time.Minute))
	})
=======
	client := cluster.Servers[0].JSONRPC().Eth()

	waitUntilBalancesChanged := func(acct ethgo.Address, bal *big.Int) error {
		err := cluster.WaitUntil(30*time.Second, 2*time.Second, func() bool {
			balance, err := client.GetBalance(recipient, ethgo.Latest)
			if err != nil {
				return true
			}

			return balance.Cmp(bal) > 0
		})

		return err
	}

	relayer, err := txrelayer.NewTxRelayer(txrelayer.WithIPAddress(cluster.Servers[0].JSONRPCAddr()))
	require.NoError(t, err)

	// create and send tx
	sendAmount := ethgo.Gwei(1)

	txn := []*ethgo.Transaction{
		{
			Value:    sendAmount,
			To:       &recipient,
			Gas:      21000,
			Nonce:    uint64(0),
			GasPrice: ethgo.Gwei(1).Uint64(),
		},
		{
			Value:                sendAmount,
			To:                   &recipient,
			Gas:                  21000,
			Nonce:                uint64(0),
			Type:                 ethgo.TransactionDynamicFee,
			MaxFeePerGas:         ethgo.Gwei(1),
			MaxPriorityFeePerGas: ethgo.Gwei(1),
		},
	}

	initialMinerBalance := big.NewInt(0)

	var prevMiner ethgo.Address

	for i := 0; i < 2; i++ {
		curTxn := txn[i]

		senderInitialBalance, _ := client.GetBalance(sender1.Address(), ethgo.Latest)
		receiverInitialBalance, _ := client.GetBalance(recipient, ethgo.Latest)
		burnContractInitialBalance, _ := client.GetBalance(ethgo.Address(types.ZeroAddress), ethgo.Latest)

		receipt, err := relayer.SendTransaction(curTxn, sender1)
		require.NoError(t, err)

		// wait for balance to get changed
		err = waitUntilBalancesChanged(recipient, receiverInitialBalance)
		require.NoError(t, err)

		// Retrieve the transaction receipt
		txReceipt, err := client.GetTransactionByHash(receipt.TransactionHash)
		require.NoError(t, err)

		block, _ := client.GetBlockByHash(txReceipt.BlockHash, true)
		finalMinerFinalBalance, _ := client.GetBalance(block.Miner, ethgo.Latest)

		if i == 0 {
			prevMiner = block.Miner
		}

		senderFinalBalance, _ := client.GetBalance(sender1.Address(), ethgo.Latest)
		receiverFinalBalance, _ := client.GetBalance(recipient, ethgo.Latest)
		burnContractFinalBalance, _ := client.GetBalance(ethgo.Address(types.ZeroAddress), ethgo.Latest)

		diffReciverBalance := new(big.Int).Sub(receiverFinalBalance, receiverInitialBalance)
		assert.Equal(t, sendAmount, diffReciverBalance, "Receiver balance should be increased by send amount")

		if i == 1 && prevMiner != block.Miner {
			initialMinerBalance = big.NewInt(0)
		}

		diffBurnContractBalance := new(big.Int).Sub(burnContractFinalBalance, burnContractInitialBalance)
		diffSenderBalance := new(big.Int).Sub(senderInitialBalance, senderFinalBalance)
		diffMinerBalance := new(big.Int).Sub(finalMinerFinalBalance, initialMinerBalance)

		diffSenderBalance.Sub(diffSenderBalance, diffReciverBalance)
		diffSenderBalance.Sub(diffSenderBalance, diffBurnContractBalance)
		diffSenderBalance.Sub(diffSenderBalance, diffMinerBalance)

		assert.Zero(t, diffSenderBalance.Int64(), "Sender balance should be decreased by send amount + gas")

		initialMinerBalance = finalMinerFinalBalance
	}
>>>>>>> 3cae93a0
}<|MERGE_RESOLUTION|>--- conflicted
+++ resolved
@@ -8,7 +8,6 @@
 	"testing"
 	"time"
 
-	"github.com/stretchr/testify/assert"
 	"github.com/stretchr/testify/require"
 	"github.com/umbracle/ethgo"
 	"github.com/umbracle/ethgo/abi"
@@ -621,7 +620,6 @@
 	require.True(t, validatorInfo.WithdrawableRewards.Cmp(big.NewInt(0)) > 0)
 }
 
-<<<<<<< HEAD
 func TestE2E_Consensus_WithByzantineNode(t *testing.T) {
 	const (
 		epochSize      = 10
@@ -632,7 +630,27 @@
 	cluster := framework.NewTestCluster(t, validatorCount,
 		framework.WithEpochSize(epochSize),
 		framework.WithByzantineValidators(byzantineCount),
-=======
+	)
+	defer cluster.Stop()
+
+	cluster.WaitForReady(t)
+
+	byzantineValidators := cluster.GetByzantineValidators(t)
+	require.Equal(t, byzantineCount, len(byzantineValidators))
+
+	for _, i := range cluster.ByzantineValidatorsIndex {
+		node := cluster.Servers[i]
+		require.True(t, node.IsByzantine())
+	}
+
+	addresses := cluster.GetByzantineAddresses(t)
+	require.Equal(t, byzantineCount, len(addresses))
+
+	t.Run("consensus protocol", func(t *testing.T) {
+		require.NoError(t, cluster.WaitForBlock(2*epochSize+1, 10*time.Minute))
+	})
+}
+
 // TestE2E_Consensus_EIP1559Check sends a legacy and a dynamic tx to the cluster
 // and check if balance of sender, receiver, burn contract and miner is updates correctly
 // in accordance with EIP-1559 specifications
@@ -652,29 +670,12 @@
 	cluster := framework.NewTestCluster(t, 5,
 		framework.WithNativeTokenConfig(fmt.Sprintf(nativeTokenMintableTestCfg, sender1.Address())),
 		framework.WithPremine(types.Address(sender1.Address()), types.Address(sender2.Address())),
-		framework.WithBurnContract(&polybft.BurnContractInfo{BlockNumber: 0, Address: types.ZeroAddress}),
->>>>>>> 3cae93a0
+		framework.WithBurnContract(&common.BurnContractInfo{BlockNumber: 0, Address: types.ZeroAddress}),
 	)
 	defer cluster.Stop()
 
 	cluster.WaitForReady(t)
 
-<<<<<<< HEAD
-	byzantineValidators := cluster.GetByzantineValidators(t)
-	require.Equal(t, byzantineCount, len(byzantineValidators))
-
-	for _, i := range cluster.ByzantineValidatorsIndex {
-		node := cluster.Servers[i]
-		require.True(t, node.IsByzantine())
-	}
-
-	addresses := cluster.GetByzantineAddresses(t)
-	require.Equal(t, byzantineCount, len(addresses))
-
-	t.Run("consensus protocol", func(t *testing.T) {
-		require.NoError(t, cluster.WaitForBlock(2*epochSize+1, 10*time.Minute))
-	})
-=======
 	client := cluster.Servers[0].JSONRPC().Eth()
 
 	waitUntilBalancesChanged := func(acct ethgo.Address, bal *big.Int) error {
@@ -749,7 +750,7 @@
 		burnContractFinalBalance, _ := client.GetBalance(ethgo.Address(types.ZeroAddress), ethgo.Latest)
 
 		diffReciverBalance := new(big.Int).Sub(receiverFinalBalance, receiverInitialBalance)
-		assert.Equal(t, sendAmount, diffReciverBalance, "Receiver balance should be increased by send amount")
+		require.Equal(t, sendAmount, diffReciverBalance, "Receiver balance should be increased by send amount")
 
 		if i == 1 && prevMiner != block.Miner {
 			initialMinerBalance = big.NewInt(0)
@@ -763,9 +764,8 @@
 		diffSenderBalance.Sub(diffSenderBalance, diffBurnContractBalance)
 		diffSenderBalance.Sub(diffSenderBalance, diffMinerBalance)
 
-		assert.Zero(t, diffSenderBalance.Int64(), "Sender balance should be decreased by send amount + gas")
+		require.Zero(t, diffSenderBalance.Int64(), "Sender balance should be decreased by send amount + gas")
 
 		initialMinerBalance = finalMinerFinalBalance
 	}
->>>>>>> 3cae93a0
 }