--- conflicted
+++ resolved
@@ -24,6 +24,7 @@
 	"github.com/0xPolygon/polygon-edge/consensus/polybft/contractsapi"
 	"github.com/0xPolygon/polygon-edge/contracts"
 	"github.com/0xPolygon/polygon-edge/e2e-polybft/framework"
+	"github.com/0xPolygon/polygon-edge/server/proto"
 	"github.com/0xPolygon/polygon-edge/txrelayer"
 	"github.com/0xPolygon/polygon-edge/types"
 )
@@ -633,90 +634,6 @@
 	require.True(t, validatorInfo.WithdrawableRewards.Cmp(big.NewInt(0)) > 0)
 }
 
-<<<<<<< HEAD
-func TestE2E_Consensus_Trace(t *testing.T) {
-	const (
-		validatorSecrets = "test-chain-1"
-		newAccSecrets    = "test-chain-newAcc"
-		epochSize        = 5
-		validatorCount   = 5
-	)
-
-	cluster := framework.NewTestCluster(t, validatorCount,
-		framework.WithEpochReward(100000),
-		framework.WithEpochSize(epochSize))
-	defer cluster.Stop()
-
-	// init new account
-	_, err := cluster.InitSecrets(newAccSecrets, 1)
-	require.NoError(t, err)
-
-	cluster.WaitForReady(t)
-
-	// extract new acc secrets
-	newAccSecretsPath := path.Join(cluster.Config.TmpDir, newAccSecrets)
-	newAcc, err := sidechain.GetAccountFromDir(newAccSecretsPath)
-	require.NoError(t, err)
-
-	newAccAddr := newAcc.Ecdsa.Address()
-
-	// extract validator's secrets
-	validatorSecretsPath := path.Join(cluster.Config.TmpDir, validatorSecrets)
-
-	validatorAcc, err := sidechain.GetAccountFromDir(validatorSecretsPath)
-	require.NoError(t, err)
-
-	validatorAddr := validatorAcc.Ecdsa.Address()
-
-	// transfer funds to the new account
-	txRelayer, err := txrelayer.NewTxRelayer(txrelayer.WithIPAddress(cluster.Servers[0].JSONRPCAddr()))
-	require.NoError(t, err)
-
-	receipt, err := txRelayer.SendTransaction(&ethgo.Transaction{
-		From:  validatorAddr,
-		To:    &newAccAddr,
-		Value: ethgo.Ether(2),
-	}, validatorAcc.Ecdsa)
-	require.NoError(t, err)
-	require.Equal(t, uint64(types.ReceiptSuccess), receipt.Status)
-	require.NotNil(t, receipt.TransactionHash)
-
-	// verify trace existence on all validators
-	for i := 0; i < validatorCount; i++ {
-		ethEndpoint := cluster.Servers[i].JSONRPC().Eth()
-
-		blockResponse, err := ethEndpoint.GetBlockByNumber(ethgo.BlockNumber(receipt.BlockNumber), false)
-		require.NoError(t, err)
-		require.NotEqual(t, blockResponse.Miner, ethgo.ZeroAddress)
-
-		parentBlock, err := ethEndpoint.GetBlockByHash(blockResponse.ParentHash, false)
-		require.NoError(t, err)
-
-		sysClient := cluster.Servers[i].Conn()
-		traceResp, err := sysClient.GetTrace(context.Background(), &proto.GetTraceRequest{Number: receipt.BlockNumber})
-		require.NoError(t, err)
-
-		var trace *types.Trace
-		err = json.Unmarshal(traceResp.Trace, &trace)
-		require.NoError(t, err)
-		require.Equal(t, parentBlock.StateRoot.Bytes(), trace.ParentStateRoot.Bytes())
-
-		containsCoinbaseAddr, containsSenderAddr, containsReceiverAddr := false, false, false
-
-		var journalEntry *types.JournalEntry
-
-		for _, tr := range trace.TxnTraces {
-			_, containsCoinbaseAddr = tr.Delta[types.Address(blockResponse.Miner)]
-			_, containsSenderAddr = tr.Delta[types.Address(validatorAddr)]
-
-			journalEntry, containsReceiverAddr = tr.Delta[types.Address(newAccAddr)]
-			require.True(t, journalEntry.Balance.Cmp(ethgo.Ether(2)) == 0)
-		}
-
-		require.True(t, containsCoinbaseAddr)
-		require.True(t, containsSenderAddr)
-		require.True(t, containsReceiverAddr)
-=======
 // TestE2E_Consensus_EIP1559Check sends a legacy and a dynamic tx to the cluster
 // and check if balance of sender, receiver, burn contract and miner is updates correctly
 // in accordance with EIP-1559 specifications
@@ -833,6 +750,90 @@
 		assert.Zero(t, diffSenderBalance.Int64(), "Sender balance should be decreased by send amount + gas")
 
 		initialMinerBalance = finalMinerFinalBalance
->>>>>>> 4fbe4ba6
+	}
+}
+
+func TestE2E_Consensus_Trace(t *testing.T) {
+	const (
+		validatorSecrets = "test-chain-1"
+		newAccSecrets    = "test-chain-newAcc"
+		epochSize        = 5
+		validatorCount   = 5
+	)
+
+	cluster := framework.NewTestCluster(t, validatorCount,
+		framework.WithEpochReward(100000),
+		framework.WithEpochSize(epochSize))
+	defer cluster.Stop()
+
+	// init new account
+	_, err := cluster.InitSecrets(newAccSecrets, 1)
+	require.NoError(t, err)
+
+	cluster.WaitForReady(t)
+
+	// extract new acc secrets
+	newAccSecretsPath := path.Join(cluster.Config.TmpDir, newAccSecrets)
+	newAcc, err := sidechain.GetAccountFromDir(newAccSecretsPath)
+	require.NoError(t, err)
+
+	newAccAddr := newAcc.Ecdsa.Address()
+
+	// extract validator's secrets
+	validatorSecretsPath := path.Join(cluster.Config.TmpDir, validatorSecrets)
+
+	validatorAcc, err := sidechain.GetAccountFromDir(validatorSecretsPath)
+	require.NoError(t, err)
+
+	validatorAddr := validatorAcc.Ecdsa.Address()
+
+	// transfer funds to the new account
+	txRelayer, err := txrelayer.NewTxRelayer(txrelayer.WithIPAddress(cluster.Servers[0].JSONRPCAddr()))
+	require.NoError(t, err)
+
+	receipt, err := txRelayer.SendTransaction(&ethgo.Transaction{
+		From:  validatorAddr,
+		To:    &newAccAddr,
+		Value: ethgo.Ether(2),
+	}, validatorAcc.Ecdsa)
+	require.NoError(t, err)
+	require.Equal(t, uint64(types.ReceiptSuccess), receipt.Status)
+	require.NotNil(t, receipt.TransactionHash)
+
+	// verify trace existence on all validators
+	for i := 0; i < validatorCount; i++ {
+		ethEndpoint := cluster.Servers[i].JSONRPC().Eth()
+
+		blockResponse, err := ethEndpoint.GetBlockByNumber(ethgo.BlockNumber(receipt.BlockNumber), false)
+		require.NoError(t, err)
+		require.NotEqual(t, blockResponse.Miner, ethgo.ZeroAddress)
+
+		parentBlock, err := ethEndpoint.GetBlockByHash(blockResponse.ParentHash, false)
+		require.NoError(t, err)
+
+		sysClient := cluster.Servers[i].Conn()
+		traceResp, err := sysClient.GetTrace(context.Background(), &proto.GetTraceRequest{Number: receipt.BlockNumber})
+		require.NoError(t, err)
+
+		var trace *types.Trace
+		err = json.Unmarshal(traceResp.Trace, &trace)
+		require.NoError(t, err)
+		require.Equal(t, parentBlock.StateRoot.Bytes(), trace.ParentStateRoot.Bytes())
+
+		containsCoinbaseAddr, containsSenderAddr, containsReceiverAddr := false, false, false
+
+		var journalEntry *types.JournalEntry
+
+		for _, tr := range trace.TxnTraces {
+			_, containsCoinbaseAddr = tr.Delta[types.Address(blockResponse.Miner)]
+			_, containsSenderAddr = tr.Delta[types.Address(validatorAddr)]
+
+			journalEntry, containsReceiverAddr = tr.Delta[types.Address(newAccAddr)]
+			require.True(t, journalEntry.Balance.Cmp(ethgo.Ether(2)) == 0)
+		}
+
+		require.True(t, containsCoinbaseAddr)
+		require.True(t, containsSenderAddr)
+		require.True(t, containsReceiverAddr)
 	}
 }