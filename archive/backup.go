package archive

import (
	"context"
	"errors"
	"fmt"
	"io"
	"os"

	"github.com/0xPolygon/polygon-sdk/helper/common"
	"github.com/0xPolygon/polygon-sdk/server/proto"
	"github.com/0xPolygon/polygon-sdk/types"
	"github.com/hashicorp/go-hclog"
	"google.golang.org/grpc"
	"google.golang.org/grpc/codes"
	"google.golang.org/grpc/status"
	"google.golang.org/protobuf/types/known/emptypb"
)

func CreateBackup(conn *grpc.ClientConn, logger hclog.Logger, targetFrom uint64, targetTo *uint64, outPath string) (uint64, uint64, error) {
	// always create new file, throw error if the file exists
	fs, err := os.OpenFile(outPath, os.O_WRONLY|os.O_CREATE|os.O_EXCL, 0644)
	if err != nil {
		return 0, 0, err
	}

<<<<<<< HEAD
	closeAndRemove := func(fs *os.File) {
		if err := fs.Close(); err != nil {
			logger.Error("error happened when closing file", "err", err)
			return
		}
		if err = os.Remove(outPath); err != nil {
			logger.Error("error happened when removing file", "err", err)
		}
		return
=======
	closeAndDelete := func(fs *os.File) error {
		err := fs.Close()
		if err != nil {
			return err
		}
		return os.Remove(outPath)
>>>>>>> 7332d10e
	}

	signalCh := common.GetTerminationSignalCh()
	ctx, cancelFn := context.WithCancel(context.Background())
	defer cancelFn()
	go func() {
		<-signalCh
		logger.Info("Caught termination signal, shutting down...")
		cancelFn()
	}()

	clt := proto.NewSystemClient(conn)

	to, toHash, err := determineTo(ctx, clt, targetTo)
	if err != nil {
<<<<<<< HEAD
		closeAndRemove(fs)
=======
		closeAndDelete(fs)
>>>>>>> 7332d10e
		return 0, 0, err
	}

	stream, err := clt.Export(ctx, &proto.ExportRequest{
		From: targetFrom,
		To:   to,
	})
	if err != nil {
<<<<<<< HEAD
		closeAndRemove(fs)
=======
		closeAndDelete(fs)
>>>>>>> 7332d10e
		return 0, 0, err
	}

	writeMetadata(fs, logger, to, toHash)
	resFrom, resTo, err := processExportStream(stream, logger, fs, targetFrom, to)

<<<<<<< HEAD
	if err = fs.Close(); err != nil {
		logger.Error("error happened when closing file", "err", err)
		if removeErr := os.Remove(outPath); removeErr != nil {
			logger.Error("error happened when removing file", "err", removeErr)
		}
=======
	err = fs.Close()
	if err != nil {
		closeAndDelete(fs)
>>>>>>> 7332d10e
		return 0, 0, err
	}

	return *resFrom, *resTo, nil
}

func determineTo(ctx context.Context, clt proto.SystemClient, targetTo *uint64) (uint64, types.Hash, error) {
	status, err := clt.GetStatus(ctx, &emptypb.Empty{})
	if err != nil {
		return 0, types.Hash{}, err
	}

	if targetTo != nil && *targetTo < uint64(status.Current.Number) {
		// check the existence of the block when you have targetTo
		resp, err := clt.BlockByNumber(ctx, &proto.BlockByNumberRequest{Number: *targetTo})
		if err == nil {
			block := types.Block{}
			if err := block.UnmarshalRLP(resp.Data); err == nil {
				// can use targetTo only if the node has the block at the specific height
				return block.Number(), block.Hash(), nil
			}
		}
	}
	// otherwise use latest block number as to
	return uint64(status.Current.Number), types.StringToHash(status.Current.Hash), nil
}

func writeMetadata(writer io.Writer, logger hclog.Logger, to uint64, toHash types.Hash) error {
	metadata := Metadata{
		Latest:     to,
		LatestHash: toHash,
	}
	_, err := writer.Write(metadata.MarshalRLP())
	if err != nil {
		return err
	}
	logger.Info("Wrote metadata to backup", "latest", to, "hash", toHash)
	return err
}

func processExportStream(stream proto.System_ExportClient, logger hclog.Logger, writer io.Writer, targetFrom, targetTo uint64) (*uint64, *uint64, error) {
	var from, to *uint64

	getResult := func() (*uint64, *uint64, error) {
		if from == nil || to == nil {
			return nil, nil, errors.New("couldn't get any blocks")
		} else {
			return from, to, nil
		}
	}

	var total uint64
	showProgress := func(event *proto.ExportEvent) {
		num := event.To - event.From
		total += num
		expectedTo := targetTo
		if targetTo == 0 {
			expectedTo = event.Latest
		}
		expectedTotal := event.Latest - targetFrom
		progress := 100 * (float64(event.To) - float64(targetFrom)) / float64(expectedTotal)

		logger.Info(
			fmt.Sprintf("%d blocks are written", num),
			"total", total,
			"from", targetFrom,
			"to", expectedTo,
			"progress", fmt.Sprintf("%.2f%%", progress),
		)
	}

	for {
		event, err := stream.Recv()
		if errors.Is(io.EOF, err) || status.Code(err) == codes.Canceled {
			return getResult()
		}
		if err != nil {
			return nil, nil, err
		}

		if _, err := writer.Write(event.Data); err != nil {
			return nil, nil, err
		}

		if from == nil {
			from = &event.From
		}
		to = &event.To

		showProgress(event)
	}
}<|MERGE_RESOLUTION|>--- conflicted
+++ resolved
@@ -24,7 +24,6 @@
 		return 0, 0, err
 	}
 
-<<<<<<< HEAD
 	closeAndRemove := func(fs *os.File) {
 		if err := fs.Close(); err != nil {
 			logger.Error("error happened when closing file", "err", err)
@@ -34,14 +33,6 @@
 			logger.Error("error happened when removing file", "err", err)
 		}
 		return
-=======
-	closeAndDelete := func(fs *os.File) error {
-		err := fs.Close()
-		if err != nil {
-			return err
-		}
-		return os.Remove(outPath)
->>>>>>> 7332d10e
 	}
 
 	signalCh := common.GetTerminationSignalCh()
@@ -57,11 +48,7 @@
 
 	to, toHash, err := determineTo(ctx, clt, targetTo)
 	if err != nil {
-<<<<<<< HEAD
 		closeAndRemove(fs)
-=======
-		closeAndDelete(fs)
->>>>>>> 7332d10e
 		return 0, 0, err
 	}
 
@@ -70,28 +57,19 @@
 		To:   to,
 	})
 	if err != nil {
-<<<<<<< HEAD
 		closeAndRemove(fs)
-=======
-		closeAndDelete(fs)
->>>>>>> 7332d10e
 		return 0, 0, err
 	}
 
 	writeMetadata(fs, logger, to, toHash)
 	resFrom, resTo, err := processExportStream(stream, logger, fs, targetFrom, to)
 
-<<<<<<< HEAD
 	if err = fs.Close(); err != nil {
 		logger.Error("error happened when closing file", "err", err)
 		if removeErr := os.Remove(outPath); removeErr != nil {
 			logger.Error("error happened when removing file", "err", removeErr)
 		}
-=======
-	err = fs.Close()
-	if err != nil {
-		closeAndDelete(fs)
->>>>>>> 7332d10e
+
 		return 0, 0, err
 	}
 
