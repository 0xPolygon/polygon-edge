--- conflicted
+++ resolved
@@ -153,7 +153,6 @@
 	}
 
 	txn.From = accounts[0]
-<<<<<<< HEAD
 
 	gasLimit, err := t.estimateGasLimit(txn)
 	if err != nil {
@@ -161,11 +160,7 @@
 	}
 
 	txn.Gas = gasLimit
-	txn.GasPrice = DefaultGasPrice
-=======
-	txn.Gas = DefaultGasLimit
 	txn.GasPrice = defaultGasPrice
->>>>>>> 67d49707
 
 	txnHash, err := t.client.Eth().SendTransaction(txn)
 	if err != nil {
