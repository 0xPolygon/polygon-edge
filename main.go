package main

import (
	_ "embed"
	"fmt"
	"os"

	"github.com/0xPolygon/polygon-edge/command/util"
<<<<<<< HEAD
	"github.com/0xPolygon/polygon-edge/params"
=======
	"github.com/0xPolygon/polygon-edge/licenses"
>>>>>>> 1020a87f
	"github.com/mitchellh/cli"
)

var (
	//go:embed LICENSE
	license string
)

<<<<<<< HEAD
func init() {
	params.SetLicense(license)
}

=======
>>>>>>> 1020a87f
func main() {
	licenses.SetLicense(license)

	os.Exit(Run(os.Args[1:]))
}

// Run starts the cli
func Run(args []string) int {
	commands := util.Commands()

	cli := &cli.CLI{
		Name:     "polygon",
		Args:     args,
		Commands: commands,
	}

	exitCode, err := cli.Run()
	if err != nil {
		fmt.Fprintf(os.Stderr, "Error executing CLI: %s\n", err.Error())

		return 1
	}

	return exitCode
}<|MERGE_RESOLUTION|>--- conflicted
+++ resolved
@@ -6,11 +6,7 @@
 	"os"
 
 	"github.com/0xPolygon/polygon-edge/command/util"
-<<<<<<< HEAD
-	"github.com/0xPolygon/polygon-edge/params"
-=======
 	"github.com/0xPolygon/polygon-edge/licenses"
->>>>>>> 1020a87f
 	"github.com/mitchellh/cli"
 )
 
@@ -19,13 +15,6 @@
 	license string
 )
 
-<<<<<<< HEAD
-func init() {
-	params.SetLicense(license)
-}
-
-=======
->>>>>>> 1020a87f
 func main() {
 	licenses.SetLicense(license)
 
