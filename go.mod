--- conflicted
+++ resolved
@@ -52,12 +52,9 @@
 	github.com/klauspost/compress v1.14.2 // indirect
 	github.com/miekg/dns v1.1.45 // indirect
 	github.com/multiformats/go-base32 v0.0.4 // indirect
-<<<<<<< HEAD
-=======
 	github.com/valyala/fastjson v1.6.3 // indirect
 	go.uber.org/zap v1.20.0 // indirect
 	golang.org/x/net v0.0.0-20220127074510-2fabfed7e28f // indirect
 	golang.org/x/tools v0.1.9 // indirect
->>>>>>> c0835a5a
 	lukechampine.com/blake3 v1.1.7 // indirect
 )