package consensus

import (
	"context"
	"log"

	"github.com/0xPolygon/polygon-sdk/blockchain"
	"github.com/0xPolygon/polygon-sdk/chain"
	"github.com/0xPolygon/polygon-sdk/network"
	"github.com/0xPolygon/polygon-sdk/secrets"
	"github.com/0xPolygon/polygon-sdk/state"
	"github.com/0xPolygon/polygon-sdk/txpool"
	"github.com/0xPolygon/polygon-sdk/types"
	"github.com/hashicorp/go-hclog"
	"google.golang.org/grpc"
)

// Consensus is the public interface for consensus mechanism
// Each consensus mechanism must implement this interface in order to be valid
type Consensus interface {
	// VerifyHeader verifies the header is correct
	VerifyHeader(parent, header *types.Header) error

	// GetBlockCreator retrieves the block creator (or signer) given the block header
	GetBlockCreator(header *types.Header) (types.Address, error)

	// Start starts the consensus
	Start() error

	// Close closes the connection
	Close() error
}

// Config is the configuration for the consensus
type Config struct {
	// Logger to be used by the backend
	Logger *log.Logger

	// Params are the params of the chain and the consensus
	Params *chain.Params

	// Config defines specific configuration parameters for the backend
	Config map[string]interface{}

	// Path is the directory path for the consensus protocol tos tore information
	Path string
}

type ConsensusParams struct {
	Context        context.Context
	Seal           bool
	Config         *Config
	Txpool         *txpool.TxPool
	Network        *network.Server
	Blockchain     *blockchain.Blockchain
	Executor       *state.Executor
	Grpc           *grpc.Server
	Logger         hclog.Logger
	SecretsManager secrets.SecretsManager
}

// Factory is the factory function to create a discovery backend
type Factory func(
<<<<<<< HEAD
	context.Context,
	bool, *Config,
	*txpool.TxPool,
	*network.Server,
	*blockchain.Blockchain,
	*state.Executor,
	*grpc.Server,
	hclog.Logger,
	*Metrics,
=======
	*ConsensusParams,
>>>>>>> 7f2e61d1
) (Consensus, error)<|MERGE_RESOLUTION|>--- conflicted
+++ resolved
@@ -56,22 +56,11 @@
 	Executor       *state.Executor
 	Grpc           *grpc.Server
 	Logger         hclog.Logger
+  Metrics        *Metrics
 	SecretsManager secrets.SecretsManager
 }
 
 // Factory is the factory function to create a discovery backend
 type Factory func(
-<<<<<<< HEAD
-	context.Context,
-	bool, *Config,
-	*txpool.TxPool,
-	*network.Server,
-	*blockchain.Blockchain,
-	*state.Executor,
-	*grpc.Server,
-	hclog.Logger,
-	*Metrics,
-=======
 	*ConsensusParams,
->>>>>>> 7f2e61d1
 ) (Consensus, error)