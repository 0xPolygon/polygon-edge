package ibft

import (
	"testing"
	"time"

	"github.com/0xPolygon/polygon-sdk/blockchain"
	"github.com/0xPolygon/polygon-sdk/consensus"
	"github.com/0xPolygon/polygon-sdk/consensus/ibft/proto"
	"github.com/0xPolygon/polygon-sdk/helper/hex"
	"github.com/0xPolygon/polygon-sdk/protocol"
	"github.com/0xPolygon/polygon-sdk/state"
	"github.com/0xPolygon/polygon-sdk/types"
	"github.com/hashicorp/go-hclog"
	"github.com/stretchr/testify/assert"
	any "google.golang.org/protobuf/types/known/anypb"
)

func TestTransition_ValidateState_Prepare(t *testing.T) {
	t.Skip()

	// we receive enough prepare messages to lock and commit the block
	i := newMockIbft(t, []string{"A", "B", "C", "D"}, "A")
	i.setState(ValidateState)

	i.emitMsg(&proto.MessageReq{
		From: "A",
		Type: proto.MessageReq_Prepare,
		View: proto.ViewMsg(1, 0),
	})
	i.emitMsg(&proto.MessageReq{
		From: "B",
		Type: proto.MessageReq_Prepare,
		View: proto.ViewMsg(1, 0),
	})
	// repeated message is not included
	i.emitMsg(&proto.MessageReq{
		From: "B",
		Type: proto.MessageReq_Prepare,
		View: proto.ViewMsg(1, 0),
	})
	i.emitMsg(&proto.MessageReq{
		From: "C",
		Type: proto.MessageReq_Prepare,
		View: proto.ViewMsg(1, 0),
	})
	i.Close()

	i.runCycle()

	i.expect(expectResult{
		sequence:    1,
		state:       ValidateState,
		prepareMsgs: 3,
		commitMsgs:  1, // A commit message
		locked:      true,
		outgoing:    1, // A commit message
	})
}

func TestTransition_ValidateState_CommitFastTrack(t *testing.T) {
	t.Skip()

	// we can directly receive the commit messages and fast track to the commit state
	// even when we do not have yet the preprepare messages
	i := newMockIbft(t, []string{"A", "B", "C", "D"}, "A")

	seal := hex.EncodeToHex(make([]byte, IstanbulExtraSeal))

	i.setState(ValidateState)
	i.state.view = proto.ViewMsg(1, 0)
	i.state.block = i.DummyBlock()
	i.state.locked = true

	i.emitMsg(&proto.MessageReq{
		From: "A",
		Type: proto.MessageReq_Commit,
		View: proto.ViewMsg(1, 0),
		Seal: seal,
	})
	i.emitMsg(&proto.MessageReq{
		From: "B",
		Type: proto.MessageReq_Commit,
		View: proto.ViewMsg(1, 0),
		Seal: seal,
	})
	i.emitMsg(&proto.MessageReq{
		From: "B",
		Type: proto.MessageReq_Commit,
		View: proto.ViewMsg(1, 0),
		Seal: seal,
	})
	i.emitMsg(&proto.MessageReq{
		From: "C",
		Type: proto.MessageReq_Commit,
		View: proto.ViewMsg(1, 0),
		Seal: seal,
	})

	i.runCycle()

	i.expect(expectResult{
		sequence:   1,
		commitMsgs: 3,
		outgoing:   1,
		locked:     false, // unlock after commit
	})
}

func TestTransition_AcceptState_ToSync(t *testing.T) {
	// we are in AcceptState and we are not in the validators list
	// means that we have been removed as validator, move to sync state
	i := newMockIbft(t, []string{"A", "B", "C", "D"}, "")
	i.setState(AcceptState)
	i.Close()

	// we are the proposer and we need to build a block
	i.runCycle()

	i.expect(expectResult{
		sequence: 1,
		state:    SyncState,
	})
}

func TestTransition_AcceptState_Proposer_Locked(t *testing.T) {
	// If we are the proposer and there is a lock value we need to propose it
	i := newMockIbft(t, []string{"A", "B", "C", "D"}, "A")
	i.setState(AcceptState)

	i.state.locked = true
	i.state.block = &types.Block{
		Header: &types.Header{
			Number: 10,
		},
	}

	i.runCycle()

	i.expect(expectResult{
		sequence: 1,
		state:    ValidateState,
		locked:   true,
		outgoing: 2, // preprepare and prepare
	})
	if i.state.block.Number() != 10 {
		t.Fatal("bad block")
	}
}

func TestTransition_AcceptState_Validator_VerifyCorrect(t *testing.T) {
	i := newMockIbft(t, []string{"A", "B", "C"}, "B")
	i.state.view = proto.ViewMsg(1, 0)
	i.setState(AcceptState)

	block := i.DummyBlock()
	header, err := writeSeal(i.pool.get("A").priv, block.Header)
	assert.NoError(t, err)
	block.Header = header

	// A sends the message
	i.emitMsg(&proto.MessageReq{
		From: "A",
		Type: proto.MessageReq_Preprepare,
		Proposal: &any.Any{
			Value: block.MarshalRLP(),
		},
		View: proto.ViewMsg(1, 0),
	})

	i.runCycle()

	i.expect(expectResult{
		sequence: 1,
		state:    ValidateState,
		outgoing: 1, // prepare
	})
}

func TestTransition_AcceptState_Validator_VerifyFails(t *testing.T) {
	i := newMockIbft(t, []string{"A", "B", "C"}, "B")
	i.state.view = proto.ViewMsg(1, 0)
	i.setState(AcceptState)

	block := i.DummyBlock()
	block.Header.MixHash = types.Hash{} // invalidates the block

	header, err := writeSeal(i.pool.get("A").priv, block.Header)
	assert.NoError(t, err)
	block.Header = header

	// A sends the message
	i.emitMsg(&proto.MessageReq{
		From: "A",
		Type: proto.MessageReq_Preprepare,
		Proposal: &any.Any{
			Value: block.MarshalRLP(),
		},
		View: proto.ViewMsg(1, 0),
	})

	i.runCycle()

	i.expect(expectResult{
		sequence: 1,
		state:    RoundChangeState,
		err:      errBlockVerificationFailed,
	})
}

func TestTransition_AcceptState_Validator_ProposerInvalid(t *testing.T) {
	i := newMockIbft(t, []string{"A", "B", "C"}, "B")
	i.state.view = proto.ViewMsg(1, 0)
	i.setState(AcceptState)

	// A is the proposer but C sends the propose, we do not fail
	// but wait for timeout to move to roundChange state
	i.emitMsg(&proto.MessageReq{
		From: "C",
		Type: proto.MessageReq_Preprepare,
		Proposal: &any.Any{
			Value: i.DummyBlock().MarshalRLP(),
		},
		View: proto.ViewMsg(1, 0),
	})
	i.forceTimeout()

	i.runCycle()

	i.expect(expectResult{
		sequence: 1,
		state:    RoundChangeState,
	})
}

func TestTransition_AcceptState_Validator_LockWrong(t *testing.T) {
	i := newMockIbft(t, []string{"A", "B", "C"}, "B")
	i.state.view = proto.ViewMsg(1, 0)
	i.setState(AcceptState)

	// locked block
	block := i.DummyBlock()
	block.Header.Number = 1
	block.Header.ComputeHash()

	i.state.block = block
	i.state.locked = true

	// proposed block
	block1 := i.DummyBlock()
	block1.Header.Number = 2
	block1.Header.ComputeHash()

	i.emitMsg(&proto.MessageReq{
		From: "A",
		Type: proto.MessageReq_Preprepare,
		Proposal: &any.Any{
			Value: block1.MarshalRLP(),
		},
		View: proto.ViewMsg(1, 0),
	})

	i.runCycle()

	i.expect(expectResult{
		sequence: 1,
		state:    RoundChangeState,
		locked:   true,
		err:      errIncorrectBlockLocked,
	})
}

func TestTransition_AcceptState_Validator_LockCorrect(t *testing.T) {
	i := newMockIbft(t, []string{"A", "B", "C"}, "B")
	i.state.view = proto.ViewMsg(1, 0)
	i.setState(AcceptState)

	// locked block
	block := i.DummyBlock()
	block.Header.Number = 1
	block.Header.ComputeHash()

	i.state.block = block
	i.state.locked = true

	i.emitMsg(&proto.MessageReq{
		From: "A",
		Type: proto.MessageReq_Preprepare,
		Proposal: &any.Any{
			Value: block.MarshalRLP(),
		},
		View: proto.ViewMsg(1, 0),
	})

	i.runCycle()

	i.expect(expectResult{
		sequence: 1,
		state:    ValidateState,
		locked:   true,
		outgoing: 1, // prepare message
	})
}

func TestTransition_RoundChangeState_CatchupRound(t *testing.T) {
	m := newMockIbft(t, []string{"A", "B", "C", "D"}, "A")
	m.setState(RoundChangeState)

	// new messages arrive with round number 2
	m.emitMsg(&proto.MessageReq{
		From: "B",
		Type: proto.MessageReq_RoundChange,
		View: proto.ViewMsg(1, 2),
	})
	m.emitMsg(&proto.MessageReq{
		From: "C",
		Type: proto.MessageReq_RoundChange,
		View: proto.ViewMsg(1, 2),
	})
	m.emitMsg(&proto.MessageReq{
		From: "D",
		Type: proto.MessageReq_RoundChange,
		View: proto.ViewMsg(1, 2),
	})
	m.Close()

	// as soon as it starts it will move to round 1 because it has
	// not processed all the messages yet.
	// After it receives 3 Round change messages higher than his own
	// round it will change round again and move to accept
	m.runCycle()

	m.expect(expectResult{
		sequence: 1,
		round:    2,
		outgoing: 1, // our new round change
		state:    AcceptState,
	})
}

func TestTransition_RoundChangeState_Timeout(t *testing.T) {
	m := newMockIbft(t, []string{"A", "B", "C", "D"}, "A")

	m.forceTimeout()
	m.setState(RoundChangeState)
	m.Close()

	// increases to round 1 at the beginning of the round and sends
	// one RoundChange message.
	// After the timeout, it increases to round 2 and sends another
	/// RoundChange message.
	m.runCycle()

	m.expect(expectResult{
		sequence: 1,
		round:    2,
		outgoing: 2, // two round change messages
		state:    RoundChangeState,
	})
}

func TestTransition_RoundChangeState_WeakCertificate(t *testing.T) {
	m := newMockIbft(t, []string{"A", "B", "C", "D", "E", "F", "G"}, "A")
	m.setState(RoundChangeState)

	// send three roundChange messages which are enough to force a
	// weak change where the client moves to that new round state
	m.emitMsg(&proto.MessageReq{
		From: "B",
		Type: proto.MessageReq_RoundChange,
		View: proto.ViewMsg(1, 2),
	})
	m.emitMsg(&proto.MessageReq{
		From: "C",
		Type: proto.MessageReq_RoundChange,
		View: proto.ViewMsg(1, 2),
	})
	m.emitMsg(&proto.MessageReq{
		From: "D",
		Type: proto.MessageReq_RoundChange,
		View: proto.ViewMsg(1, 2),
	})
	m.Close()

	m.runCycle()

	m.expect(expectResult{
		sequence: 1,
		round:    2,
		outgoing: 2, // two round change messages (0->1, 1->2 after weak certificate)
		state:    RoundChangeState,
	})
}

func TestTransition_RoundChangeState_ErrStartNewRound(t *testing.T) {
	// if we start a round change because there was an error we start
	// a new round right away
	m := newMockIbft(t, []string{"A", "B"}, "A")
	m.Close()

	m.state.err = errBlockVerificationFailed

	m.setState(RoundChangeState)
	m.runCycle()

	m.expect(expectResult{
		sequence: 1,
		round:    1,
		state:    RoundChangeState,
		outgoing: 1,
	})
}

func TestTransition_RoundChangeState_StartNewRound(t *testing.T) {
	// if we start round change due to a state timeout and we are on the
	// correct sequence, we start a new round
	m := newMockIbft(t, []string{"A", "B"}, "A")
	m.Close()

	m.state.view.Sequence = 1

	m.setState(RoundChangeState)
	m.runCycle()

	m.expect(expectResult{
		sequence: 1,
		round:    1,
		state:    RoundChangeState,
		outgoing: 1,
	})
}

func TestTransition_RoundChangeState_MaxRound(t *testing.T) {
	// if we start round change due to a state timeout we try to catch up
	// with the highest round seen.
	m := newMockIbft(t, []string{"A", "B", "C"}, "A")
	m.Close()

	m.addMessage(&proto.MessageReq{
		From: "B",
		Type: proto.MessageReq_RoundChange,
		View: &proto.View{
			Round:    10,
			Sequence: 1,
		},
	})

	m.setState(RoundChangeState)
	m.runCycle()

	m.expect(expectResult{
		sequence: 1,
		round:    10,
		state:    RoundChangeState,
		outgoing: 1,
	})
}

func TestWriteTransactions(t *testing.T) {
	type testCase struct {
		description               string
		txns                      []*types.Transaction
		recoverableTxnsIndexes    []int
		unrecoverableTxnsIndexes  []int
		gasLimitReachedTxnIndex   int
		expectedTxPoolLength      int
		expectedIncludedTxnsCount int
	}

	setupMockTransition := func(test testCase, mockTxPool *mockTxPool) *mockTransition {
		mockTransition := &mockTransition{}
		for _, i := range test.recoverableTxnsIndexes {
			mockTransition.recoverableTransactions = append(mockTransition.recoverableTransactions, mockTxPool.transactions[i])
		}
		for _, i := range test.unrecoverableTxnsIndexes {
			mockTransition.unrecoverableTransactions = append(mockTransition.unrecoverableTransactions, mockTxPool.transactions[i])
		}
		if test.gasLimitReachedTxnIndex > 0 {
			mockTransition.gasLimitReachedTransaction = mockTxPool.transactions[test.gasLimitReachedTxnIndex]
		}
		return mockTransition
	}

	testCases := []testCase{
		{
			"transaction whose gas exceeds block gas limit is discarded",
			[]*types.Transaction{{Nonce: 1}},
			nil,
			nil,
			-1,
			0,
			1,
		},
		{
			"valid transaction is included in transition",
			[]*types.Transaction{{Nonce: 1}},
			nil,
			nil,
			-1,
			0,
			1,
		},
		{
			"recoverable transaction is returned to pool and not included in transition",
			[]*types.Transaction{{Nonce: 1}},
			[]int{0},
			nil,
			-1,
			1,
			0,
		},
		{

			"unrecoverable transaction is not returned to pool and not included in transition",
			[]*types.Transaction{{Nonce: 1}},
			nil,
			[]int{0},
			-1,
			0,
			0,
		},
		{
			"only valid transactions are ever included in transition",
			[]*types.Transaction{{Nonce: 1}, {Nonce: 2}, {Nonce: 3}, {Nonce: 4}, {Nonce: 5}},
			[]int{0},
			[]int{3, 4},
			-1,
			1,
			2,
		},
		{
			"write stops when next included transaction reaches block gas limit",
			[]*types.Transaction{
				{Nonce: 1},             // recoverable - returned to pool
				{Nonce: 2},             // unrecoverable
				{Nonce: 3},             // included
				{Nonce: 4, Gas: 10001}, // exceeds block gas limit
				{Nonce: 5},             // included
				{Nonce: 6},             // reaches gas limit - returned to pool
				{Nonce: 7}},            // not considered - stays in pool
			[]int{0},
			[]int{1},
			5,
			3,
			2,
		},
	}

	for _, test := range testCases {
		t.Run(test.description, func(t *testing.T) {
			m := newMockIbft(t, []string{"A", "B", "C"}, "A")
			mockTxPool := &mockTxPool{}
			mockTxPool.transactions = append(mockTxPool.transactions, test.txns...)
			m.txpool = mockTxPool
			mockTransition := setupMockTransition(test, mockTxPool)

			included := m.writeTransactions(1000, mockTransition)

			assert.Equal(t, test.expectedTxPoolLength, len(mockTxPool.transactions))
			assert.Equal(t, test.expectedIncludedTxnsCount, len(included))
			for _, recoverable := range mockTransition.recoverableTransactions {
				assert.False(t, mockTxPool.nonceDecreased[recoverable])
			}
			for _, unrecoverable := range mockTransition.unrecoverableTransactions {
				assert.True(t, mockTxPool.nonceDecreased[unrecoverable])
			}
		})
	}
}

func TestRunSyncState_NewHeadReceivedFromPeer_CallsTxPoolResetWithHeaders(t *testing.T) {
	m := newMockIbft(t, []string{"A", "B", "C"}, "A")
	m.setState(SyncState)
	expectedNewBlockToSync := &types.Block{Header: &types.Header{Number: 1}}
	mockSyncer := &mockSyncer{}
	mockSyncer.receivedNewHeadFromPeer = expectedNewBlockToSync
	m.syncer = mockSyncer
	mockTxPool := &mockTxPool{}
	m.txpool = mockTxPool

	// we need to change state from Sync in order to break from the loop inside runSyncState
	stateChangeDelay := time.After(100 * time.Millisecond)
	go func() {
		<-stateChangeDelay
		m.setState(AcceptState)
	}()

	m.runSyncState()

	assert.True(t, mockTxPool.resetWithHeaderCalled)
	assert.Equal(t, expectedNewBlockToSync.Header, mockTxPool.resetWithHeadersParam[0])
	assert.True(t, mockSyncer.broadcastCalled)
	assert.Equal(t, expectedNewBlockToSync, mockSyncer.broadcastedBlock)
}

func TestRunSyncState_BulkSyncWithPeer_CallsTxPoolResetWithHeaders(t *testing.T) {
	m := newMockIbft(t, []string{"A", "B", "C"}, "A")
	m.setState(SyncState)
	expectedNewBlocksToSync := []*types.Block{
		{Header: &types.Header{Number: 1}},
		{Header: &types.Header{Number: 2}},
		{Header: &types.Header{Number: 3}},
	}
	mockSyncer := &mockSyncer{}
	mockSyncer.bulkSyncBocksFromPeer = expectedNewBlocksToSync
	m.syncer = mockSyncer
	mockTxPool := &mockTxPool{}
	m.txpool = mockTxPool

	// we need to change state from Sync in order to break from the loop inside runSyncState
	stateChangeDelay := time.After(100 * time.Millisecond)
	go func() {
		<-stateChangeDelay
		m.setState(AcceptState)
	}()

	m.runSyncState()

	assert.True(t, mockTxPool.resetWithHeaderCalled)
	for i, expected := range expectedNewBlocksToSync {
		assert.Equal(t, expected.Header, mockTxPool.resetWithHeadersParam[i])
	}
}

type mockSyncer struct {
	bulkSyncBocksFromPeer   []*types.Block
	receivedNewHeadFromPeer *types.Block
	broadcastedBlock        *types.Block
	broadcastCalled         bool
}

func (s *mockSyncer) Start() {}

func (s *mockSyncer) BestPeer() *protocol.SyncPeer {
	return &protocol.SyncPeer{}
}

func (s *mockSyncer) BulkSyncWithPeer(p *protocol.SyncPeer, handler func(blocks []*types.Block)) error {
	handler(s.bulkSyncBocksFromPeer)
	return nil
}

func (s *mockSyncer) WatchSyncWithPeer(p *protocol.SyncPeer, handler func(b *types.Block) bool) {
	if s.receivedNewHeadFromPeer != nil {
		handler(s.receivedNewHeadFromPeer)
	}
}

func (s *mockSyncer) GetSyncProgression() *protocol.Progression {
	return nil
}

func (s *mockSyncer) Broadcast(b *types.Block) {
	s.broadcastCalled = true
	s.broadcastedBlock = b
}

type mockTxPool struct {
	transactions          []*types.Transaction
	nonceDecreased        map[*types.Transaction]bool
	resetWithHeaderCalled bool
	resetWithHeadersParam []*types.Header
}

<<<<<<< HEAD
func (p *mockTxPool) LockPromoted(write bool) {
}

func (p *mockTxPool) UnlockPromoted() {
}

func (p *mockTxPool) Recover(tx *types.Transaction) {
	p.transactions = append(p.transactions, tx)
=======
func (p *mockTxPool) ResetWithHeaders(headers ...*types.Header) {
	p.resetWithHeaderCalled = true
	p.resetWithHeadersParam = headers
>>>>>>> 47653735
}

func (p *mockTxPool) Pop() *types.Transaction {
	if len(p.transactions) == 0 {
		return nil
	}

	tx := p.transactions[0]
	p.transactions = p.transactions[1:]

	return tx
}

func (p *mockTxPool) RollbackNonce(tx *types.Transaction) {
	if p.nonceDecreased == nil {
		p.nonceDecreased = make(map[*types.Transaction]bool)
	}

	p.nonceDecreased[tx] = true
}

func (p *mockTxPool) ResetWithHeader(h *types.Header) {
	p.resetWithHeaderCalled = true
	p.resetWithHeaderParam = h
}

type mockTransition struct {
	transactionsWritten        []*types.Transaction
	recoverableTransactions    []*types.Transaction
	unrecoverableTransactions  []*types.Transaction
	gasLimitReachedTransaction *types.Transaction
}

func (t *mockTransition) Write(txn *types.Transaction) error {
	if txn == t.gasLimitReachedTransaction {
		return state.NewGasLimitReachedTransitionApplicationError(nil)
	}

	for _, recoverable := range t.recoverableTransactions {
		if txn == recoverable {
			return state.NewTransitionApplicationError(nil, true)
		}
	}

	for _, unrecoverable := range t.unrecoverableTransactions {
		if txn == unrecoverable {
			return state.NewTransitionApplicationError(nil, false)
		}
	}

	t.transactionsWritten = append(t.transactionsWritten, txn)
	return nil
}

type mockIbft struct {
	t *testing.T
	*Ibft

	blockchain *blockchain.Blockchain
	pool       *testerAccountPool
	respMsg    []*proto.MessageReq
}

func (m *mockIbft) DummyBlock() *types.Block {
	parent, ok := m.blockchain.GetHeaderByNumber(0)
	assert.True(m.t, ok, "genesis block not found")

	num := parent.Number + 1
	gasLimit, err := m.CalculateGasLimit(num)
	assert.NoError(m.t, err, "failed to calculate next gas limit")

	block := &types.Block{
		Header: &types.Header{
			Number:     num,
			Difficulty: num,
			ParentHash: parent.Hash,
			ExtraData:  parent.ExtraData,
			MixHash:    IstanbulDigest,
			Sha3Uncles: types.EmptyUncleHash,
			GasLimit:   gasLimit,
		},
	}
	return block
}

func (m *mockIbft) Header() *types.Header {
	return m.blockchain.Header()
}

func (m *mockIbft) GetHeaderByNumber(i uint64) (*types.Header, bool) {
	return m.blockchain.GetHeaderByNumber(i)
}

func (m *mockIbft) WriteBlocks(blocks []*types.Block) error {
	return nil
}

func (m *mockIbft) emitMsg(msg *proto.MessageReq) {
	// convert the address from the address pool
	from := m.pool.get(msg.From).Address()
	msg.From = from.String()

	m.Ibft.pushMessage(msg)
}

func (m *mockIbft) addMessage(msg *proto.MessageReq) {
	// convert the address from the address pool
	from := m.pool.get(msg.From).Address()
	msg.From = from.String()

	m.state.addMessage(msg)
}

func (m *mockIbft) Gossip(msg *proto.MessageReq) error {
	m.respMsg = append(m.respMsg, msg)
	return nil
}

func (m *mockIbft) CalculateGasLimit(number uint64) (uint64, error) {
	return m.blockchain.CalculateGasLimit(number)
}

func newMockIbft(t *testing.T, accounts []string, account string) *mockIbft {
	pool := newTesterAccountPool()
	pool.add(accounts...)

	m := &mockIbft{
		t:          t,
		pool:       pool,
		blockchain: blockchain.TestBlockchain(t, pool.genesis()),
		respMsg:    []*proto.MessageReq{},
	}

	var addr *testerAccount
	if account == "" {
		// account not in validator set, create a new one that is not part
		// of the genesis
		pool.add("xx")
		addr = pool.get("xx")
	} else {
		addr = pool.get(account)
	}
	ibft := &Ibft{
		logger:           hclog.NewNullLogger(),
		config:           &consensus.Config{},
		blockchain:       m,
		validatorKey:     addr.priv,
		validatorKeyAddr: addr.Address(),
		closeCh:          make(chan struct{}),
		updateCh:         make(chan struct{}),
		operator:         &operator{},
		state:            newState(),
		epochSize:        DefaultEpochSize,
		metrics:          consensus.NilMetrics(),
	}

	// by default set the state to (1, 0)
	ibft.state.view = proto.ViewMsg(1, 0)

	m.Ibft = ibft

	assert.NoError(t, ibft.setupSnapshot())
	assert.NoError(t, ibft.createKey())

	// set the initial validators frrom the snapshot
	ibft.state.validators = pool.ValidatorSet()

	m.Ibft.transport = m
	return m
}

type expectResult struct {
	state    IbftState
	sequence uint64
	round    uint64
	locked   bool
	err      error

	// num of messages
	prepareMsgs uint64
	commitMsgs  uint64

	// outgoing messages
	outgoing uint64
}

func (m *mockIbft) expect(res expectResult) {
	if sequence := m.state.view.Sequence; sequence != res.sequence {
		m.t.Fatalf("incorrect sequence %d %d", sequence, res.sequence)
	}
	if round := m.state.view.Round; round != res.round {
		m.t.Fatalf("incorrect round %d %d", round, res.round)
	}
	if m.getState() != res.state {
		m.t.Fatalf("incorrect state %s %s", m.getState(), res.state)
	}
	if size := len(m.state.prepared); uint64(size) != res.prepareMsgs {
		m.t.Fatalf("incorrect prepared messages %d %d", size, res.prepareMsgs)
	}
	if size := len(m.state.committed); uint64(size) != res.commitMsgs {
		m.t.Fatalf("incorrect commit messages %d %d", size, res.commitMsgs)
	}
	if m.state.locked != res.locked {
		m.t.Fatalf("incorrect locked %v %v", m.state.locked, res.locked)
	}
	if size := len(m.respMsg); uint64(size) != res.outgoing {
		m.t.Fatalf("incorrect outgoing messages %v %v", size, res.outgoing)
	}
	if m.state.err != res.err {
		m.t.Fatalf("incorrect error %v %v", m.state.err, res.err)
	}
}<|MERGE_RESOLUTION|>--- conflicted
+++ resolved
@@ -662,7 +662,6 @@
 	resetWithHeadersParam []*types.Header
 }
 
-<<<<<<< HEAD
 func (p *mockTxPool) LockPromoted(write bool) {
 }
 
@@ -671,35 +670,30 @@
 
 func (p *mockTxPool) Recover(tx *types.Transaction) {
 	p.transactions = append(p.transactions, tx)
-=======
+}
+
+func (p *mockTxPool) Pop() *types.Transaction {
+	if len(p.transactions) == 0 {
+		return nil
+	}
+
+	tx := p.transactions[0]
+	p.transactions = p.transactions[1:]
+
+	return tx
+}
+
+func (p *mockTxPool) RollbackNonce(tx *types.Transaction) {
+	if p.nonceDecreased == nil {
+		p.nonceDecreased = make(map[*types.Transaction]bool)
+	}
+
+	p.nonceDecreased[tx] = true
+}
+
 func (p *mockTxPool) ResetWithHeaders(headers ...*types.Header) {
 	p.resetWithHeaderCalled = true
 	p.resetWithHeadersParam = headers
->>>>>>> 47653735
-}
-
-func (p *mockTxPool) Pop() *types.Transaction {
-	if len(p.transactions) == 0 {
-		return nil
-	}
-
-	tx := p.transactions[0]
-	p.transactions = p.transactions[1:]
-
-	return tx
-}
-
-func (p *mockTxPool) RollbackNonce(tx *types.Transaction) {
-	if p.nonceDecreased == nil {
-		p.nonceDecreased = make(map[*types.Transaction]bool)
-	}
-
-	p.nonceDecreased[tx] = true
-}
-
-func (p *mockTxPool) ResetWithHeader(h *types.Header) {
-	p.resetWithHeaderCalled = true
-	p.resetWithHeaderParam = h
 }
 
 type mockTransition struct {
