package ibft

import (
<<<<<<< HEAD
=======
	"errors"
	"github.com/0xPolygon/polygon-sdk/protocol"
	"github.com/0xPolygon/polygon-sdk/state"
>>>>>>> 30862b11
	"testing"
	"time"

	"github.com/0xPolygon/polygon-sdk/blockchain"
	"github.com/0xPolygon/polygon-sdk/consensus"
	"github.com/0xPolygon/polygon-sdk/consensus/ibft/proto"
	"github.com/0xPolygon/polygon-sdk/helper/hex"
	"github.com/0xPolygon/polygon-sdk/protocol"
	"github.com/0xPolygon/polygon-sdk/state"
	"github.com/0xPolygon/polygon-sdk/types"
	"github.com/hashicorp/go-hclog"
	"github.com/stretchr/testify/assert"
	any "google.golang.org/protobuf/types/known/anypb"
)

func TestTransition_ValidateState_Prepare(t *testing.T) {
	t.Skip()

	// we receive enough prepare messages to lock and commit the block
	i := newMockIbft(t, []string{"A", "B", "C", "D"}, "A")
	i.setState(ValidateState)

	i.emitMsg(&proto.MessageReq{
		From: "A",
		Type: proto.MessageReq_Prepare,
		View: proto.ViewMsg(1, 0),
	})
	i.emitMsg(&proto.MessageReq{
		From: "B",
		Type: proto.MessageReq_Prepare,
		View: proto.ViewMsg(1, 0),
	})
	// repeated message is not included
	i.emitMsg(&proto.MessageReq{
		From: "B",
		Type: proto.MessageReq_Prepare,
		View: proto.ViewMsg(1, 0),
	})
	i.emitMsg(&proto.MessageReq{
		From: "C",
		Type: proto.MessageReq_Prepare,
		View: proto.ViewMsg(1, 0),
	})
	i.Close()

	i.runCycle()

	i.expect(expectResult{
		sequence:    1,
		state:       ValidateState,
		prepareMsgs: 3,
		commitMsgs:  1, // A commit message
		locked:      true,
		outgoing:    1, // A commit message
	})
}

func TestTransition_ValidateState_CommitFastTrack(t *testing.T) {
	t.Skip()

	// we can directly receive the commit messages and fast track to the commit state
	// even when we do not have yet the preprepare messages
	i := newMockIbft(t, []string{"A", "B", "C", "D"}, "A")

	seal := hex.EncodeToHex(make([]byte, IstanbulExtraSeal))

	i.setState(ValidateState)
	i.state.view = proto.ViewMsg(1, 0)
	i.state.block = i.DummyBlock()
	i.state.locked = true

	i.emitMsg(&proto.MessageReq{
		From: "A",
		Type: proto.MessageReq_Commit,
		View: proto.ViewMsg(1, 0),
		Seal: seal,
	})
	i.emitMsg(&proto.MessageReq{
		From: "B",
		Type: proto.MessageReq_Commit,
		View: proto.ViewMsg(1, 0),
		Seal: seal,
	})
	i.emitMsg(&proto.MessageReq{
		From: "B",
		Type: proto.MessageReq_Commit,
		View: proto.ViewMsg(1, 0),
		Seal: seal,
	})
	i.emitMsg(&proto.MessageReq{
		From: "C",
		Type: proto.MessageReq_Commit,
		View: proto.ViewMsg(1, 0),
		Seal: seal,
	})

	i.runCycle()

	i.expect(expectResult{
		sequence:   1,
		commitMsgs: 3,
		outgoing:   1,
		locked:     false, // unlock after commit
	})
}

func TestTransition_AcceptState_ToSync(t *testing.T) {
	// we are in AcceptState and we are not in the validators list
	// means that we have been removed as validator, move to sync state
	i := newMockIbft(t, []string{"A", "B", "C", "D"}, "")
	i.setState(AcceptState)
	i.Close()

	// we are the proposer and we need to build a block
	i.runCycle()

	i.expect(expectResult{
		sequence: 1,
		state:    SyncState,
	})
}

func TestTransition_AcceptState_Proposer_Locked(t *testing.T) {
	// If we are the proposer and there is a lock value we need to propose it
	i := newMockIbft(t, []string{"A", "B", "C", "D"}, "A")
	i.setState(AcceptState)

	i.state.locked = true
	i.state.block = &types.Block{
		Header: &types.Header{
			Number: 10,
		},
	}

	i.runCycle()

	i.expect(expectResult{
		sequence: 1,
		state:    ValidateState,
		locked:   true,
		outgoing: 2, // preprepare and prepare
	})

	if i.state.block.Number() != 10 {
		t.Fatal("bad block")
	}
}

func TestTransition_AcceptState_Validator_VerifyCorrect(t *testing.T) {
	i := newMockIbft(t, []string{"A", "B", "C"}, "B")
	i.state.view = proto.ViewMsg(1, 0)
	i.setState(AcceptState)

	block := i.DummyBlock()
	header, err := writeSeal(i.pool.get("A").priv, block.Header)

	assert.NoError(t, err)

	block.Header = header

	// A sends the message
	i.emitMsg(&proto.MessageReq{
		From: "A",
		Type: proto.MessageReq_Preprepare,
		Proposal: &any.Any{
			Value: block.MarshalRLP(),
		},
		View: proto.ViewMsg(1, 0),
	})

	i.runCycle()

	i.expect(expectResult{
		sequence: 1,
		state:    ValidateState,
		outgoing: 1, // prepare
	})
}

func TestTransition_AcceptState_Validator_VerifyFails(t *testing.T) {
	i := newMockIbft(t, []string{"A", "B", "C"}, "B")
	i.state.view = proto.ViewMsg(1, 0)
	i.setState(AcceptState)

	block := i.DummyBlock()
	block.Header.MixHash = types.Hash{} // invalidates the block

	header, err := writeSeal(i.pool.get("A").priv, block.Header)

	assert.NoError(t, err)

	block.Header = header

	// A sends the message
	i.emitMsg(&proto.MessageReq{
		From: "A",
		Type: proto.MessageReq_Preprepare,
		Proposal: &any.Any{
			Value: block.MarshalRLP(),
		},
		View: proto.ViewMsg(1, 0),
	})

	i.runCycle()

	i.expect(expectResult{
		sequence: 1,
		state:    RoundChangeState,
		err:      errBlockVerificationFailed,
	})
}

func TestTransition_AcceptState_Validator_ProposerInvalid(t *testing.T) {
	i := newMockIbft(t, []string{"A", "B", "C"}, "B")
	i.state.view = proto.ViewMsg(1, 0)
	i.setState(AcceptState)

	// A is the proposer but C sends the propose, we do not fail
	// but wait for timeout to move to roundChange state
	i.emitMsg(&proto.MessageReq{
		From: "C",
		Type: proto.MessageReq_Preprepare,
		Proposal: &any.Any{
			Value: i.DummyBlock().MarshalRLP(),
		},
		View: proto.ViewMsg(1, 0),
	})
	i.forceTimeout()

	i.runCycle()

	i.expect(expectResult{
		sequence: 1,
		state:    RoundChangeState,
	})
}

func TestTransition_AcceptState_Validator_LockWrong(t *testing.T) {
	i := newMockIbft(t, []string{"A", "B", "C"}, "B")
	i.state.view = proto.ViewMsg(1, 0)
	i.setState(AcceptState)

	// locked block
	block := i.DummyBlock()
	block.Header.Number = 1
	block.Header.ComputeHash()

	i.state.block = block
	i.state.locked = true

	// proposed block
	block1 := i.DummyBlock()
	block1.Header.Number = 2
	block1.Header.ComputeHash()

	i.emitMsg(&proto.MessageReq{
		From: "A",
		Type: proto.MessageReq_Preprepare,
		Proposal: &any.Any{
			Value: block1.MarshalRLP(),
		},
		View: proto.ViewMsg(1, 0),
	})

	i.runCycle()

	i.expect(expectResult{
		sequence: 1,
		state:    RoundChangeState,
		locked:   true,
		err:      errIncorrectBlockLocked,
	})
}

func TestTransition_AcceptState_Validator_LockCorrect(t *testing.T) {
	i := newMockIbft(t, []string{"A", "B", "C"}, "B")
	i.state.view = proto.ViewMsg(1, 0)
	i.setState(AcceptState)

	// locked block
	block := i.DummyBlock()
	block.Header.Number = 1
	block.Header.ComputeHash()

	i.state.block = block
	i.state.locked = true

	i.emitMsg(&proto.MessageReq{
		From: "A",
		Type: proto.MessageReq_Preprepare,
		Proposal: &any.Any{
			Value: block.MarshalRLP(),
		},
		View: proto.ViewMsg(1, 0),
	})

	i.runCycle()

	i.expect(expectResult{
		sequence: 1,
		state:    ValidateState,
		locked:   true,
		outgoing: 1, // prepare message
	})
}

func TestTransition_RoundChangeState_CatchupRound(t *testing.T) {
	m := newMockIbft(t, []string{"A", "B", "C", "D"}, "A")
	m.setState(RoundChangeState)

	// new messages arrive with round number 2
	m.emitMsg(&proto.MessageReq{
		From: "B",
		Type: proto.MessageReq_RoundChange,
		View: proto.ViewMsg(1, 2),
	})
	m.emitMsg(&proto.MessageReq{
		From: "C",
		Type: proto.MessageReq_RoundChange,
		View: proto.ViewMsg(1, 2),
	})
	m.emitMsg(&proto.MessageReq{
		From: "D",
		Type: proto.MessageReq_RoundChange,
		View: proto.ViewMsg(1, 2),
	})
	m.Close()

	// as soon as it starts it will move to round 1 because it has
	// not processed all the messages yet.
	// After it receives 3 Round change messages higher than his own
	// round it will change round again and move to accept
	m.runCycle()

	m.expect(expectResult{
		sequence: 1,
		round:    2,
		outgoing: 1, // our new round change
		state:    AcceptState,
	})
}

func TestTransition_RoundChangeState_Timeout(t *testing.T) {
	m := newMockIbft(t, []string{"A", "B", "C", "D"}, "A")

	m.forceTimeout()
	m.setState(RoundChangeState)
	m.Close()

	// increases to round 1 at the beginning of the round and sends
	// one RoundChange message.
	// After the timeout, it increases to round 2 and sends another
	/// RoundChange message.
	m.runCycle()

	m.expect(expectResult{
		sequence: 1,
		round:    2,
		outgoing: 2, // two round change messages
		state:    RoundChangeState,
	})
}

func TestTransition_RoundChangeState_WeakCertificate(t *testing.T) {
	m := newMockIbft(t, []string{"A", "B", "C", "D", "E", "F", "G"}, "A")
	m.setState(RoundChangeState)

	// send three roundChange messages which are enough to force a
	// weak change where the client moves to that new round state
	m.emitMsg(&proto.MessageReq{
		From: "B",
		Type: proto.MessageReq_RoundChange,
		View: proto.ViewMsg(1, 2),
	})
	m.emitMsg(&proto.MessageReq{
		From: "C",
		Type: proto.MessageReq_RoundChange,
		View: proto.ViewMsg(1, 2),
	})
	m.emitMsg(&proto.MessageReq{
		From: "D",
		Type: proto.MessageReq_RoundChange,
		View: proto.ViewMsg(1, 2),
	})
	m.Close()

	m.runCycle()

	m.expect(expectResult{
		sequence: 1,
		round:    2,
		outgoing: 2, // two round change messages (0->1, 1->2 after weak certificate)
		state:    RoundChangeState,
	})
}

func TestTransition_RoundChangeState_ErrStartNewRound(t *testing.T) {
	// if we start a round change because there was an error we start
	// a new round right away
	m := newMockIbft(t, []string{"A", "B"}, "A")
	m.Close()

	m.state.err = errBlockVerificationFailed

	m.setState(RoundChangeState)
	m.runCycle()

	m.expect(expectResult{
		sequence: 1,
		round:    1,
		state:    RoundChangeState,
		outgoing: 1,
	})
}

func TestTransition_RoundChangeState_StartNewRound(t *testing.T) {
	// if we start round change due to a state timeout and we are on the
	// correct sequence, we start a new round
	m := newMockIbft(t, []string{"A", "B"}, "A")
	m.Close()

	m.state.view.Sequence = 1

	m.setState(RoundChangeState)
	m.runCycle()

	m.expect(expectResult{
		sequence: 1,
		round:    1,
		state:    RoundChangeState,
		outgoing: 1,
	})
}

func TestTransition_RoundChangeState_MaxRound(t *testing.T) {
	// if we start round change due to a state timeout we try to catch up
	// with the highest round seen.
	m := newMockIbft(t, []string{"A", "B", "C"}, "A")
	m.Close()

	m.addMessage(&proto.MessageReq{
		From: "B",
		Type: proto.MessageReq_RoundChange,
		View: &proto.View{
			Round:    10,
			Sequence: 1,
		},
	})

	m.setState(RoundChangeState)
	m.runCycle()

	m.expect(expectResult{
		sequence: 1,
		round:    10,
		state:    RoundChangeState,
		outgoing: 1,
	})
}

func TestWriteTransactions(t *testing.T) {
	type testCase struct {
		description               string
		txns                      []*types.Transaction
		recoverableTxnsIndexes    []int
		unrecoverableTxnsIndexes  []int
		gasLimitReachedTxnIndex   int
		expectedTxPoolLength      int
		expectedIncludedTxnsCount int
	}

	setupMockTransition := func(test testCase, mockTxPool *mockTxPool) *mockTransition {
		mockTransition := &mockTransition{}
		for _, i := range test.recoverableTxnsIndexes {
			mockTransition.recoverableTransactions = append(
				mockTransition.recoverableTransactions,
				mockTxPool.transactions[i],
			)
		}

		for _, i := range test.unrecoverableTxnsIndexes {
			mockTransition.unrecoverableTransactions = append(
				mockTransition.unrecoverableTransactions,
				mockTxPool.transactions[i],
			)
		}

		if test.gasLimitReachedTxnIndex > 0 {
			mockTransition.gasLimitReachedTransaction = mockTxPool.transactions[test.gasLimitReachedTxnIndex]
		}

		return mockTransition
	}

	testCases := []testCase{
		{
			"transaction whose gas exceeds block gas limit is discarded",
			[]*types.Transaction{{Nonce: 1}},
			nil,
			nil,
			-1,
			0,
			1,
		},
		{
			"valid transaction is included in transition",
			[]*types.Transaction{{Nonce: 1}},
			nil,
			nil,
			-1,
			0,
			1,
		},
		{
			"recoverable transaction is returned to pool and not included in transition",
			[]*types.Transaction{{Nonce: 1}},
			[]int{0},
			nil,
			-1,
			1,
			0,
		},
		{
			"unrecoverable transaction is not returned to pool and not included in transition",
			[]*types.Transaction{{Nonce: 1}},
			nil,
			[]int{0},
			-1,
			0,
			0,
		},
		{
			"only valid transactions are ever included in transition",
			[]*types.Transaction{{Nonce: 1}, {Nonce: 2}, {Nonce: 3}, {Nonce: 4}, {Nonce: 5}},
			[]int{0},
			[]int{3, 4},
			-1,
			1,
			2,
		},
		{
			"write stops when next included transaction reaches block gas limit",
			[]*types.Transaction{
				{Nonce: 1},             // recoverable - returned to pool
				{Nonce: 2},             // unrecoverable
				{Nonce: 3},             // included
				{Nonce: 4, Gas: 10001}, // exceeds block gas limit
				{Nonce: 5},             // included
				{Nonce: 6},             // reaches gas limit - returned to pool
				{Nonce: 7}},            // not considered - stays in pool
			[]int{0},
			[]int{1},
			5,
			3,
			2,
		},
	}

	for _, test := range testCases {
		t.Run(test.description, func(t *testing.T) {
			m := newMockIbft(t, []string{"A", "B", "C"}, "A")
			mockTxPool := &mockTxPool{}
			mockTxPool.transactions = append(mockTxPool.transactions, test.txns...)
			m.txpool = mockTxPool
			mockTransition := setupMockTransition(test, mockTxPool)

			included := m.writeTransactions(1000, mockTransition)

			assert.Equal(t, uint64(test.expectedTxPoolLength), m.txpool.Length())
			assert.Equal(t, test.expectedIncludedTxnsCount, len(included))
			for _, recoverable := range mockTransition.recoverableTransactions {
				assert.False(t, mockTxPool.nonceDecreased[recoverable])
			}
			for _, unrecoverable := range mockTransition.unrecoverableTransactions {
				assert.True(t, mockTxPool.nonceDecreased[unrecoverable])
			}
		})
	}
}

func TestRunSyncState_NewHeadReceivedFromPeer_CallsTxPoolResetWithHeaders(t *testing.T) {
	m := newMockIbft(t, []string{"A", "B", "C"}, "A")
	m.setState(SyncState)

	expectedNewBlockToSync := &types.Block{Header: &types.Header{Number: 1}}
	mockSyncer := &mockSyncer{}
	mockSyncer.receivedNewHeadFromPeer = expectedNewBlockToSync
	m.syncer = mockSyncer
	mockTxPool := &mockTxPool{}
	m.txpool = mockTxPool

	// we need to change state from Sync in order to break from the loop inside runSyncState
	stateChangeDelay := time.After(100 * time.Millisecond)

	go func() {
		<-stateChangeDelay
		m.setState(AcceptState)
	}()

	m.runSyncState()

	assert.True(t, mockTxPool.resetWithHeaderCalled)
	assert.Equal(t, expectedNewBlockToSync.Header, mockTxPool.resetWithHeadersParam[0])
	assert.True(t, mockSyncer.broadcastCalled)
	assert.Equal(t, expectedNewBlockToSync, mockSyncer.broadcastedBlock)
}

func TestRunSyncState_BulkSyncWithPeer_CallsTxPoolResetWithHeaders(t *testing.T) {
	m := newMockIbft(t, []string{"A", "B", "C"}, "A")
	m.setState(SyncState)

	expectedNewBlocksToSync := []*types.Block{
		{Header: &types.Header{Number: 1}},
		{Header: &types.Header{Number: 2}},
		{Header: &types.Header{Number: 3}},
	}
	mockSyncer := &mockSyncer{}
	mockSyncer.bulkSyncBlocksFromPeer = expectedNewBlocksToSync
	m.syncer = mockSyncer
	mockTxPool := &mockTxPool{}
	m.txpool = mockTxPool

	// we need to change state from Sync in order to break from the loop inside runSyncState
	stateChangeDelay := time.After(100 * time.Millisecond)

	go func() {
		<-stateChangeDelay
		m.setState(AcceptState)
	}()

	m.runSyncState()

	assert.True(t, mockTxPool.resetWithHeaderCalled)
	assert.Equal(t,
		expectedNewBlocksToSync[len(expectedNewBlocksToSync)-1].Header,
		mockTxPool.resetWithHeadersParam[0],
	)
}

type mockSyncer struct {
	bulkSyncBlocksFromPeer  []*types.Block
	receivedNewHeadFromPeer *types.Block
	broadcastedBlock        *types.Block
	broadcastCalled         bool
}

func (s *mockSyncer) Start() {}

func (s *mockSyncer) BestPeer() *protocol.SyncPeer {
	return &protocol.SyncPeer{}
}

func (s *mockSyncer) BulkSyncWithPeer(p *protocol.SyncPeer, handler func(block *types.Block)) error {
	for _, block := range s.bulkSyncBlocksFromPeer {
		handler(block)
	}

	return nil
}

func (s *mockSyncer) WatchSyncWithPeer(p *protocol.SyncPeer, handler func(b *types.Block) bool) {
	if s.receivedNewHeadFromPeer != nil {
		handler(s.receivedNewHeadFromPeer)
	}
}

func (s *mockSyncer) GetSyncProgression() *protocol.Progression {
	return nil
}

func (s *mockSyncer) Broadcast(b *types.Block) {
	s.broadcastCalled = true
	s.broadcastedBlock = b
}

type mockTxPool struct {
	transactions          []*types.Transaction
	demoted               []*types.Transaction
	nonceDecreased        map[*types.Transaction]bool
	resetWithHeaderCalled bool
	resetWithHeadersParam []*types.Header
}

func (p *mockTxPool) Prepare() {

}

func (p *mockTxPool) Length() uint64 {
	return uint64(len(p.transactions) + len(p.demoted))
}

func (p *mockTxPool) Next() *types.Transaction {
	if len(p.transactions) == 0 {
		return nil
	}

<<<<<<< HEAD
	return p.transactions[0]
}

func (p *mockTxPool) Pop(tx *types.Transaction) {
	if len(p.transactions) == 0 {
		return
=======
	t := p.transactions[0]
	p.transactions = p.transactions[1:]

	return t, func() {
		p.transactions = append(p.transactions, t)
>>>>>>> 30862b11
	}

	p.transactions = p.transactions[1:]
}

func (p *mockTxPool) Demote(tx *types.Transaction) {
	p.Pop(tx)
	p.demoted = append(p.demoted, tx)
}

func (p *mockTxPool) Drop(tx *types.Transaction) {
	if p.nonceDecreased == nil {
		p.nonceDecreased = make(map[*types.Transaction]bool)
	}

	p.Pop(tx)
	p.nonceDecreased[tx] = true
}

func (p *mockTxPool) ResetWithHeaders(headers ...*types.Header) {
	p.resetWithHeaderCalled = true
	p.resetWithHeadersParam = headers
}

type mockTransition struct {
	transactionsWritten        []*types.Transaction
	recoverableTransactions    []*types.Transaction
	unrecoverableTransactions  []*types.Transaction
	gasLimitReachedTransaction *types.Transaction
}

func (t *mockTransition) Write(txn *types.Transaction) error {
	if txn == t.gasLimitReachedTransaction {
		return state.NewGasLimitReachedTransitionApplicationError(nil)
	}

	for _, recoverable := range t.recoverableTransactions {
		if txn == recoverable {
			return state.NewTransitionApplicationError(nil, true)
		}
	}

	for _, unrecoverable := range t.unrecoverableTransactions {
		if txn == unrecoverable {
			return state.NewTransitionApplicationError(nil, false)
		}
	}

	t.transactionsWritten = append(t.transactionsWritten, txn)

	return nil
}

type mockIbft struct {
	t *testing.T
	*Ibft

	blockchain *blockchain.Blockchain
	pool       *testerAccountPool
	respMsg    []*proto.MessageReq
}

func (m *mockIbft) DummyBlock() *types.Block {
	parent, ok := m.blockchain.GetHeaderByNumber(0)
	assert.True(m.t, ok, "genesis block not found")

	num := parent.Number + 1
	gasLimit, err := m.CalculateGasLimit(num)
	assert.NoError(m.t, err, "failed to calculate next gas limit")

	block := &types.Block{
		Header: &types.Header{
			Number:     num,
			Difficulty: num,
			ParentHash: parent.Hash,
			ExtraData:  parent.ExtraData,
			MixHash:    IstanbulDigest,
			Sha3Uncles: types.EmptyUncleHash,
			GasLimit:   gasLimit,
		},
	}

	return block
}

func (m *mockIbft) Header() *types.Header {
	return m.blockchain.Header()
}

func (m *mockIbft) GetHeaderByNumber(i uint64) (*types.Header, bool) {
	return m.blockchain.GetHeaderByNumber(i)
}

func (m *mockIbft) WriteBlock(block *types.Block) error {
	return nil
}

func (m *mockIbft) emitMsg(msg *proto.MessageReq) {
	// convert the address from the address pool
	from := m.pool.get(msg.From).Address()
	msg.From = from.String()

	m.Ibft.pushMessage(msg)
}

func (m *mockIbft) addMessage(msg *proto.MessageReq) {
	// convert the address from the address pool
	from := m.pool.get(msg.From).Address()
	msg.From = from.String()

	m.state.addMessage(msg)
}

func (m *mockIbft) Gossip(msg *proto.MessageReq) error {
	m.respMsg = append(m.respMsg, msg)

	return nil
}

func (m *mockIbft) CalculateGasLimit(number uint64) (uint64, error) {
	return m.blockchain.CalculateGasLimit(number)
}

func newMockIbft(t *testing.T, accounts []string, account string) *mockIbft {
	t.Helper()

	pool := newTesterAccountPool()
	pool.add(accounts...)

	m := &mockIbft{
		t:          t,
		pool:       pool,
		blockchain: blockchain.TestBlockchain(t, pool.genesis()),
		respMsg:    []*proto.MessageReq{},
	}

	var addr *testerAccount

	if account == "" {
		// account not in validator set, create a new one that is not part
		// of the genesis
		pool.add("xx")
		addr = pool.get("xx")
	} else {
		addr = pool.get(account)
	}

	ibft := &Ibft{
		logger:           hclog.NewNullLogger(),
		config:           &consensus.Config{},
		blockchain:       m,
		validatorKey:     addr.priv,
		validatorKeyAddr: addr.Address(),
		closeCh:          make(chan struct{}),
		updateCh:         make(chan struct{}),
		operator:         &operator{},
		state:            newState(),
		epochSize:        DefaultEpochSize,
		metrics:          consensus.NilMetrics(),
	}

	initIbftMechanism(PoA, ibft)

	// by default set the state to (1, 0)
	ibft.state.view = proto.ViewMsg(1, 0)

	m.Ibft = ibft

	assert.NoError(t, ibft.setupSnapshot())
	assert.NoError(t, ibft.createKey())

	// set the initial validators frrom the snapshot
	ibft.state.validators = pool.ValidatorSet()

	m.Ibft.transport = m

	return m
}

type expectResult struct {
	state    IbftState
	sequence uint64
	round    uint64
	locked   bool
	err      error

	// num of messages
	prepareMsgs uint64
	commitMsgs  uint64

	// outgoing messages
	outgoing uint64
}

func (m *mockIbft) expect(res expectResult) {
	if sequence := m.state.view.Sequence; sequence != res.sequence {
		m.t.Fatalf("incorrect sequence %d %d", sequence, res.sequence)
	}

	if round := m.state.view.Round; round != res.round {
		m.t.Fatalf("incorrect round %d %d", round, res.round)
	}

	if m.getState() != res.state {
		m.t.Fatalf("incorrect state %s %s", m.getState(), res.state)
	}

	if size := len(m.state.prepared); uint64(size) != res.prepareMsgs {
		m.t.Fatalf("incorrect prepared messages %d %d", size, res.prepareMsgs)
	}

	if size := len(m.state.committed); uint64(size) != res.commitMsgs {
		m.t.Fatalf("incorrect commit messages %d %d", size, res.commitMsgs)
	}

	if m.state.locked != res.locked {
		m.t.Fatalf("incorrect locked %v %v", m.state.locked, res.locked)
	}

	if size := len(m.respMsg); uint64(size) != res.outgoing {
		m.t.Fatalf("incorrect outgoing messages %v %v", size, res.outgoing)
	}

	if !errors.Is(m.state.err, res.err) {
		m.t.Fatalf("incorrect error %v %v", m.state.err, res.err)
	}
}<|MERGE_RESOLUTION|>--- conflicted
+++ resolved
@@ -1,12 +1,7 @@
 package ibft
 
 import (
-<<<<<<< HEAD
-=======
 	"errors"
-	"github.com/0xPolygon/polygon-sdk/protocol"
-	"github.com/0xPolygon/polygon-sdk/state"
->>>>>>> 30862b11
 	"testing"
 	"time"
 
@@ -703,20 +698,12 @@
 		return nil
 	}
 
-<<<<<<< HEAD
 	return p.transactions[0]
 }
 
 func (p *mockTxPool) Pop(tx *types.Transaction) {
 	if len(p.transactions) == 0 {
 		return
-=======
-	t := p.transactions[0]
-	p.transactions = p.transactions[1:]
-
-	return t, func() {
-		p.transactions = append(p.transactions, t)
->>>>>>> 30862b11
 	}
 
 	p.transactions = p.transactions[1:]
