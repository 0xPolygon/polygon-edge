package ibft

import (
	"crypto/ecdsa"
	"fmt"
	"reflect"
	"time"

	"github.com/0xPolygon/polygon-sdk/consensus"
	"github.com/0xPolygon/polygon-sdk/consensus/ibft/proto"
	"github.com/0xPolygon/polygon-sdk/crypto"
	"github.com/0xPolygon/polygon-sdk/helper/hex"
	"github.com/0xPolygon/polygon-sdk/network"
	"github.com/0xPolygon/polygon-sdk/protocol"
	"github.com/0xPolygon/polygon-sdk/secrets"
	"github.com/0xPolygon/polygon-sdk/state"
	"github.com/0xPolygon/polygon-sdk/types"
	"github.com/hashicorp/go-hclog"
	any "google.golang.org/protobuf/types/known/anypb"
)

const (
	DefaultEpochSize = 100000
)

type blockchainInterface interface {
	Header() *types.Header
	GetHeaderByNumber(i uint64) (*types.Header, bool)
	WriteBlocks(blocks []*types.Block) error
	CalculateGasLimit(number uint64) (uint64, error)
}

type transactionPoolInterface interface {
	ResetWithHeader(h *types.Header)
	Pop() (*types.Transaction, func())
	DecreaseAccountNonce(tx *types.Transaction)
	Length() uint64
}

type syncerInterface interface {
	Start()
	BestPeer() *protocol.SyncPeer
	BulkSyncWithPeer(p *protocol.SyncPeer) error
	WatchSyncWithPeer(p *protocol.SyncPeer, handler func(b *types.Block) bool)
	Broadcast(b *types.Block)
}

// Ibft represents the IBFT consensus mechanism object
type Ibft struct {
	sealing bool // Flag indicating if the node is a sealer

	logger hclog.Logger      // Output logger
	config *consensus.Config // Consensus configuration
	state  *currentState     // Reference to the current state

	blockchain blockchainInterface // Interface exposed by the blockchain layer
	executor   *state.Executor     // Reference to the state executor
	closeCh    chan struct{}       // Channel for closing

	validatorKey     *ecdsa.PrivateKey // Private key for the validator
	validatorKeyAddr types.Address

	txpool transactionPoolInterface // Reference to the transaction pool

	store     *snapshotStore // Snapshot store that keeps track of all snapshots
	epochSize uint64

	msgQueue *msgQueue     // Structure containing different message queues
	updateCh chan struct{} // Update channel

	syncer       syncerInterface // Reference to the sync protocol
	syncNotifyCh chan bool       // Sync protocol notification channel

	network   *network.Server // Reference to the networking layer
	transport transport       // Reference to the transport protocol

	operator *operator

	// aux test methods
	forceTimeoutCh bool

	metrics *consensus.Metrics

	secretsManager secrets.SecretsManager
}

// Factory implements the base consensus Factory method
func Factory(
	params *consensus.ConsensusParams,
) (consensus.Consensus, error) {
	p := &Ibft{
		logger:         params.Logger.Named("ibft"),
		config:         params.Config,
		blockchain:     params.Blockchain,
		executor:       params.Executor,
		closeCh:        make(chan struct{}),
		txpool:         params.Txpool,
		state:          &currentState{},
		network:        params.Network,
		epochSize:      DefaultEpochSize,
		syncNotifyCh:   make(chan bool),
		sealing:        params.Seal,
		metrics:        params.Metrics,
		secretsManager: params.SecretsManager,
	}

	// Istanbul requires a different header hash function
	types.HeaderHash = istanbulHeaderHash

	p.syncer = protocol.NewSyncer(params.Logger, params.Network, params.Blockchain)

	// register the grpc operator
	p.operator = &operator{ibft: p}
	proto.RegisterIbftOperatorServer(params.Grpc, p.operator)

	// Set up the node's validator key
	if err := p.createKey(); err != nil {
		return nil, err
	}

	p.logger.Info("validator key", "addr", p.validatorKeyAddr.String())

	// start the transport protocol
	if err := p.setupTransport(); err != nil {
		return nil, err
	}

	return p, nil
}

// Start starts the IBFT consensus
func (i *Ibft) Start() error {
	// Start the syncer
	i.syncer.Start()

	// Set up the snapshots
	if err := i.setupSnapshot(); err != nil {
		return err
	}

	// Start the actual IBFT protocol
	go i.start()

	return nil
}

type transport interface {
	Gossip(msg *proto.MessageReq) error
}

// Define the IBFT libp2p protocol
var ibftProto = "/ibft/0.1"

type gossipTransport struct {
	topic *network.Topic
}

// Gossip publishes a new message to the topic
func (g *gossipTransport) Gossip(msg *proto.MessageReq) error {
	return g.topic.Publish(msg)
}

// setupTransport sets up the gossip transport protocol
func (i *Ibft) setupTransport() error {
	// Define a new topic
	topic, err := i.network.NewTopic(ibftProto, &proto.MessageReq{})
	if err != nil {
		return err
	}

	// Subscribe to the newly created topic
	err = topic.Subscribe(func(obj interface{}) {
		msg := obj.(*proto.MessageReq)

		if !i.isSealing() {
			// if we are not sealing we do not care about the messages
			// but we need to subscribe to propagate the messages
			return
		}

		// decode sender
		if err := validateMsg(msg); err != nil {
			i.logger.Error("failed to validate msg", "err", err)

			return
		}

		if msg.From == i.validatorKeyAddr.String() {
			// we are the sender, skip this message since we already
			// relay our own messages internally.
			return
		}

		i.pushMessage(msg)
	})

	if err != nil {
		return err
	}

	i.transport = &gossipTransport{topic: topic}

	return nil
}

// createKey sets the validator's private key from the secrets manager
func (i *Ibft) createKey() error {
	i.msgQueue = newMsgQueue()
	i.closeCh = make(chan struct{})
	i.updateCh = make(chan struct{})

	if i.validatorKey == nil {
		// Check if the validator key is initialized
		var key *ecdsa.PrivateKey
		if i.secretsManager.HasSecret(secrets.ValidatorKey) {
			// The validator key is present in the secrets manager, load it
			validatorKey, readErr := crypto.ReadConsensusKey(i.secretsManager)
			if readErr != nil {
				return fmt.Errorf("unable to read validator key from Secrets Manager, %v", readErr)
			}

			key = validatorKey
		} else {
			// The validator key is not present in the secrets manager, generate it
			validatorKey, validatorKeyEncoded, genErr := crypto.GenerateAndEncodePrivateKey()
			if genErr != nil {
				return fmt.Errorf("unable to generate validator key for Secrets Manager, %v", genErr)
			}

			// Save the key to the secrets manager
			saveErr := i.secretsManager.SetSecret(secrets.ValidatorKey, validatorKeyEncoded)
			if saveErr != nil {
				return fmt.Errorf("unable to save validator key to Secrets Manager, %v", saveErr)
			}

			key = validatorKey
		}

		i.validatorKey = key
		i.validatorKeyAddr = crypto.PubKeyToAddress(&key.PublicKey)
	}

	return nil
}

const IbftKeyName = "validator.key"

// start starts the IBFT consensus state machine
func (i *Ibft) start() {
	// consensus always starts in SyncState mode in case it needs
	// to sync with other nodes.
	i.setState(SyncState)

	// Grab the latest header
	header := i.blockchain.Header()
	i.logger.Debug("current sequence", "sequence", header.Number+1)

	for {
		select {
		case <-i.closeCh:
			return
		default: // Default is here because we would block until we receive something in the closeCh
		}

		// Start the state machine loop
		i.runCycle()
	}
}

// runCycle represents the IBFT state machine loop
func (i *Ibft) runCycle() {
	// Log to the console
	if i.state.view != nil {
		i.logger.Debug("cycle", "state", i.getState(), "sequence", i.state.view.Sequence, "round", i.state.view.Round+1)
	}

	// Based on the current state, execute the corresponding section
	switch i.getState() {
	case AcceptState:
		i.runAcceptState()

	case ValidateState:
		i.runValidateState()

	case RoundChangeState:
		i.runRoundChangeState()

	case SyncState:
		i.runSyncState()
	}
}

// isValidSnapshot checks if the current node is in the validator set for the latest snapshot
func (i *Ibft) isValidSnapshot() bool {
	if !i.isSealing() {
		return false
	}

	// check if we are a validator and enabled
	header := i.blockchain.Header()
	snap, err := i.getSnapshot(header.Number)
	if err != nil {
		return false
	}

	if snap.Set.Includes(i.validatorKeyAddr) {
		i.state.view = &proto.View{
			Sequence: header.Number + 1,
			Round:    0,
		}

		return true
	}
	return false
}

// runSyncState implements the Sync state loop.
//
// It fetches fresh data from the blockchain. Checks if the current node is a validator and resolves any pending blocks
func (i *Ibft) runSyncState() {
	for i.isState(SyncState) {
		// try to sync with some target peer
		p := i.syncer.BestPeer()
		if p == nil {
			// if we do not have any peers and we have been a validator
			// we can start now. In case we start on another fork this will be
			// reverted later
			if i.isValidSnapshot() {
				// initialize the round and sequence
				header := i.blockchain.Header()
				i.state.view = &proto.View{
					Round:    0,
					Sequence: header.Number + 1,
				}
				//Set the round metric
				i.metrics.Rounds.Set(float64(i.state.view.Round))

				i.setState(AcceptState)
			} else {
				time.Sleep(1 * time.Second)
			}
			continue
		}

		if err := i.syncer.BulkSyncWithPeer(p); err != nil {
			i.logger.Error("failed to bulk sync", "err", err)
			continue
		}

		// if we are a validator we do not even want to wait here
		// we can just move ahead
		if i.isValidSnapshot() {
			i.setState(AcceptState)
			continue
		}

		// start watch mode
		var isValidator bool
		i.syncer.WatchSyncWithPeer(p, func(b *types.Block) bool {
			i.syncer.Broadcast(b)
			i.txpool.ResetWithHeader(b.Header)
			isValidator = i.isValidSnapshot()

			return isValidator
		})

		if isValidator {
			// at this point, we are in sync with the latest chain we know of
			// and we are a validator of that chain so we need to change to AcceptState
			// so that we can start to do some stuff there
			i.setState(AcceptState)
		}
	}
}

var defaultBlockPeriod = 2 * time.Second

// buildBlock builds the block, based on the passed in snapshot and parent header
func (i *Ibft) buildBlock(snap *Snapshot, parent *types.Header) (*types.Block, error) {
	header := &types.Header{
		ParentHash: parent.Hash,
		Number:     parent.Number + 1,
		Miner:      types.Address{},
		Nonce:      types.Nonce{},
		MixHash:    IstanbulDigest,
		Difficulty: parent.Number + 1,   // we need to do this because blockchain needs difficulty to organize blocks and forks
		StateRoot:  types.EmptyRootHash, // this avoids needing state for now
		Sha3Uncles: types.EmptyUncleHash,
		GasLimit:   parent.GasLimit, // Inherit from parent for now, will need to adjust dynamically later.
	}

	// calculate gas limit based on parent header
	gasLimit, err := i.blockchain.CalculateGasLimit(header.Number)
	if err != nil {
		return nil, err
	}
	header.GasLimit = gasLimit

	// try to pick a candidate
	if candidate := i.operator.getNextCandidate(snap); candidate != nil {
		header.Miner = types.StringToAddress(candidate.Address)
		if candidate.Auth {
			header.Nonce = nonceAuthVote
		} else {
			header.Nonce = nonceDropVote
		}
	}

	// set the timestamp
	parentTime := time.Unix(int64(parent.Timestamp), 0)
	headerTime := parentTime.Add(defaultBlockPeriod)

	if headerTime.Before(time.Now()) {
		headerTime = time.Now()
	}
	header.Timestamp = uint64(headerTime.Unix())

	// we need to include in the extra field the current set of validators
	putIbftExtraValidators(header, snap.Set)

	transition, err := i.executor.BeginTxn(parent.StateRoot, header, i.validatorKeyAddr)
	if err != nil {
		return nil, err
	}
	txns := i.writeTransactions(gasLimit, transition)

	_, root := transition.Commit()
	header.StateRoot = root
	header.GasUsed = transition.TotalGas()

	// build the block
	block := consensus.BuildBlock(consensus.BuildBlockParams{
		Header:   header,
		Txns:     txns,
		Receipts: transition.Receipts(),
	})

	// write the seal of the block after all the fields are completed
	header, err = writeSeal(i.validatorKey, block.Header)
	if err != nil {
		return nil, err
	}
	block.Header = header

	// compute the hash, this is only a provisional hash since the final one
	// is sealed after all the committed seals
	block.Header.ComputeHash()

	i.logger.Info("build block", "number", header.Number, "txns", len(txns))
	return block, nil
}

type transitionInterface interface {
	Write(txn *types.Transaction) error
}

// writeTransactions writes transactions from the txpool to the transition object
// and returns transactions that were included in the transition (new block)
func (i *Ibft) writeTransactions(gasLimit uint64, transition transitionInterface) []*types.Transaction {
	txns := []*types.Transaction{}
	returnTxnFuncs := []func(){}
	for {
		txn, retTxnFn := i.txpool.Pop()
		if txn == nil {
			break
		}

		if txn.ExceedsBlockGasLimit(gasLimit) {
			i.logger.Error(fmt.Sprintf("failed to write transaction: %v", state.ErrBlockLimitExceeded))
			i.txpool.DecreaseAccountNonce(txn)
			continue
		}

		if err := transition.Write(txn); err != nil {
			if _, ok := err.(*state.GasLimitReachedTransitionApplicationError); ok {
				returnTxnFuncs = append(returnTxnFuncs, retTxnFn)
				break
			} else if appErr, ok := err.(*state.TransitionApplicationError); ok && appErr.IsRecoverable {
				returnTxnFuncs = append(returnTxnFuncs, retTxnFn)
			} else {
				i.txpool.DecreaseAccountNonce(txn)
			}
			continue
		}

		txns = append(txns, txn)
	}

	// we return recoverable txns that were popped from the txpool after the above for loop breaks,
	// since we don't want to return the tx to the pool just to pop the same txn in the next loop iteration
	for _, retFunc := range returnTxnFuncs {
		retFunc()
	}

	i.logger.Info("picked out txns from pool", "num", len(txns), "remaining", i.txpool.Length())
	return txns
}

// runAcceptState runs the Accept state loop
//
// The Accept state always checks the snapshot, and the validator set. If the current node is not in the validators set,
// it moves back to the Sync state. On the other hand, if the node is a validator, it calculates the proposer.
// If it turns out that the current node is the proposer, it builds a block, and sends preprepare and then prepare messages.
func (i *Ibft) runAcceptState() { // start new round
	logger := i.logger.Named("acceptState")
	logger.Info("Accept state", "sequence", i.state.view.Sequence, "round", i.state.view.Round+1)

	// This is the state in which we either propose a block or wait for the pre-prepare message
	parent := i.blockchain.Header()
	number := parent.Number + 1
	if number != i.state.view.Sequence {
		i.logger.Error("sequence not correct", "parent", parent.Number, "sequence", i.state.view.Sequence)
		i.setState(SyncState)
		return
	}
	snap, err := i.getSnapshot(parent.Number)
	if err != nil {
		i.logger.Error("cannot find snapshot", "num", parent.Number)
		i.setState(SyncState)
		return
	}

	if !snap.Set.Includes(i.validatorKeyAddr) {
		// we are not a validator anymore, move back to sync state
		i.logger.Info("we are not a validator anymore")
		i.setState(SyncState)
		return
	}

	i.logger.Info("current snapshot", "validators", len(snap.Set), "votes", len(snap.Votes))

	i.state.validators = snap.Set

	//Update the No.of validator metric
	i.metrics.Validators.Set(float64(len(snap.Set)))
	// reset round messages
	i.state.resetRoundMsgs()

	// select the proposer of the block
	var lastProposer types.Address
	if parent.Number != 0 {
		lastProposer, _ = ecrecoverFromHeader(parent)
	}

	i.state.CalcProposer(lastProposer)

	if i.state.proposer == i.validatorKeyAddr {
		logger.Info("we are the proposer", "block", number)

		if !i.state.locked {
			// since the state is not locked, we need to build a new block
			i.state.block, err = i.buildBlock(snap, parent)
			if err != nil {
				i.logger.Error("failed to build block", "err", err)
				i.setState(RoundChangeState)
				return
			}

			// calculate how much time do we have to wait to mine the block
			delay := time.Until(time.Unix(int64(i.state.block.Header.Timestamp), 0))

			select {
			case <-time.After(delay):
			case <-i.closeCh:
				return
			}
		}

		// send the preprepare message as an RLP encoded block
		i.sendPreprepareMsg()

		// send the prepare message since we are ready to move the state
		i.sendPrepareMsg()

		// move to validation state for new prepare messages
		i.setState(ValidateState)
		return
	}

	i.logger.Info("proposer calculated", "proposer", i.state.proposer, "block", number)

	// we are NOT a proposer for the block. Then, we have to wait
	// for a pre-prepare message from the proposer

	timeout := exponentialTimeout(i.state.view.Round)
	for i.getState() == AcceptState {
		msg, ok := i.getNextMessage(timeout)
		if !ok {
			return
		}
		if msg == nil {
			i.setState(RoundChangeState)
			continue
		}

		if msg.From != i.state.proposer.String() {
			i.logger.Error("msg received from wrong proposer")
			continue
		}

		// retrieve the block proposal
		block := &types.Block{}
		if err := block.UnmarshalRLP(msg.Proposal.Value); err != nil {
			i.logger.Error("failed to unmarshal block", "err", err)
			i.setState(RoundChangeState)
			return
		}
		if i.state.locked {
			// the state is locked, we need to receive the same block
			if block.Hash() == i.state.block.Hash() {
				// fast-track and send a commit message and wait for validations
				i.sendCommitMsg()
				i.setState(ValidateState)
			} else {
				i.handleStateErr(errIncorrectBlockLocked)
			}
		} else {
			// since its a new block, we have to verify it first
			if err := i.verifyHeaderImpl(snap, parent, block.Header); err != nil {
				i.logger.Error("block verification failed", "err", err)
				i.handleStateErr(errBlockVerificationFailed)
			} else {
				i.state.block = block

				// send prepare message and wait for validations
				i.sendPrepareMsg()
				i.setState(ValidateState)
			}
		}
	}
}

// runValidateState implements the Validate state loop.
//
// The Validate state is rather simple - all nodes do in this state is read messages and add them to their local snapshot state
func (i *Ibft) runValidateState() {
	hasCommitted := false
	sendCommit := func() {
		// at this point either we have enough prepare messages
		// or commit messages so we can lock the block
		i.state.lock()

		if !hasCommitted {
			// send the commit message
			i.sendCommitMsg()
			hasCommitted = true
		}
	}

	timeout := exponentialTimeout(i.state.view.Round)
	for i.getState() == ValidateState {
		msg, ok := i.getNextMessage(timeout)
		if !ok {
			// closing
			return
		}
		if msg == nil {
			i.setState(RoundChangeState)
			continue
		}

		switch msg.Type {
		case proto.MessageReq_Prepare:
			i.state.addPrepared(msg)

		case proto.MessageReq_Commit:
			i.state.addCommitted(msg)

		default:
			panic(fmt.Sprintf("BUG: %s", reflect.TypeOf(msg.Type)))
		}

		if i.state.numPrepared() > i.state.NumValid() {
			// we have received enough pre-prepare messages
			sendCommit()
		}

		if i.state.numCommitted() > i.state.NumValid() {
			// we have received enough commit messages
			sendCommit()

			// try to commit the block (TODO: just to get out of the loop)
			i.setState(CommitState)
		}
	}

	if i.getState() == CommitState {
		// at this point either if it works or not we need to unlock
		block := i.state.block
		i.state.unlock()

		if err := i.insertBlock(block); err != nil {
			// start a new round with the state unlocked since we need to
			// be able to propose/validate a different block
			i.logger.Error("failed to insert block", "err", err)
			i.handleStateErr(errFailedToInsertBlock)
		} else {
			// update metrics
			i.updateMetrics(block)

			// move ahead to the next block
			i.setState(AcceptState)
		}
	}
}

// updateMetrics will update various metrics based on the given block
// currently we capture No.of Txs and block interval metrics using this function
func (i *Ibft) updateMetrics(block *types.Block) {
	prvHeader, _ := i.blockchain.GetHeaderByNumber(block.Number() - 1)
	parentTime := time.Unix(int64(prvHeader.Timestamp), 0)
	headerTime := time.Unix(int64(block.Header.Timestamp), 0)
	//Update the block interval metric
	if block.Number() > 1 {
		i.metrics.BlockInterval.Observe(
			headerTime.Sub(parentTime).Seconds(),
		)
	}
	//Update the Number of transactions in the block metric
	i.metrics.NumTxs.Set(float64(len(block.Body().Transactions)))

}
func (i *Ibft) insertBlock(block *types.Block) error {
	committedSeals := [][]byte{}
	for _, commit := range i.state.committed {
		// no need to check the format of seal here because writeCommittedSeals will check
		committedSeals = append(committedSeals, hex.MustDecodeHex(commit.Seal))
	}

	header, err := writeCommittedSeals(block.Header, committedSeals)
	if err != nil {
		return err
	}

	// we need to recompute the hash since we have change extra-data
	block.Header = header
	block.Header.ComputeHash()

	if err := i.blockchain.WriteBlocks([]*types.Block{block}); err != nil {
		return err
	}

	i.logger.Info(
		"block committed",
		"sequence", i.state.view.Sequence,
		"hash", block.Hash(),
		"validators", len(i.state.validators),
		"rounds", i.state.view.Round+1,
		"committed", i.state.numCommitted(),
	)

	// increase the sequence number and reset the round if any
	i.state.view = &proto.View{
		Sequence: header.Number + 1,
		Round:    0,
	}

	// broadcast the new block
	i.syncer.Broadcast(block)

	// after the block has been written we reset the txpool so that
	// the old transactions are removed
	i.txpool.ResetWithHeader(block.Header)

	return nil
}

var (
	errIncorrectBlockLocked    = fmt.Errorf("block locked is incorrect")
	errBlockVerificationFailed = fmt.Errorf("block verification failed")
	errFailedToInsertBlock     = fmt.Errorf("failed to insert block")
)

func (i *Ibft) handleStateErr(err error) {
	i.state.err = err
	i.setState(RoundChangeState)
}

func (i *Ibft) runRoundChangeState() {
	sendRoundChange := func(round uint64) {
		i.logger.Debug("local round change", "round", round+1)
		// set the new round and update the round metric
		i.state.view.Round = round
		i.metrics.Rounds.Set(float64(round))
		// clean the round
		i.state.cleanRound(round)
		// send the round change message
		i.sendRoundChange()
	}
	sendNextRoundChange := func() {
		sendRoundChange(i.state.view.Round + 1)
	}

	checkTimeout := func() {
		// check if there is any peer that is really advanced and we might need to sync with it first
		if i.syncer != nil {
			bestPeer := i.syncer.BestPeer()
			if bestPeer != nil {
				lastProposal := i.blockchain.Header()
				if bestPeer.Number() > lastProposal.Number {
					i.logger.Debug("it has found a better peer to connect", "local", lastProposal.Number, "remote", bestPeer.Number())
					// we need to catch up with the last sequence
					i.setState(SyncState)
					return
				}
			}
		}

		// otherwise, it seems that we are in sync
		// and we should start a new round
		sendNextRoundChange()
	}

	// if the round was triggered due to an error, we send our own
	// next round change
	if err := i.state.getErr(); err != nil {
		i.logger.Debug("round change handle err", "err", err)
		sendNextRoundChange()
	} else {
		// otherwise, it is due to a timeout in any stage
		// First, we try to sync up with any max round already available
		if maxRound, ok := i.state.maxRound(); ok {
			i.logger.Debug("round change set max round", "round", maxRound)
			sendRoundChange(maxRound)
		} else {
			// otherwise, do your best to sync up
			checkTimeout()
		}
	}

	// create a timer for the round change
	timeout := exponentialTimeout(i.state.view.Round)
	for i.getState() == RoundChangeState {
		msg, ok := i.getNextMessage(timeout)
		if !ok {
			// closing
			return
		}
		if msg == nil {
			i.logger.Debug("round change timeout")
			checkTimeout()
<<<<<<< HEAD
			// update the timeout duration
			timeout = i.randomTimeout()
=======
			//update the timeout duration
			timeout = exponentialTimeout(i.state.view.Round)
>>>>>>> 70e34006
			continue
		}

		// we only expect RoundChange messages right now
		num := i.state.AddRoundMessage(msg)

		if num == i.state.NumValid() {
			// start a new round immediately
			i.state.view.Round = msg.View.Round
			i.setState(AcceptState)
		} else if num == i.state.validators.MaxFaultyNodes()+1 {
			// weak certificate, try to catch up if our round number is smaller
			if i.state.view.Round < msg.View.Round {
				// update timer
				timeout = exponentialTimeout(i.state.view.Round)
				sendRoundChange(msg.View.Round)
			}
		}
	}
}

// --- com wrappers ---

func (i *Ibft) sendRoundChange() {
	i.gossip(proto.MessageReq_RoundChange)
}

func (i *Ibft) sendPreprepareMsg() {
	i.gossip(proto.MessageReq_Preprepare)
}

func (i *Ibft) sendPrepareMsg() {
	i.gossip(proto.MessageReq_Prepare)
}

func (i *Ibft) sendCommitMsg() {
	i.gossip(proto.MessageReq_Commit)
}

func (i *Ibft) gossip(typ proto.MessageReq_Type) {
	msg := &proto.MessageReq{
		Type: typ,
	}

	// add View
	msg.View = i.state.view.Copy()

	// if we are sending a preprepare message we need to include the proposed block
	if msg.Type == proto.MessageReq_Preprepare {
		msg.Proposal = &any.Any{
			Value: i.state.block.MarshalRLP(),
		}
	}

	// if the message is commit, we need to add the committed seal
	if msg.Type == proto.MessageReq_Commit {
		seal, err := writeCommittedSeal(i.validatorKey, i.state.block.Header)
		if err != nil {
			i.logger.Error("failed to commit seal", "err", err)
			return
		}
		msg.Seal = hex.EncodeToHex(seal)
	}

	if msg.Type != proto.MessageReq_Preprepare {
		// send a copy to ourselves so that we can process this message as well
		msg2 := msg.Copy()
		msg2.From = i.validatorKeyAddr.String()
		i.pushMessage(msg2)
	}
	if err := signMsg(i.validatorKey, msg); err != nil {
		i.logger.Error("failed to sign message", "err", err)
		return
	}
	if err := i.transport.Gossip(msg); err != nil {
		i.logger.Error("failed to gossip", "err", err)
	}
}

// getState returns the current IBFT state
func (i *Ibft) getState() IbftState {
	return i.state.getState()
}

// isState checks if the node is in the passed in state
func (i *Ibft) isState(s IbftState) bool {
	return i.state.getState() == s
}

// setState sets the IBFT state
func (i *Ibft) setState(s IbftState) {
	i.logger.Info("state change", "new", s)
	i.state.setState(s)
}

// forceTimeout sets the forceTimeoutCh flag to true
func (i *Ibft) forceTimeout() {
	i.forceTimeoutCh = true
}

// isSealing checks if the current node is sealing blocks
func (i *Ibft) isSealing() bool {
	return i.sealing
}

// verifyHeaderImpl implements the actual header verification logic
func (i *Ibft) verifyHeaderImpl(snap *Snapshot, parent, header *types.Header) error {
	// ensure the extra data is correctly formatted
	if _, err := getIbftExtra(header); err != nil {
		return err
	}

	// Because you must specify either AUTH or DROP vote, it is confusing how to have a block without any votes.
	// 		This is achieved by specifying the miner field to zeroes,
	// 		because then the value in the Nonce will not be taken into consideration.
	if header.Nonce != nonceDropVote && header.Nonce != nonceAuthVote {
		return fmt.Errorf("invalid nonce")
	}

	if header.MixHash != IstanbulDigest {
		return fmt.Errorf("invalid mixhash")
	}

	if header.Sha3Uncles != types.EmptyUncleHash {
		return fmt.Errorf("invalid sha3 uncles")
	}

	// difficulty has to match number
	if header.Difficulty != header.Number {
		return fmt.Errorf("wrong difficulty")
	}

	// verify the sealer
	if err := verifySigner(snap, header); err != nil {
		return err
	}

	return nil
}

// VerifyHeader wrapper for verifying headers
func (i *Ibft) VerifyHeader(parent, header *types.Header) error {
	snap, err := i.getSnapshot(parent.Number)
	if err != nil {
		return err
	}

	// verify all the header fields + seal
	if err := i.verifyHeaderImpl(snap, parent, header); err != nil {
		return err
	}

	// verify the commited seals
	if err := verifyCommitedFields(snap, header); err != nil {
		return err
	}

	// process the new block in order to update the snapshot
	if err := i.processHeaders([]*types.Header{header}); err != nil {
		return err
	}

	return nil
}

// GetBlockCreator retrieves the block signer from the extra data field
func (i *Ibft) GetBlockCreator(header *types.Header) (types.Address, error) {
	return ecrecoverFromHeader(header)
}

// Close closes the IBFT consensus mechanism, and does write back to disk
func (i *Ibft) Close() error {
	close(i.closeCh)

	if i.config.Path != "" {
		err := i.store.saveToPath(i.config.Path)

		if err != nil {
			return err
		}
	}
	return nil
}

// getNextMessage reads a new message from the message queue
func (i *Ibft) getNextMessage(timeout time.Duration) (*proto.MessageReq, bool) {
	timeoutCh := time.After(timeout)
	for {
		msg := i.msgQueue.readMessage(i.getState(), i.state.view)
		if msg != nil {
			return msg.obj, true
		}

		if i.forceTimeoutCh {
			i.forceTimeoutCh = false
			return nil, true
		}

		// wait until there is a new message or
		// someone closes the stopCh (i.e. timeout for round change)
		select {
		case <-timeoutCh:
			i.logger.Info("unable to read new message from the message queue", "timeout expired", timeout)
			return nil, true
		case <-i.closeCh:
			return nil, false
		case <-i.updateCh:
		}
	}
}

// pushMessage pushes a new message to the message queue
func (i *Ibft) pushMessage(msg *proto.MessageReq) {
	task := &msgTask{
		view: msg.View,
		msg:  protoTypeToMsg(msg.Type),
		obj:  msg,
	}
	i.msgQueue.pushMessage(task)

	select {
	case i.updateCh <- struct{}{}:
	default:
	}
}<|MERGE_RESOLUTION|>--- conflicted
+++ resolved
@@ -839,13 +839,8 @@
 		if msg == nil {
 			i.logger.Debug("round change timeout")
 			checkTimeout()
-<<<<<<< HEAD
 			// update the timeout duration
-			timeout = i.randomTimeout()
-=======
-			//update the timeout duration
 			timeout = exponentialTimeout(i.state.view.Round)
->>>>>>> 70e34006
 			continue
 		}
 
