package ibft

import (
	"crypto/ecdsa"
	"encoding/json"
	"errors"
	"fmt"
	"reflect"
	"time"

	"github.com/0xPolygon/polygon-edge/consensus"
	"github.com/0xPolygon/polygon-edge/consensus/ibft/proto"
	"github.com/0xPolygon/polygon-edge/crypto"
	"github.com/0xPolygon/polygon-edge/helper/common"
	"github.com/0xPolygon/polygon-edge/helper/hex"
	"github.com/0xPolygon/polygon-edge/helper/progress"
	"github.com/0xPolygon/polygon-edge/network"
	"github.com/0xPolygon/polygon-edge/protocol"
	"github.com/0xPolygon/polygon-edge/secrets"
	"github.com/0xPolygon/polygon-edge/state"
	"github.com/0xPolygon/polygon-edge/types"
	"github.com/hashicorp/go-hclog"
	"google.golang.org/grpc"
	any "google.golang.org/protobuf/types/known/anypb"
)

const (
	DefaultEpochSize = 100000
)

var (
	ErrInvalidHookParam     = errors.New("invalid IBFT hook param passed in")
	ErrInvalidMechanismType = errors.New("invalid consensus mechanism type in params")
	ErrMissingMechanismType = errors.New("missing consensus mechanism type in params")
)

type blockchainInterface interface {
	Header() *types.Header
	GetHeaderByNumber(i uint64) (*types.Header, bool)
	WriteBlock(block *types.Block) error
	CalculateGasLimit(number uint64) (uint64, error)
}

type txPoolInterface interface {
	Prepare()
	Length() uint64
	Peek() *types.Transaction
	Pop(tx *types.Transaction)
	Drop(tx *types.Transaction)
	Demote(tx *types.Transaction)
	ResetWithHeaders(headers ...*types.Header)
}

type syncerInterface interface {
	Start()
	BestPeer() *protocol.SyncPeer
	BulkSyncWithPeer(p *protocol.SyncPeer, newBlockHandler func(block *types.Block)) error
	WatchSyncWithPeer(p *protocol.SyncPeer, newBlockHandler func(b *types.Block) bool)
	GetSyncProgression() *progress.Progression
	Broadcast(b *types.Block)
}

// Ibft represents the IBFT consensus mechanism object
type Ibft struct {
	sealing bool // Flag indicating if the node is a sealer

	logger hclog.Logger      // Output logger
	config *consensus.Config // Consensus configuration
	Grpc   *grpc.Server      // gRPC configuration
	state  *currentState     // Reference to the current state

	blockchain blockchainInterface // Interface exposed by the blockchain layer
	executor   *state.Executor     // Reference to the state executor
	closeCh    chan struct{}       // Channel for closing

	validatorKey     *ecdsa.PrivateKey // Private key for the validator
	validatorKeyAddr types.Address

	txpool txPoolInterface // Reference to the transaction pool

	store     *snapshotStore // Snapshot store that keeps track of all snapshots
	epochSize uint64

	msgQueue *msgQueue     // Structure containing different message queues
	updateCh chan struct{} // Update channel

	syncer syncerInterface // Reference to the sync protocol

	network   *network.Server // Reference to the networking layer
	transport transport       // Reference to the transport protocol

	operator *operator

	// aux test methods
	forceTimeoutCh bool

	metrics *consensus.Metrics

	secretsManager secrets.SecretsManager

<<<<<<< HEAD
	mechanisms []ConsensusMechanism // IBFT ConsensusMechanism used (PoA / PoS)
=======
	mechanism ConsensusMechanism // IBFT ConsensusMechanism used (PoA / PoS)

	blockTime time.Duration // Minimum block generation time in seconds
>>>>>>> cd021890
}

// runHook runs a specified hook if it is present in the hook map
func (i *Ibft) runHook(hookName HookType, height uint64, hookParam interface{}) error {
	for _, mechanism := range i.mechanisms {
		if !mechanism.IsAvailable(hookName, height) {
			continue
		}

		// Grab the hook map
		hookMap := mechanism.GetHookMap()

		// Grab the actual hook if it's present
		hook, ok := hookMap[hookName]
		if !ok {
			// hook not found, continue
			continue
		}

		// Run the hook
		if err := hook(hookParam); err != nil {
			return fmt.Errorf("error occurred during a call of %s hook in %s: %w", hookName, mechanism.GetType(), err)
		}
	}

	return nil
}

// Factory implements the base consensus Factory method
func Factory(
	params *consensus.ConsensusParams,
) (consensus.Consensus, error) {
	var epochSize uint64
	if definedEpochSize, ok := params.Config.Config["epochSize"]; !ok {
		// No epoch size defined, use the default one
		epochSize = DefaultEpochSize
	} else {
		// Epoch size is defined, use the passed in one
		readSize, ok := definedEpochSize.(float64)
		if !ok {
			return nil, errors.New("invalid type assertion")
		}

		epochSize = uint64(readSize)
	}

	p := &Ibft{
		logger:         params.Logger.Named("ibft"),
		config:         params.Config,
		Grpc:           params.Grpc,
		blockchain:     params.Blockchain,
		executor:       params.Executor,
		closeCh:        make(chan struct{}),
		txpool:         params.Txpool,
		state:          &currentState{},
		network:        params.Network,
		epochSize:      epochSize,
		sealing:        params.Seal,
		metrics:        params.Metrics,
		secretsManager: params.SecretsManager,
		blockTime:      time.Duration(params.BlockTime) * time.Second,
	}

	// Initialize the mechanism
	if err := p.setupMechanism(); err != nil {
		return nil, err
	}

	// Istanbul requires a different header hash function
	types.HeaderHash = istanbulHeaderHash

	p.syncer = protocol.NewSyncer(params.Logger, params.Network, params.Blockchain)

	return p, nil
}

// Start starts the IBFT consensus
func (i *Ibft) Initialize() error {
	// Set up the snapshots
	if err := i.setupSnapshot(); err != nil {
		return err
	}

	return nil
}

// Start starts the IBFT consensus
func (i *Ibft) Start() error {
	// register the grpc operator
	if i.Grpc != nil {
		i.operator = &operator{ibft: i}
		proto.RegisterIbftOperatorServer(i.Grpc, i.operator)
	}

	// Set up the node's validator key
	if err := i.createKey(); err != nil {
		return err
	}

	i.logger.Info("validator key", "addr", i.validatorKeyAddr.String())

	// start the transport protocol
	if err := i.setupTransport(); err != nil {
		return err
	}

	// Start the syncer
	i.syncer.Start()

	// Start the actual IBFT protocol
	go i.start()

	return nil
}

// GetSyncProgression gets the latest sync progression, if any
func (i *Ibft) GetSyncProgression() *progress.Progression {
	return i.syncer.GetSyncProgression()
}

type transport interface {
	Gossip(msg *proto.MessageReq) error
}

// Define the IBFT libp2p protocol
var ibftProto = "/ibft/0.1"

type gossipTransport struct {
	topic *network.Topic
}

// Gossip publishes a new message to the topic
func (g *gossipTransport) Gossip(msg *proto.MessageReq) error {
	return g.topic.Publish(msg)
}

// GetIBFTForks returns IBFT fork configurations from chain config
func GetIBFTForks(ibftConfig map[string]interface{}) ([]IBFTFork, error) {
	// no fork, only specifying IBFT type in chain config
	if originalType, ok := ibftConfig["type"].(string); ok {
		typ, err := ParseType(originalType)
		if err != nil {
			return nil, err
		}

		return []IBFTFork{
			{
				Type:       typ,
				Deployment: nil,
				From:       common.JSONNumber{Value: 0},
				To:         nil,
			},
		}, nil
	}

	// with forks
	if types, ok := ibftConfig["types"].([]interface{}); ok {
		bytes, err := json.Marshal(types)
		if err != nil {
			return nil, err
		}

		var forks []IBFTFork
		if err := json.Unmarshal(bytes, &forks); err != nil {
			return nil, err
		}

		return forks, nil
	}

	return nil, errors.New("current IBFT type not found")
}

//  setupTransport read current mechanism in params and sets up consensus mechanism
func (i *Ibft) setupMechanism() error {
	ibftForks, err := GetIBFTForks(i.config.Config)
	if err != nil {
		return err
	}

	i.mechanisms = make([]ConsensusMechanism, len(ibftForks))

	for idx, fork := range ibftForks {
		factory, ok := mechanismBackends[fork.Type]
		if !ok {
			return fmt.Errorf("consensus mechanism doesn't define: %s", fork.Type)
		}

		fork := fork
		if i.mechanisms[idx], err = factory(i, &fork); err != nil {
			return err
		}
	}

	return nil
}

// setupTransport sets up the gossip transport protocol
func (i *Ibft) setupTransport() error {
	// Define a new topic
	topic, err := i.network.NewTopic(ibftProto, &proto.MessageReq{})
	if err != nil {
		return err
	}

	// Subscribe to the newly created topic
	err = topic.Subscribe(func(obj interface{}) {
		msg, ok := obj.(*proto.MessageReq)
		if !ok {
			i.logger.Error("invalid type assertion for message request")

			return
		}

		if !i.isSealing() {
			// if we are not sealing we do not care about the messages
			// but we need to subscribe to propagate the messages
			return
		}

		// decode sender
		if err := validateMsg(msg); err != nil {
			i.logger.Error("failed to validate msg", "err", err)

			return
		}

		if msg.From == i.validatorKeyAddr.String() {
			// we are the sender, skip this message since we already
			// relay our own messages internally.
			return
		}

		i.pushMessage(msg)
	})

	if err != nil {
		return err
	}

	i.transport = &gossipTransport{topic: topic}

	return nil
}

// createKey sets the validator's private key from the secrets manager
func (i *Ibft) createKey() error {
	i.msgQueue = newMsgQueue()
	i.closeCh = make(chan struct{})
	i.updateCh = make(chan struct{})

	if i.validatorKey == nil {
		// Check if the validator key is initialized
		var key *ecdsa.PrivateKey

		if i.secretsManager.HasSecret(secrets.ValidatorKey) {
			// The validator key is present in the secrets manager, load it
			validatorKey, readErr := crypto.ReadConsensusKey(i.secretsManager)
			if readErr != nil {
				return fmt.Errorf("unable to read validator key from Secrets Manager, %w", readErr)
			}

			key = validatorKey
		} else {
			// The validator key is not present in the secrets manager, generate it
			validatorKey, validatorKeyEncoded, genErr := crypto.GenerateAndEncodePrivateKey()
			if genErr != nil {
				return fmt.Errorf("unable to generate validator key for Secrets Manager, %w", genErr)
			}

			// Save the key to the secrets manager
			saveErr := i.secretsManager.SetSecret(secrets.ValidatorKey, validatorKeyEncoded)
			if saveErr != nil {
				return fmt.Errorf("unable to save validator key to Secrets Manager, %w", saveErr)
			}

			key = validatorKey
		}

		i.validatorKey = key
		i.validatorKeyAddr = crypto.PubKeyToAddress(&key.PublicKey)
	}

	return nil
}

const IbftKeyName = "validator.key"

// start starts the IBFT consensus state machine
func (i *Ibft) start() {
	// consensus always starts in SyncState mode in case it needs
	// to sync with other nodes.
	i.setState(SyncState)

	// Grab the latest header
	header := i.blockchain.Header()
	i.logger.Debug("current sequence", "sequence", header.Number+1)

	for {
		select {
		case <-i.closeCh:
			return
		default: // Default is here because we would block until we receive something in the closeCh
		}

		// Start the state machine loop
		i.runCycle()
	}
}

// runCycle represents the IBFT state machine loop
func (i *Ibft) runCycle() {
	// Log to the console
	if i.state.view != nil {
		i.logger.Debug("cycle", "state", i.getState(), "sequence", i.state.view.Sequence, "round", i.state.view.Round+1)
	}

	// Based on the current state, execute the corresponding section
	switch i.getState() {
	case AcceptState:
		i.runAcceptState()

	case ValidateState:
		i.runValidateState()

	case RoundChangeState:
		i.runRoundChangeState()

	case SyncState:
		i.runSyncState()
	}
}

// isValidSnapshot checks if the current node is in the validator set for the latest snapshot
func (i *Ibft) isValidSnapshot() bool {
	if !i.isSealing() {
		return false
	}

	// check if we are a validator and enabled
	header := i.blockchain.Header()
	snap, err := i.getSnapshot(header.Number)

	if err != nil {
		return false
	}

	if snap.Set.Includes(i.validatorKeyAddr) {
		i.state.view = &proto.View{
			Sequence: header.Number + 1,
			Round:    0,
		}

		return true
	}

	return false
}

// runSyncState implements the Sync state loop.
//
// It fetches fresh data from the blockchain. Checks if the current node is a validator and resolves any pending blocks
func (i *Ibft) runSyncState() {
	// updateSnapshotCallback keeps the snapshot store in sync with the updated
	// chain data, by calling the SyncStateHook
	callInsertBlockHook := func(blockNumber uint64) {
		if hookErr := i.runHook(InsertBlockHook, blockNumber, blockNumber); hookErr != nil {
			i.logger.Error(fmt.Sprintf("Unable to run hook %s, %v", InsertBlockHook, hookErr))
		}
	}

	for i.isState(SyncState) {
		// try to sync with the best-suited peer
		p := i.syncer.BestPeer()
		if p == nil {
			// if we do not have any peers, and we have been a validator
			// we can start now. In case we start on another fork this will be
			// reverted later
			if i.isValidSnapshot() {
				// initialize the round and sequence
				header := i.blockchain.Header()
				i.state.view = &proto.View{
					Round:    0,
					Sequence: header.Number + 1,
				}
				//Set the round metric
				i.metrics.Rounds.Set(float64(i.state.view.Round))

				i.setState(AcceptState)
			} else {
				time.Sleep(1 * time.Second)
			}

			continue
		}

		if err := i.syncer.BulkSyncWithPeer(p, func(newBlock *types.Block) {
			callInsertBlockHook(newBlock.Number())
			i.txpool.ResetWithHeaders(newBlock.Header)
		}); err != nil {
			i.logger.Error("failed to bulk sync", "err", err)

			continue
		}

		// if we are a validator we do not even want to wait here
		// we can just move ahead
		if i.isValidSnapshot() {
			i.setState(AcceptState)

			continue
		}

		// start watch mode
		var isValidator bool

		i.syncer.WatchSyncWithPeer(p, func(newBlock *types.Block) bool {
			// After each written block, update the snapshot store for PoS.
			// The snapshot store is currently updated for PoA inside the ProcessHeadersHook
			callInsertBlockHook(newBlock.Number())

			i.syncer.Broadcast(newBlock)
			i.txpool.ResetWithHeaders(newBlock.Header)
			isValidator = i.isValidSnapshot()

			return isValidator
		})

		if isValidator {
			// at this point, we are in sync with the latest chain we know of
			// and we are a validator of that chain so we need to change to AcceptState
			// so that we can start to do some stuff there
			i.setState(AcceptState)
		}
	}
}

<<<<<<< HEAD
var defaultBlockPeriod = 2 * time.Second

// shouldWriteTransactions checks if each consensus mechanism accepts a block with transactions at given height
// returns true if all mechanisms accept
// otherwise return false
func (i *Ibft) shouldWriteTransactions(height uint64) bool {
	for _, m := range i.mechanisms {
		if m.ShouldWriteTransactions(height) {
			return true
		}
	}

	return false
}

=======
>>>>>>> cd021890
// buildBlock builds the block, based on the passed in snapshot and parent header
func (i *Ibft) buildBlock(snap *Snapshot, parent *types.Header) (*types.Block, error) {
	header := &types.Header{
		ParentHash: parent.Hash,
		Number:     parent.Number + 1,
		Miner:      types.Address{},
		Nonce:      types.Nonce{},
		MixHash:    IstanbulDigest,
		// this is required because blockchain needs difficulty to organize blocks and forks
		Difficulty: parent.Number + 1,
		StateRoot:  types.EmptyRootHash, // this avoids needing state for now
		Sha3Uncles: types.EmptyUncleHash,
		GasLimit:   parent.GasLimit, // Inherit from parent for now, will need to adjust dynamically later.
	}

	// calculate gas limit based on parent header
	gasLimit, err := i.blockchain.CalculateGasLimit(header.Number)
	if err != nil {
		return nil, err
	}

	header.GasLimit = gasLimit

	if hookErr := i.runHook(CandidateVoteHook, header.Number, &candidateVoteHookParams{
		header: header,
		snap:   snap,
	}); hookErr != nil {
		i.logger.Error(fmt.Sprintf("Unable to run hook %s, %v", CandidateVoteHook, hookErr))
	}

	// calculate millisecond values from consensus custom functions in utils.go file
	// to preserve go backward compatibility as time.UnixMili is available as of go 17

	// set the timestamp
	parentTime := time.Unix(int64(parent.Timestamp), 0)
	headerTime := parentTime.Add(i.blockTime)

	if headerTime.Before(time.Now()) {
		headerTime = time.Now()
	}

	header.Timestamp = uint64(headerTime.Unix())

	// we need to include in the extra field the current set of validators
	putIbftExtraValidators(header, snap.Set)

	transition, err := i.executor.BeginTxn(parent.StateRoot, header, i.validatorKeyAddr)
	if err != nil {
		return nil, err
	}
	// If the mechanism is PoS -> build a regular block if it's not an end-of-epoch block
	// If the mechanism is PoA -> always build a regular block, regardless of epoch
	txns := []*types.Transaction{}
	if i.shouldWriteTransactions(header.Number) {
		txns = i.writeTransactions(gasLimit, transition)
	}

	if err := i.PreStateCommit(header, transition); err != nil {
		return nil, err
	}

	_, root := transition.Commit()
	header.StateRoot = root
	header.GasUsed = transition.TotalGas()

	// build the block
	block := consensus.BuildBlock(consensus.BuildBlockParams{
		Header:   header,
		Txns:     txns,
		Receipts: transition.Receipts(),
	})

	// write the seal of the block after all the fields are completed
	header, err = writeSeal(i.validatorKey, block.Header)
	if err != nil {
		return nil, err
	}

	block.Header = header

	// compute the hash, this is only a provisional hash since the final one
	// is sealed after all the committed seals
	block.Header.ComputeHash()

	i.logger.Info("build block", "number", header.Number, "txns", len(txns))

	return block, nil
}

type transitionInterface interface {
	Write(txn *types.Transaction) error
	WriteFailedReceipt(txn *types.Transaction) error
}

// writeTransactions writes transactions from the txpool to the transition object
// and returns transactions that were included in the transition (new block)
func (i *Ibft) writeTransactions(gasLimit uint64, transition transitionInterface) []*types.Transaction {
	var transactions []*types.Transaction

	successTxCount := 0
	failedTxCount := 0

	i.txpool.Prepare()

	for {
		tx := i.txpool.Peek()
		if tx == nil {
			break
		}

		if tx.ExceedsBlockGasLimit(gasLimit) {
			if err := transition.WriteFailedReceipt(tx); err != nil {
				failedTxCount++

				i.txpool.Drop(tx)

				continue
			}

			failedTxCount++

			transactions = append(transactions, tx)
			i.txpool.Drop(tx)

			continue
		}

		if err := transition.Write(tx); err != nil {
			if _, ok := err.(*state.GasLimitReachedTransitionApplicationError); ok { // nolint:errorlint
				break
			} else if appErr, ok := err.(*state.TransitionApplicationError); ok && appErr.IsRecoverable { // nolint:errorlint
				i.txpool.Demote(tx)
			} else {
				failedTxCount++
				i.txpool.Drop(tx)
			}

			continue
		}

		// no errors, pop the tx from the pool
		i.txpool.Pop(tx)

		successTxCount++

		transactions = append(transactions, tx)
	}

	//nolint:lll
	i.logger.Info("executed txns", "failed ", failedTxCount, "successful", successTxCount, "remaining in pool", i.txpool.Length())

	return transactions
}

// runAcceptState runs the Accept state loop
//
// The Accept state always checks the snapshot, and the validator set. If the current node is not in the validators set,
// it moves back to the Sync state. On the other hand, if the node is a validator, it calculates the proposer.
// If it turns out that the current node is the proposer, it builds a block,
// and sends preprepare and then prepare messages.
func (i *Ibft) runAcceptState() { // start new round
	// set log output
	logger := i.logger.Named("acceptState")
	logger.Info("Accept state", "sequence", i.state.view.Sequence, "round", i.state.view.Round+1)
	// set consensus_rounds metric output
	i.metrics.Rounds.Set(float64(i.state.view.Round + 1))

	// This is the state in which we either propose a block or wait for the pre-prepare message
	parent := i.blockchain.Header()
	number := parent.Number + 1

	if number != i.state.view.Sequence {
		i.logger.Error("sequence not correct", "parent", parent.Number, "sequence", i.state.view.Sequence)
		i.setState(SyncState)

		return
	}

	snap, err := i.getSnapshot(parent.Number)

	if err != nil {
		i.logger.Error("cannot find snapshot", "num", parent.Number)
		i.setState(SyncState)

		return
	}

	if !snap.Set.Includes(i.validatorKeyAddr) {
		// we are not a validator anymore, move back to sync state
		i.logger.Info("we are not a validator anymore")
		i.setState(SyncState)

		return
	}

	if hookErr := i.runHook(AcceptStateLogHook, i.state.view.Sequence, snap); hookErr != nil {
		i.logger.Error(fmt.Sprintf("Unable to run hook %s, %v", AcceptStateLogHook, hookErr))
	}

	i.state.validators = snap.Set

	//Update the No.of validator metric
	i.metrics.Validators.Set(float64(len(snap.Set)))
	// reset round messages
	i.state.resetRoundMsgs()

	// select the proposer of the block
	var lastProposer types.Address
	if parent.Number != 0 {
		lastProposer, _ = ecrecoverFromHeader(parent)
	}

	if hookErr := i.runHook(CalculateProposerHook, i.state.view.Sequence, lastProposer); hookErr != nil {
		i.logger.Error(fmt.Sprintf("Unable to run hook %s, %v", CalculateProposerHook, hookErr))
	}

	if i.state.proposer == i.validatorKeyAddr {
		logger.Info("we are the proposer", "block", number)

		if !i.state.locked {
			// since the state is not locked, we need to build a new block
			i.state.block, err = i.buildBlock(snap, parent)
			if err != nil {
				i.logger.Error("failed to build block", "err", err)
				i.setState(RoundChangeState)

				return
			}

			// calculate how much time do we have to wait to mine the block
			delay := time.Until(time.Unix(int64(i.state.block.Header.Timestamp), 0))

			select {
			case <-time.After(delay):
			case <-i.closeCh:
				return
			}
		}

		// send the preprepare message as an RLP encoded block
		i.sendPreprepareMsg()

		// send the prepare message since we are ready to move the state
		i.sendPrepareMsg()

		// move to validation state for new prepare messages
		i.setState(ValidateState)

		return
	}

	i.logger.Info("proposer calculated", "proposer", i.state.proposer, "block", number)

	// we are NOT a proposer for the block. Then, we have to wait
	// for a pre-prepare message from the proposer

	timeout := exponentialTimeout(i.state.view.Round)
	for i.getState() == AcceptState {
		msg, ok := i.getNextMessage(timeout)
		if !ok {
			return
		}

		if msg == nil {
			i.setState(RoundChangeState)

			continue
		}

		if msg.From != i.state.proposer.String() {
			i.logger.Error("msg received from wrong proposer")

			continue
		}

		// retrieve the block proposal
		block := &types.Block{}
		if err := block.UnmarshalRLP(msg.Proposal.Value); err != nil {
			i.logger.Error("failed to unmarshal block", "err", err)
			i.setState(RoundChangeState)

			return
		}

		if i.state.locked {
			// the state is locked, we need to receive the same block
			if block.Hash() == i.state.block.Hash() {
				// fast-track and send a commit message and wait for validations
				i.sendCommitMsg()
				i.setState(ValidateState)
			} else {
				i.handleStateErr(errIncorrectBlockLocked)
			}
		} else {
			// since it's a new block, we have to verify it first
			if err := i.verifyHeaderImpl(snap, parent, block.Header); err != nil {
				i.logger.Error("block verification failed", "err", err)
				i.handleStateErr(errBlockVerificationFailed)

				continue
			}

			if hookErr := i.runHook(VerifyBlockHook, block.Number(), block); hookErr != nil {
				if errors.As(hookErr, &errBlockVerificationFailed) {
					i.logger.Error("block verification failed, block at the end of epoch has transactions")
					i.handleStateErr(errBlockVerificationFailed)
				} else {
					i.logger.Error(fmt.Sprintf("Unable to run hook %s, %v", VerifyBlockHook, hookErr))
				}

				continue
			}

			i.state.block = block
			// send prepare message and wait for validations
			i.sendPrepareMsg()
			i.setState(ValidateState)
		}
	}
}

// runValidateState implements the Validate state loop.
//
// The Validate state is rather simple - all nodes do in this state is read messages
// and add them to their local snapshot state
func (i *Ibft) runValidateState() {
	hasCommitted := false
	sendCommit := func() {
		// at this point either we have enough prepare messages
		// or commit messages so we can lock the block
		i.state.lock()

		if !hasCommitted {
			// send the commit message
			i.sendCommitMsg()

			hasCommitted = true
		}
	}

	timeout := exponentialTimeout(i.state.view.Round)
	for i.getState() == ValidateState {
		msg, ok := i.getNextMessage(timeout)
		if !ok {
			// closing
			return
		}

		if msg == nil {
			i.setState(RoundChangeState)

			continue
		}

		switch msg.Type {
		case proto.MessageReq_Prepare:
			i.state.addPrepared(msg)

		case proto.MessageReq_Commit:
			i.state.addCommitted(msg)

		default:
			panic(fmt.Sprintf("BUG: %s", reflect.TypeOf(msg.Type)))
		}

		if i.state.numPrepared() > i.state.NumValid() {
			// we have received enough pre-prepare messages
			sendCommit()
		}

		if i.state.numCommitted() > i.state.NumValid() {
			// we have received enough commit messages
			sendCommit()

			// try to commit the block (TODO: just to get out of the loop)
			i.setState(CommitState)
		}
	}

	if i.getState() == CommitState {
		// at this point either if it works or not we need to unlock
		block := i.state.block
		i.state.unlock()

		if err := i.insertBlock(block); err != nil {
			// start a new round with the state unlocked since we need to
			// be able to propose/validate a different block
			i.logger.Error("failed to insert block", "err", err)
			i.handleStateErr(errFailedToInsertBlock)
		} else {
			// update metrics
			i.updateMetrics(block)

			// move ahead to the next block
			i.setState(AcceptState)
		}
	}
}

// updateMetrics will update various metrics based on the given block
// currently we capture No.of Txs and block interval metrics using this function
func (i *Ibft) updateMetrics(block *types.Block) {
	// get previous header
	prvHeader, _ := i.blockchain.GetHeaderByNumber(block.Number() - 1)
	parentTime := time.Unix(int64(prvHeader.Timestamp), 0)
	headerTime := time.Unix(int64(block.Header.Timestamp), 0)

	//Update the block interval metric
	if block.Number() > 1 {
		i.metrics.BlockInterval.Set(
			headerTime.Sub(parentTime).Seconds(),
		)
	}

	//Update the Number of transactions in the block metric
	i.metrics.NumTxs.Set(float64(len(block.Body().Transactions)))
}
func (i *Ibft) insertBlock(block *types.Block) error {
	committedSeals := [][]byte{}
	for _, commit := range i.state.committed {
		// no need to check the format of seal here because writeCommittedSeals will check
		committedSeals = append(committedSeals, hex.MustDecodeHex(commit.Seal))
	}

	header, err := writeCommittedSeals(block.Header, committedSeals)
	if err != nil {
		return err
	}

	// we need to recompute the hash since we have change extra-data
	block.Header = header
	block.Header.ComputeHash()

	if err := i.blockchain.WriteBlock(block); err != nil {
		return err
	}

	if hookErr := i.runHook(InsertBlockHook, header.Number, header.Number); hookErr != nil {
		return hookErr
	}

	i.logger.Info(
		"block committed",
		"sequence", i.state.view.Sequence,
		"hash", block.Hash(),
		"validators", len(i.state.validators),
		"rounds", i.state.view.Round+1,
		"committed", i.state.numCommitted(),
	)

	// increase the sequence number and reset the round if any
	i.state.view = &proto.View{
		Sequence: header.Number + 1,
		Round:    0,
	}

	// broadcast the new block
	i.syncer.Broadcast(block)

	// after the block has been written we reset the txpool so that
	// the old transactions are removed
	i.txpool.ResetWithHeaders(block.Header)

	return nil
}

var (
	errIncorrectBlockLocked    = fmt.Errorf("block locked is incorrect")
	errBlockVerificationFailed = fmt.Errorf("block verification failed")
	errFailedToInsertBlock     = fmt.Errorf("failed to insert block")
)

func (i *Ibft) handleStateErr(err error) {
	i.state.err = err
	i.setState(RoundChangeState)
}

func (i *Ibft) runRoundChangeState() {
	sendRoundChange := func(round uint64) {
		i.logger.Debug("local round change", "round", round+1)
		// set the new round and update the round metric
		i.state.view.Round = round
		i.metrics.Rounds.Set(float64(round))
		// clean the round
		i.state.cleanRound(round)
		// send the round change message
		i.sendRoundChange()
	}
	sendNextRoundChange := func() {
		sendRoundChange(i.state.view.Round + 1)
	}

	checkTimeout := func() {
		// check if there is any peer that is really advanced and we might need to sync with it first
		if i.syncer != nil {
			bestPeer := i.syncer.BestPeer()
			if bestPeer != nil {
				lastProposal := i.blockchain.Header()
				if bestPeer.Number() > lastProposal.Number {
					i.logger.Debug("it has found a better peer to connect", "local", lastProposal.Number, "remote", bestPeer.Number())
					// we need to catch up with the last sequence
					i.setState(SyncState)

					return
				}
			}
		}

		// otherwise, it seems that we are in sync
		// and we should start a new round
		sendNextRoundChange()
	}

	// if the round was triggered due to an error, we send our own
	// next round change
	if err := i.state.getErr(); err != nil {
		i.logger.Debug("round change handle err", "err", err)
		sendNextRoundChange()
	} else {
		// otherwise, it is due to a timeout in any stage
		// First, we try to sync up with any max round already available
		if maxRound, ok := i.state.maxRound(); ok {
			i.logger.Debug("round change set max round", "round", maxRound)
			sendRoundChange(maxRound)
		} else {
			// otherwise, do your best to sync up
			checkTimeout()
		}
	}

	// create a timer for the round change
	timeout := exponentialTimeout(i.state.view.Round)
	for i.getState() == RoundChangeState {
		msg, ok := i.getNextMessage(timeout)
		if !ok {
			// closing
			return
		}

		if msg == nil {
			i.logger.Debug("round change timeout")
			checkTimeout()
			// update the timeout duration
			timeout = exponentialTimeout(i.state.view.Round)

			continue
		}

		// we only expect RoundChange messages right now
		num := i.state.AddRoundMessage(msg)

		if num == i.state.NumValid() {
			// start a new round immediately
			i.state.view.Round = msg.View.Round
			i.setState(AcceptState)
		} else if num == i.state.validators.MaxFaultyNodes()+1 {
			// weak certificate, try to catch up if our round number is smaller
			if i.state.view.Round < msg.View.Round {
				// update timer
				timeout = exponentialTimeout(i.state.view.Round)
				sendRoundChange(msg.View.Round)
			}
		}
	}
}

// --- com wrappers ---

func (i *Ibft) sendRoundChange() {
	i.gossip(proto.MessageReq_RoundChange)
}

func (i *Ibft) sendPreprepareMsg() {
	i.gossip(proto.MessageReq_Preprepare)
}

func (i *Ibft) sendPrepareMsg() {
	i.gossip(proto.MessageReq_Prepare)
}

func (i *Ibft) sendCommitMsg() {
	i.gossip(proto.MessageReq_Commit)
}

func (i *Ibft) gossip(typ proto.MessageReq_Type) {
	msg := &proto.MessageReq{
		Type: typ,
	}

	// add View
	msg.View = i.state.view.Copy()

	// if we are sending a preprepare message we need to include the proposed block
	if msg.Type == proto.MessageReq_Preprepare {
		msg.Proposal = &any.Any{
			Value: i.state.block.MarshalRLP(),
		}
	}

	// if the message is commit, we need to add the committed seal
	if msg.Type == proto.MessageReq_Commit {
		seal, err := writeCommittedSeal(i.validatorKey, i.state.block.Header)
		if err != nil {
			i.logger.Error("failed to commit seal", "err", err)

			return
		}

		msg.Seal = hex.EncodeToHex(seal)
	}

	if msg.Type != proto.MessageReq_Preprepare {
		// send a copy to ourselves so that we can process this message as well
		msg2 := msg.Copy()
		msg2.From = i.validatorKeyAddr.String()
		i.pushMessage(msg2)
	}

	if err := signMsg(i.validatorKey, msg); err != nil {
		i.logger.Error("failed to sign message", "err", err)

		return
	}

	if err := i.transport.Gossip(msg); err != nil {
		i.logger.Error("failed to gossip", "err", err)
	}
}

// getState returns the current IBFT state
func (i *Ibft) getState() IbftState {
	return i.state.getState()
}

// isState checks if the node is in the passed in state
func (i *Ibft) isState(s IbftState) bool {
	return i.state.getState() == s
}

// setState sets the IBFT state
func (i *Ibft) setState(s IbftState) {
	i.logger.Info("state change", "new", s)
	i.state.setState(s)
}

// forceTimeout sets the forceTimeoutCh flag to true
func (i *Ibft) forceTimeout() {
	i.forceTimeoutCh = true
}

// isSealing checks if the current node is sealing blocks
func (i *Ibft) isSealing() bool {
	return i.sealing
}

// verifyHeaderImpl implements the actual header verification logic
func (i *Ibft) verifyHeaderImpl(snap *Snapshot, parent, header *types.Header) error {
	// ensure the extra data is correctly formatted
	if _, err := getIbftExtra(header); err != nil {
		return err
	}

	if hookErr := i.runHook(VerifyHeadersHook, header.Number, header.Nonce); hookErr != nil {
		return hookErr
	}

	if header.MixHash != IstanbulDigest {
		return fmt.Errorf("invalid mixhash")
	}

	if header.Sha3Uncles != types.EmptyUncleHash {
		return fmt.Errorf("invalid sha3 uncles")
	}

	// difficulty has to match number
	if header.Difficulty != header.Number {
		return fmt.Errorf("wrong difficulty")
	}

	// verify the sealer
	if err := verifySigner(snap, header); err != nil {
		return err
	}

	return nil
}

// VerifyHeader wrapper for verifying headers
func (i *Ibft) VerifyHeader(parent, header *types.Header) error {
	snap, err := i.getSnapshot(parent.Number)
	if err != nil {
		return err
	}

	// verify all the header fields + seal
	if err := i.verifyHeaderImpl(snap, parent, header); err != nil {
		return err
	}

	// verify the committed seals
	if err := verifyCommitedFields(snap, header); err != nil {
		return err
	}

	// process the new block in order to update the snapshot
	if err := i.processHeaders([]*types.Header{header}); err != nil {
		return err
	}

	return nil
}

// GetBlockCreator retrieves the block signer from the extra data field
func (i *Ibft) GetBlockCreator(header *types.Header) (types.Address, error) {
	return ecrecoverFromHeader(header)
}

// PreStateCommit a hook to be called before finalizing state transition on inserting block
func (i *Ibft) PreStateCommit(header *types.Header, txn *state.Transition) error {
	params := &preStateCommitHookParams{
		header: header,
		txn:    txn,
	}
	if hookErr := i.runHook(PreStateCommitHook, header.Number, params); hookErr != nil {
		return hookErr
	}

	return nil
}

// GetEpoch returns the current epoch
func (i *Ibft) GetEpoch(number uint64) uint64 {
	if number%i.epochSize == 0 {
		return number / i.epochSize
	}

	return number/i.epochSize + 1
}

// IsLastOfEpoch checks if the block number is the last of the epoch
func (i *Ibft) IsLastOfEpoch(number uint64) bool {
	return number > 0 && number%i.epochSize == 0
}

// Close closes the IBFT consensus mechanism, and does write back to disk
func (i *Ibft) Close() error {
	close(i.closeCh)

	if i.config.Path != "" {
		err := i.store.saveToPath(i.config.Path)

		if err != nil {
			return err
		}
	}

	return nil
}

// getNextMessage reads a new message from the message queue
func (i *Ibft) getNextMessage(timeout time.Duration) (*proto.MessageReq, bool) {
	timeoutCh := time.After(timeout)

	for {
		msg := i.msgQueue.readMessage(i.getState(), i.state.view)
		if msg != nil {
			return msg.obj, true
		}

		if i.forceTimeoutCh {
			i.forceTimeoutCh = false

			return nil, true
		}

		// wait until there is a new message or
		// someone closes the stopCh (i.e. timeout for round change)
		select {
		case <-timeoutCh:
			i.logger.Info("unable to read new message from the message queue", "timeout expired", timeout)

			return nil, true
		case <-i.closeCh:
			return nil, false
		case <-i.updateCh:
		}
	}
}

// pushMessage pushes a new message to the message queue
func (i *Ibft) pushMessage(msg *proto.MessageReq) {
	task := &msgTask{
		view: msg.View,
		msg:  protoTypeToMsg(msg.Type),
		obj:  msg,
	}
	i.msgQueue.pushMessage(task)

	select {
	case i.updateCh <- struct{}{}:
	default:
	}
}<|MERGE_RESOLUTION|>--- conflicted
+++ resolved
@@ -98,13 +98,9 @@
 
 	secretsManager secrets.SecretsManager
 
-<<<<<<< HEAD
 	mechanisms []ConsensusMechanism // IBFT ConsensusMechanism used (PoA / PoS)
-=======
-	mechanism ConsensusMechanism // IBFT ConsensusMechanism used (PoA / PoS)
 
 	blockTime time.Duration // Minimum block generation time in seconds
->>>>>>> cd021890
 }
 
 // runHook runs a specified hook if it is present in the hook map
@@ -542,9 +538,6 @@
 	}
 }
 
-<<<<<<< HEAD
-var defaultBlockPeriod = 2 * time.Second
-
 // shouldWriteTransactions checks if each consensus mechanism accepts a block with transactions at given height
 // returns true if all mechanisms accept
 // otherwise return false
@@ -558,8 +551,6 @@
 	return false
 }
 
-=======
->>>>>>> cd021890
 // buildBlock builds the block, based on the passed in snapshot and parent header
 func (i *Ibft) buildBlock(snap *Snapshot, parent *types.Header) (*types.Block, error) {
 	header := &types.Header{
