--- conflicted
+++ resolved
@@ -90,14 +90,10 @@
 
 	mechanisms []ConsensusMechanism // IBFT ConsensusMechanism used (PoA / PoS)
 
-<<<<<<< HEAD
-	blockTime time.Duration // Minimum block generation time in seconds
-
 	signer signer.Signer
-=======
+
 	blockTime       time.Duration // Minimum block generation time in seconds
 	ibftBaseTimeout time.Duration // Base timeout for IBFT message in seconds
->>>>>>> 65f4fb30
 }
 
 // runHook runs a specified hook if it is present in the hook map
@@ -176,11 +172,8 @@
 		sealing:            params.Seal,
 		metrics:            params.Metrics,
 		blockTime:          time.Duration(params.BlockTime) * time.Second,
-<<<<<<< HEAD
+		ibftBaseTimeout:    time.Duration(params.IBFTBaseTimeout) * time.Second,
 		signer:             signer,
-=======
-		ibftBaseTimeout:    time.Duration(params.IBFTBaseTimeout) * time.Second,
->>>>>>> 65f4fb30
 	}
 
 	// Initialize the mechanism
@@ -427,16 +420,7 @@
 		return false
 	}
 
-<<<<<<< HEAD
 	if snap.Set.Includes(i.signer.Address()) {
-		i.state.view = &proto.View{
-			Sequence: header.Number + 1,
-			Round:    0,
-		}
-
-=======
-	if snap.Set.Includes(i.validatorKeyAddr) {
->>>>>>> 65f4fb30
 		return true
 	}
 
@@ -1269,7 +1253,7 @@
 			return err
 		}
 
-		if i.signer.VerifyParentCommittedSeal(
+		if err := i.signer.VerifyParentCommittedSeal(
 			parentSnap.Set,
 			parent,
 			header,
@@ -1436,7 +1420,6 @@
 	}
 }
 
-<<<<<<< HEAD
 func (i *Ibft) verifySigner(snap *Snapshot, header *types.Header) error {
 	signer, err := i.signer.EcrecoverFromHeader(header)
 	if err != nil {
@@ -1467,7 +1450,8 @@
 	}
 
 	return signer.NewSigner(km), nil
-=======
+}
+
 // getTimeout returns the IBFT timeout based on round and config
 func (i *Ibft) getTimeout() time.Duration {
 	return exponentialTimeout(i.state.view.Round, i.ibftBaseTimeout)
@@ -1489,5 +1473,4 @@
 		Sequence: i.state.view.Sequence,
 		Round:    newRound,
 	}
->>>>>>> 65f4fb30
 }