package ibft

import (
	"crypto/ecdsa"
	"encoding/json"
	"errors"
	"fmt"
	"github.com/0xPolygon/polygon-edge/blockchain"
	"github.com/0xPolygon/polygon-edge/consensus"
	"time"

	"github.com/0xPolygon/polygon-edge/consensus/ibft/proto"
	"github.com/0xPolygon/polygon-edge/crypto"
	"github.com/0xPolygon/polygon-edge/helper/common"
	"github.com/0xPolygon/polygon-edge/helper/progress"
	"github.com/0xPolygon/polygon-edge/network"
	"github.com/0xPolygon/polygon-edge/secrets"
	"github.com/0xPolygon/polygon-edge/state"
	"github.com/0xPolygon/polygon-edge/syncer"
	"github.com/0xPolygon/polygon-edge/types"
	"github.com/hashicorp/go-hclog"
	"google.golang.org/grpc"
)

const (
	DefaultEpochSize = 100000
	IbftKeyName      = "validator.key"
	ibftProto        = "/ibft/0.2"
)

var (
	ErrInvalidHookParam = errors.New("invalid IBFT hook param passed in")
)

type txPoolInterface interface {
	Prepare()
	Length() uint64
	Peek() *types.Transaction
	Pop(tx *types.Transaction)
	Drop(tx *types.Transaction)
	Demote(tx *types.Transaction)
	ResetWithHeaders(headers ...*types.Header)
}

// backendIBFT represents the IBFT consensus mechanism object
type backendIBFT struct {
	logger hclog.Logger

	config *consensus.Config // Consensus configuration

	consensus *IBFTConsensus

	blockchain *blockchain.Blockchain // Interface exposed by the blockchain layer
	network    *network.Server        // Reference to the networking layer
	executor   *state.Executor        // Reference to the state executor
	txpool     txPoolInterface        // Reference to the transaction pool
	syncer     syncer.Syncer          // Reference to the sync protocol
	Grpc       *grpc.Server           // gRPC configuration

	metrics *consensus.Metrics

	secretsManager secrets.SecretsManager

	validatorKey       *ecdsa.PrivateKey // Private key for the validator
	validatorKeyAddr   types.Address
	activeValidatorSet ValidatorSet

	store     *snapshotStore // Snapshot store that keeps track of all snapshots
	transport transport      // Reference to the transport protocol
	operator  *operator

	mechanisms []ConsensusMechanism // IBFT ConsensusMechanism used (PoA / PoS)

	epochSize          uint64
	quorumSizeBlockNum uint64

	blockTime time.Duration // Minimum block generation time in seconds

<<<<<<< HEAD
		// Run the hook
		if err := hook(hookParam); err != nil {
			return fmt.Errorf(
				"error occurred during a call of %s hook in %s: %w",
				hookName,
				mechanism.GetType(),
				err,
			)
		}
	}
=======
	sealing bool // Flag indicating if the node is a sealer
>>>>>>> 39a6abd7

	closeCh chan struct{} // Channel for closing
}

// Factory implements the base consensus Factory method
<<<<<<< HEAD
func Factory(
	params *consensus.ConsensusParams,
) (consensus.Consensus, error) {
	// defaults for user set fields in genesis
=======
func Factory(params *consensus.Params) (consensus.Consensus, error) {
	//	defaults for user set fields in genesis
>>>>>>> 39a6abd7
	var (
		epochSize          = uint64(DefaultEpochSize)
		quorumSizeBlockNum = uint64(0)
	)

	if definedEpochSize, ok := params.Config.Config["epochSize"]; ok {
		// Epoch size is defined, use the passed in one
		readSize, ok := definedEpochSize.(float64)
		if !ok {
			return nil, errors.New("invalid type assertion")
		}

		epochSize = uint64(readSize)
	}

	if rawBlockNum, ok := params.Config.Config["quorumSizeBlockNum"]; ok {
		// Block number specified for quorum size switch
		readBlockNum, ok := rawBlockNum.(float64)
		if !ok {
			return nil, errors.New("invalid type assertion")
		}

		quorumSizeBlockNum = uint64(readBlockNum)
	}

	p := &backendIBFT{
		logger:             params.Logger.Named("ibft"),
		config:             params.Config,
		Grpc:               params.Grpc,
		blockchain:         params.Blockchain,
		executor:           params.Executor,
		closeCh:            make(chan struct{}),
		txpool:             params.TxPool,
		network:            params.Network,
		epochSize:          epochSize,
		quorumSizeBlockNum: quorumSizeBlockNum,
		sealing:            params.Seal,
		metrics:            params.Metrics,
		secretsManager:     params.SecretsManager,
		blockTime:          time.Duration(params.BlockTime) * time.Second,
		syncer: syncer.NewSyncer(
			params.Logger,
			params.Network,
			params.Blockchain,
			time.Duration(params.BlockTime)*3*time.Second),
	}

	// Initialize the mechanism
	if err := p.setupMechanism(); err != nil {
		return nil, err
	}

	// Istanbul requires a different header hash function
	types.HeaderHash = istanbulHeaderHash

	return p, nil
}

// runHook runs a specified hook if it is present in the hook map
func (i *backendIBFT) runHook(hookName HookType, height uint64, hookParam interface{}) error {
	for _, mechanism := range i.mechanisms {
		if !mechanism.IsAvailable(hookName, height) {
			continue
		}

		// Grab the hook map
		hookMap := mechanism.GetHookMap()

		// Grab the actual hook if it's present
		hook, ok := hookMap[hookName]
		if !ok {
			// hook not found, continue
			continue
		}

		// Run the hook
		if err := hook(hookParam); err != nil {
			return fmt.Errorf("error occurred during a call of %s hook in %s: %w", hookName, mechanism.GetType(), err)
		}
	}

	return nil
}

func (i *backendIBFT) Initialize() error {
	// register the grpc operator
	if i.Grpc != nil {
		i.operator = &operator{ibft: i}
		proto.RegisterIbftOperatorServer(i.Grpc, i.operator)
	}

	// Set up the node's validator key
	if err := i.createKey(); err != nil {
		return err
	}

	i.logger.Info("validator key", "addr", i.validatorKeyAddr.String())

	// start the transport protocol
	if err := i.setupTransport(); err != nil {
		return err
	}

	i.consensus = newIBFT(
		i.logger.Named("consensus"),
		i,
		i,
	)

	//	Ensure consensus takes into account user configured block production time
	i.consensus.ExtendRoundTimeout(i.blockTime)

	// Set up the snapshots
	if err := i.setupSnapshot(); err != nil {
		return err
	}

	snap, err := i.getLatestSnapshot()
	if err != nil {
		return err
	}

	i.activeValidatorSet = snap.Set

	return nil
}

//	sync runs the syncer in the background to receive blocks from advanced peers
func (i *backendIBFT) startSyncing() {
	callInsertBlockHook := func(blockNumber uint64) {
		if err := i.runHook(InsertBlockHook, blockNumber, blockNumber); err != nil {
			i.logger.Error(fmt.Sprintf("Unable to run hook %s, %v", InsertBlockHook, err))
		}
	}

	if err := i.syncer.Sync(
		func(block *types.Block) bool {
			callInsertBlockHook(block.Number())
			i.txpool.ResetWithHeaders(block.Header)

			return false
		},
	); err != nil {
		i.logger.Error("watch sync failed", "err", err)
	}
}

// Start starts the IBFT consensus
func (i *backendIBFT) Start() error {
	// Start the syncer
	if err := i.syncer.Start(); err != nil {
		return err
	}

	//	Start syncing blocks from other peers
	go i.startSyncing()

	// Start the actual consensus protocol
	go i.startConsensus()

	return nil
}

// GetSyncProgression gets the latest sync progression, if any
func (i *backendIBFT) GetSyncProgression() *progress.Progression {
	return i.syncer.GetSyncProgression()
}

// GetIBFTForks returns IBFT fork configurations from chain config
func GetIBFTForks(ibftConfig map[string]interface{}) ([]IBFTFork, error) {
	// no fork, only specifying IBFT type in chain config
	if originalType, ok := ibftConfig["type"].(string); ok {
		typ, err := ParseType(originalType)
		if err != nil {
			return nil, err
		}

		return []IBFTFork{
			{
				Type:       typ,
				Deployment: nil,
				From:       common.JSONNumber{Value: 0},
				To:         nil,
			},
		}, nil
	}

	// with forks
	if types, ok := ibftConfig["types"].([]interface{}); ok {
		bytes, err := json.Marshal(types)
		if err != nil {
			return nil, err
		}

		var forks []IBFTFork
		if err := json.Unmarshal(bytes, &forks); err != nil {
			return nil, err
		}

		return forks, nil
	}

	return nil, errors.New("current IBFT type not found")
}

<<<<<<< HEAD
// setupTransport read current mechanism in params and sets up consensus mechanism
func (i *Ibft) setupMechanism() error {
=======
//  setupTransport read current mechanism in params and sets up consensus mechanism
func (i *backendIBFT) setupMechanism() error {
>>>>>>> 39a6abd7
	ibftForks, err := GetIBFTForks(i.config.Config)
	if err != nil {
		return err
	}

	i.mechanisms = make([]ConsensusMechanism, len(ibftForks))

	for idx, fork := range ibftForks {
		factory, ok := mechanismBackends[fork.Type]
		if !ok {
			return fmt.Errorf("consensus mechanism doesn't define: %s", fork.Type)
		}

		fork := fork
		if i.mechanisms[idx], err = factory(i, &fork); err != nil {
			return err
		}
	}

	return nil
}

// createKey sets the validator's private key from the secrets manager
func (i *backendIBFT) createKey() error {
	if i.validatorKey == nil {
		// Check if the validator key is initialized
		var key *ecdsa.PrivateKey

		if i.secretsManager.HasSecret(secrets.ValidatorKey) {
			// The validator key is present in the secrets manager, load it
			validatorKey, readErr := crypto.ReadConsensusKey(i.secretsManager)
			if readErr != nil {
				return fmt.Errorf("unable to read validator key from Secrets Manager, %w", readErr)
			}

			key = validatorKey
		} else {
			// The validator key is not present in the secrets manager, generate it
			validatorKey, validatorKeyEncoded, genErr := crypto.GenerateAndEncodePrivateKey()
			if genErr != nil {
				return fmt.Errorf("unable to generate validator key for Secrets Manager, %w", genErr)
			}

			// Save the key to the secrets manager
			saveErr := i.secretsManager.SetSecret(secrets.ValidatorKey, validatorKeyEncoded)
			if saveErr != nil {
				return fmt.Errorf("unable to save validator key to Secrets Manager, %w", saveErr)
			}

			key = validatorKey
		}

		i.validatorKey = key
		i.validatorKeyAddr = crypto.PubKeyToAddress(&key.PublicKey)
	}

	return nil
}

func (i *backendIBFT) startConsensus() {
	var (
		newBlockSub   = i.blockchain.SubscribeEvents()
		syncerBlockCh = make(chan struct{})
	)

	//	Receive a notification every time syncer manages
	//	to insert a valid block. Used for cancelling active consensus
	//	rounds for a specific height
	go func() {
		for {
			if ev := <-newBlockSub.GetEventCh(); ev.Source == "syncer" {
				if ev.NewChain[0].Number < i.blockchain.Header().Number {
					// The blockchain notification system can eventually deliver
					// stale block notifications. These should be ignored
					continue
				}

				syncerBlockCh <- struct{}{}
			}
		}
	}()

	defer newBlockSub.Close()

	for {
		var (
			latest  = i.blockchain.Header().Number
			pending = latest + 1
		)

<<<<<<< HEAD
	// save current height in order to check new blocks are added or not during sync
	beginningHeight := uint64(0)
	if header := i.blockchain.Header(); header != nil {
		beginningHeight = header.Number
	}

	for i.isState(SyncState) {
		// try to sync with the best-suited peer
		if !i.syncer.HasSyncPeer() {
			// if we do not have any peers, and we have been a validator
			// we can start now. In case we start on another fork this will be
			// reverted later
			if i.isValidSnapshot() {
				// initialize the round and sequence
				i.startNewSequence()

				// Set the round metric
				i.metrics.Rounds.Set(float64(i.state.view.Round))

				i.setState(AcceptState)
			} else {
				time.Sleep(1 * time.Second)
			}
=======
		i.updateActiveValidatorSet(latest)
>>>>>>> 39a6abd7

		if !i.isActiveValidator() {
			//	we are not participating in consensus for this height
			continue
		}

		select {
		case <-i.consensus.runSequence(pending):
			//	consensus inserted block
			continue
		case <-syncerBlockCh:
			//	syncer inserted block -> stop running consensus
			i.consensus.stopSequence()
			i.logger.Info("canceled sequence", "sequence", pending)
		case <-i.closeCh:
			//	IBFT consensus stopped
			i.consensus.stopSequence()

			return
		}
	}
}

func (i *backendIBFT) isActiveValidator() bool {
	return i.activeValidatorSet.Includes(i.validatorKeyAddr)
}

func (i *backendIBFT) updateActiveValidatorSet(latestHeight uint64) {
	snap := i.getSnapshot(latestHeight)

	i.activeValidatorSet = snap.Set

	//Update the No.of validator metric
	i.metrics.Validators.Set(float64(len(snap.Set)))
}

// shouldWriteTransactions checks if each consensus mechanism accepts a block with transactions at given height
// returns true if all mechanisms accept
// otherwise return false
func (i *backendIBFT) shouldWriteTransactions(height uint64) bool {
	for _, m := range i.mechanisms {
		if m.ShouldWriteTransactions(height) {
			return true
		}
	}

	return false
}

<<<<<<< HEAD
// buildBlock builds the block, based on the passed in snapshot and parent header
func (i *Ibft) buildBlock(snap *Snapshot, parent *types.Header) (*types.Block, error) {
	header := &types.Header{
		ParentHash: parent.Hash,
		Number:     parent.Number + 1,
		Miner:      types.Address{},
		Nonce:      types.Nonce{},
		MixHash:    IstanbulDigest,
		// this is required because blockchain needs difficulty to organize blocks and forks
		Difficulty: parent.Number + 1,
		StateRoot:  types.EmptyRootHash, // this avoids needing state for now
		Sha3Uncles: types.EmptyUncleHash,
		GasLimit:   parent.GasLimit, // Inherit from parent for now, will need to adjust dynamically later.
	}

	// calculate gas limit based on parent header
	gasLimit, err := i.blockchain.CalculateGasLimit(header.Number)
	if err != nil {
		return nil, err
	}

	header.GasLimit = gasLimit

	if hookErr := i.runHook(CandidateVoteHook, header.Number, &candidateVoteHookParams{
		header: header,
		snap:   snap,
	}); hookErr != nil {
		i.logger.Error(fmt.Sprintf("Unable to run hook %s, %v", CandidateVoteHook, hookErr))
	}

	// set the timestamp
	parentTime := time.Unix(int64(parent.Timestamp), 0)
	headerTime := parentTime.Add(i.blockTime)

	if headerTime.Before(time.Now()) {
		headerTime = time.Now()
	}

	header.Timestamp = uint64(headerTime.Unix())

	// we need to include in the extra field the current set of validators
	putIbftExtraValidators(header, snap.Set)

	transition, err := i.executor.BeginTxn(parent.StateRoot, header, i.validatorKeyAddr)
	if err != nil {
		return nil, err
	}
	// If the mechanism is PoS -> build a regular block if it's not an end-of-epoch block
	// If the mechanism is PoA -> always build a regular block, regardless of epoch
	txns := []*types.Transaction{}
	if i.shouldWriteTransactions(header.Number) {
		txns = i.writeTransactions(gasLimit, transition)
	}

	if err := i.PreStateCommit(header, transition); err != nil {
		return nil, err
	}

	_, root := transition.Commit()
	header.StateRoot = root
	header.GasUsed = transition.TotalGas()

	// build the block
	block := consensus.BuildBlock(consensus.BuildBlockParams{
		Header:   header,
		Txns:     txns,
		Receipts: transition.Receipts(),
	})

	// write the seal of the block after all the fields are completed
	header, err = writeSeal(i.validatorKey, block.Header)
	if err != nil {
		return nil, err
	}

	block.Header = header

	// compute the hash, this is only a provisional hash since the final one
	// is sealed after all the committed seals
	block.Header.ComputeHash()

	i.logger.Info("build block", "number", header.Number, "txns", len(txns))

	return block, nil
}

type transitionInterface interface {
	Write(txn *types.Transaction) error
	WriteFailedReceipt(txn *types.Transaction) error
}

// writeTransactions writes transactions from the txpool to the transition object
// and returns transactions that were included in the transition (new block)
func (i *Ibft) writeTransactions(gasLimit uint64, transition transitionInterface) []*types.Transaction {
	var transactions []*types.Transaction

	successTxCount := 0
	failedTxCount := 0

	i.txpool.Prepare()

	for {
		tx := i.txpool.Peek()
		if tx == nil {
			break
		}

		if tx.ExceedsBlockGasLimit(gasLimit) {
			if err := transition.WriteFailedReceipt(tx); err != nil {
				failedTxCount++

				i.txpool.Drop(tx)

				continue
			}

			failedTxCount++

			transactions = append(transactions, tx)
			i.txpool.Drop(tx)

			continue
		}

		if err := transition.Write(tx); err != nil {
			if _, ok := err.(*state.GasLimitReachedTransitionApplicationError); ok { //nolint:errorlint
				break
			} else if appErr, ok := err.(*state.TransitionApplicationError); ok && appErr.IsRecoverable { //nolint:errorlint
				i.txpool.Demote(tx)
			} else {
				failedTxCount++
				i.txpool.Drop(tx)
			}

			continue
		}

		// no errors, pop the tx from the pool
		i.txpool.Pop(tx)

		successTxCount++

		transactions = append(transactions, tx)
	}

	//nolint:lll
	i.logger.Info("executed txns", "failed ", failedTxCount, "successful", successTxCount, "remaining in pool", i.txpool.Length())

	return transactions
}

// runAcceptState runs the Accept state loop
//
// The Accept state always checks the snapshot, and the validator set. If the current node is not in the validators set,
// it moves back to the Sync state. On the other hand, if the node is a validator, it calculates the proposer.
// If it turns out that the current node is the proposer, it builds a block,
// and sends preprepare and then prepare messages.
func (i *Ibft) runAcceptState() { // start new round
	// set log output
	logger := i.logger.Named("acceptState")
	logger.Info("Accept state", "sequence", i.state.view.Sequence, "round", i.state.view.Round+1)
	// set consensus_rounds metric output
	i.metrics.Rounds.Set(float64(i.state.view.Round + 1))

	// This is the state in which we either propose a block or wait for the pre-prepare message
	parent := i.blockchain.Header()
	number := parent.Number + 1

	if number != i.state.view.Sequence {
		i.logger.Error("sequence not correct", "parent", parent.Number, "sequence", i.state.view.Sequence)
		i.setState(SyncState)

		return
	}

	snap, err := i.getSnapshot(parent.Number)

	if err != nil {
		i.logger.Error("cannot find snapshot", "num", parent.Number)
		i.setState(SyncState)

		return
	}

	if !snap.Set.Includes(i.validatorKeyAddr) {
		// we are not a validator anymore, move back to sync state
		i.logger.Info("we are not a validator anymore")
		i.setState(SyncState)

		return
	}

	if hookErr := i.runHook(AcceptStateLogHook, i.state.view.Sequence, snap); hookErr != nil {
		i.logger.Error(fmt.Sprintf("Unable to run hook %s, %v", AcceptStateLogHook, hookErr))
	}

	i.state.validators = snap.Set

	// Update the No.of validator metric
	i.metrics.Validators.Set(float64(len(snap.Set)))
	// reset round messages
	i.state.resetRoundMsgs()

	// select the proposer of the block
	var lastProposer types.Address
	if parent.Number != 0 {
		lastProposer, _ = ecrecoverFromHeader(parent)
	}

	if hookErr := i.runHook(CalculateProposerHook, i.state.view.Sequence, lastProposer); hookErr != nil {
		i.logger.Error(fmt.Sprintf("Unable to run hook %s, %v", CalculateProposerHook, hookErr))
	}

	if i.state.proposer == i.validatorKeyAddr {
		logger.Info("we are the proposer", "block", number)

		if !i.state.locked {
			// since the state is not locked, we need to build a new block
			i.state.block, err = i.buildBlock(snap, parent)
			if err != nil {
				i.logger.Error("failed to build block", "err", err)
				i.setState(RoundChangeState)

				return
			}

			// calculate how much time do we have to wait to mine the block
			delay := time.Until(time.Unix(int64(i.state.block.Header.Timestamp), 0))

			select {
			case <-time.After(delay):
			case <-i.closeCh:
				return
			}
		}

		// send the preprepare message as an RLP encoded block
		i.sendPreprepareMsg()

		// send the prepare message since we are ready to move the state
		i.sendPrepareMsg()

		// move to validation state for new prepare messages
		i.setState(ValidateState)

		return
	}

	i.logger.Info("proposer calculated", "proposer", i.state.proposer, "block", number)

	// we are NOT a proposer for the block. Then, we have to wait
	// for a pre-prepare message from the proposer

	timeout := i.getTimeout()
	for i.getState() == AcceptState {
		msg, ok := i.getNextMessage(timeout)
		if !ok {
			return
		}

		if msg == nil {
			i.setState(RoundChangeState)

			continue
		}

		if msg.From != i.state.proposer.String() {
			i.logger.Error("msg received from wrong proposer")

			continue
		}

		// retrieve the block proposal
		block := &types.Block{}
		if err := block.UnmarshalRLP(msg.Proposal.Value); err != nil {
			i.logger.Error("failed to unmarshal block", "err", err)
			i.setState(RoundChangeState)

			return
		}

		// Make sure the proposing block height match the current sequence
		if block.Number() != i.state.view.Sequence {
			i.logger.Error("sequence not correct", "block", block.Number, "sequence", i.state.view.Sequence)
			i.handleStateErr(errIncorrectBlockHeight)

			return
		}

		if i.state.locked {
			// the state is locked, we need to receive the same block
			if block.Hash() == i.state.block.Hash() {
				// fast-track and send a commit message and wait for validations
				i.sendCommitMsg()
				i.setState(ValidateState)
			} else {
				i.handleStateErr(errIncorrectBlockLocked)
			}
		} else {
			// since it's a new block, we have to verify it first
			if err := i.verifyHeaderImpl(snap, parent, block.Header); err != nil {
				i.logger.Error("block header verification failed", "err", err)
				i.handleStateErr(errBlockVerificationFailed)

				continue
			}

			// Verify other block params
			if err := i.blockchain.VerifyPotentialBlock(block); err != nil {
				i.logger.Error("block verification failed", "err", err)
				i.handleStateErr(errBlockVerificationFailed)

				continue
			}

			if hookErr := i.runHook(VerifyBlockHook, block.Number(), block); hookErr != nil {
				// Not linting this as the underlying error is actually wrapped
				//nolint:govet
				if errors.As(hookErr, &errBlockVerificationFailed) {
					i.logger.Error("block verification failed, block at the end of epoch has transactions")
					i.handleStateErr(errBlockVerificationFailed)
				} else {
					i.logger.Error(fmt.Sprintf("Unable to run hook %s, %v", VerifyBlockHook, hookErr))
				}

				continue
			}

			i.state.block = block
			// send prepare message and wait for validations
			i.sendPrepareMsg()
			i.setState(ValidateState)
		}
	}
}

// runValidateState implements the Validate state loop.
//
// The Validate state is rather simple - all nodes do in this state is read messages
// and add them to their local snapshot state
func (i *Ibft) runValidateState() {
	hasCommitted := false
	sendCommit := func() {
		// at this point either we have enough prepare messages
		// or commit messages so we can lock the block
		i.state.lock()

		if !hasCommitted {
			// send the commit message
			i.sendCommitMsg()

			hasCommitted = true
		}
	}

	timeout := i.getTimeout()
	for i.getState() == ValidateState {
		msg, ok := i.getNextMessage(timeout)
		if !ok {
			// closing
			return
		}

		if msg == nil {
			i.setState(RoundChangeState)

			continue
		}

		switch msg.Type {
		case proto.MessageReq_Prepare:
			i.state.addPrepared(msg)

		case proto.MessageReq_Commit:
			i.state.addCommitted(msg)

		default:
			panic(fmt.Sprintf("BUG: %s", reflect.TypeOf(msg.Type)))
		}

		if i.state.numPrepared() >= i.quorumSize(i.state.view.Sequence)(i.state.validators) {
			// we have received enough pre-prepare messages
			sendCommit()
		}

		if i.state.numCommitted() >= i.quorumSize(i.state.view.Sequence)(i.state.validators) {
			// we have received enough commit messages
			sendCommit()

			// try to commit the block (TODO: just to get out of the loop)
			i.setState(CommitState)
		}
	}

	if i.getState() == CommitState {
		// at this point either if it works or not we need to unlock
		block := i.state.block
		i.state.unlock()

		if err := i.insertBlock(block); err != nil {
			// start a new round with the state unlocked since we need to
			// be able to propose/validate a different block
			i.logger.Error("failed to insert block", "err", err)
			i.handleStateErr(errFailedToInsertBlock)
		} else {
			// update metrics
			i.updateMetrics(block)

			// increase the sequence number and reset the round if any
			i.startNewSequence()

			// move ahead to the next block
			i.setState(AcceptState)
		}
	}
}

=======
>>>>>>> 39a6abd7
// updateMetrics will update various metrics based on the given block
// currently we capture No.of Txs and block interval metrics using this function
func (i *backendIBFT) updateMetrics(block *types.Block) {
	// get previous header
	prvHeader, _ := i.blockchain.GetHeaderByNumber(block.Number() - 1)
	parentTime := time.Unix(int64(prvHeader.Timestamp), 0)
	headerTime := time.Unix(int64(block.Header.Timestamp), 0)

	// Update the block interval metric
	if block.Number() > 1 {
		i.metrics.BlockInterval.Set(
			headerTime.Sub(parentTime).Seconds(),
		)
	}

	// Update the Number of transactions in the block metric
	i.metrics.NumTxs.Set(float64(len(block.Body().Transactions)))
}

var (
	errBlockVerificationFailed = errors.New("block verification fail")
)

// isSealing checks if the current node is sealing blocks
func (i *backendIBFT) isSealing() bool {
	return i.sealing
}

// verifyHeaderImpl implements the actual header verification logic
func (i *backendIBFT) verifyHeaderImpl(snap *Snapshot, parent, header *types.Header) error {
	// ensure the extra data is correctly formatted
	if _, err := getIbftExtra(header); err != nil {
		return err
	}

	if hookErr := i.runHook(VerifyHeadersHook, header.Number, header.Nonce); hookErr != nil {
		return hookErr
	}

	if header.MixHash != IstanbulDigest {
		return fmt.Errorf("invalid mixhash")
	}

	if header.Sha3Uncles != types.EmptyUncleHash {
		return fmt.Errorf("invalid sha3 uncles")
	}

	// difficulty has to match number
	if header.Difficulty != header.Number {
		return fmt.Errorf("wrong difficulty")
	}

	// verify the sealer
	if err := verifySigner(snap, header); err != nil {
		return err
	}

	return nil
}

// VerifyHeader wrapper for verifying headers
func (i *backendIBFT) VerifyHeader(header *types.Header) error {
	parent, ok := i.blockchain.GetHeaderByNumber(header.Number - 1)
	if !ok {
		return fmt.Errorf(
			"unable to get parent header for block number %d",
			header.Number,
		)
	}

	parentSnap := i.getSnapshot(parent.Number)
	if parentSnap == nil {
		return errParentSnapshotNotFound
	}

	// verify all the header fields + seal
	if err := i.verifyHeaderImpl(parentSnap, parent, header); err != nil {
		return err
	}

	// verify the committed seals
	if err := verifyCommittedFields(parentSnap, header, i.quorumSize(header.Number)); err != nil {
		return err
	}

	return nil
}

<<<<<<< HEAD
// quorumSize returns a callback that when executed on a ValidatorSet computes
// number of votes required to reach quorum based on the size of the set.
// The blockNumber argument indicates which formula was used to calculate the result (see PRs #513, #549)
func (i *Ibft) quorumSize(blockNumber uint64) QuorumImplementation {
=======
//	quorumSize returns a callback that when executed on a ValidatorSet computes
//	number of votes required to reach quorum based on the size of the set.
//	The blockNumber argument indicates which formula was used to calculate the result (see PRs #513, #549)
func (i *backendIBFT) quorumSize(blockNumber uint64) QuorumImplementation {
>>>>>>> 39a6abd7
	if blockNumber < i.quorumSizeBlockNum {
		return LegacyQuorumSize
	}

	return OptimalQuorumSize
}

// ProcessHeaders updates the snapshot based on previously verified headers
func (i *backendIBFT) ProcessHeaders(headers []*types.Header) error {
	return i.processHeaders(headers)
}

// GetBlockCreator retrieves the block signer from the extra data field
func (i *backendIBFT) GetBlockCreator(header *types.Header) (types.Address, error) {
	return ecrecoverProposer(header)
}

// PreStateCommit a hook to be called before finalizing state transition on inserting block
func (i *backendIBFT) PreStateCommit(header *types.Header, txn *state.Transition) error {
	params := &preStateCommitHookParams{
		header: header,
		txn:    txn,
	}

	if err := i.runHook(PreStateCommitHook, header.Number, params); err != nil {
		return err
	}

	return nil
}

// GetEpoch returns the current epoch
func (i *backendIBFT) GetEpoch(number uint64) uint64 {
	if number%i.epochSize == 0 {
		return number / i.epochSize
	}

	return number/i.epochSize + 1
}

// IsLastOfEpoch checks if the block number is the last of the epoch
func (i *backendIBFT) IsLastOfEpoch(number uint64) bool {
	return number > 0 && number%i.epochSize == 0
}

// Close closes the IBFT consensus mechanism, and does write back to disk
func (i *backendIBFT) Close() error {
	close(i.closeCh)

	if i.config.Path != "" {
		err := i.store.saveToPath(i.config.Path)

		if err != nil {
			return err
		}
	}

	if i.syncer != nil {
		if err := i.syncer.Close(); err != nil {
			return err
		}
	}

	return nil
}<|MERGE_RESOLUTION|>--- conflicted
+++ resolved
@@ -5,9 +5,10 @@
 	"encoding/json"
 	"errors"
 	"fmt"
+	"time"
+
 	"github.com/0xPolygon/polygon-edge/blockchain"
 	"github.com/0xPolygon/polygon-edge/consensus"
-	"time"
 
 	"github.com/0xPolygon/polygon-edge/consensus/ibft/proto"
 	"github.com/0xPolygon/polygon-edge/crypto"
@@ -76,34 +77,14 @@
 
 	blockTime time.Duration // Minimum block generation time in seconds
 
-<<<<<<< HEAD
-		// Run the hook
-		if err := hook(hookParam); err != nil {
-			return fmt.Errorf(
-				"error occurred during a call of %s hook in %s: %w",
-				hookName,
-				mechanism.GetType(),
-				err,
-			)
-		}
-	}
-=======
 	sealing bool // Flag indicating if the node is a sealer
->>>>>>> 39a6abd7
 
 	closeCh chan struct{} // Channel for closing
 }
 
 // Factory implements the base consensus Factory method
-<<<<<<< HEAD
-func Factory(
-	params *consensus.ConsensusParams,
-) (consensus.Consensus, error) {
+func Factory(params *consensus.Params) (consensus.Consensus, error) {
 	// defaults for user set fields in genesis
-=======
-func Factory(params *consensus.Params) (consensus.Consensus, error) {
-	//	defaults for user set fields in genesis
->>>>>>> 39a6abd7
 	var (
 		epochSize          = uint64(DefaultEpochSize)
 		quorumSizeBlockNum = uint64(0)
@@ -213,7 +194,7 @@
 		i,
 	)
 
-	//	Ensure consensus takes into account user configured block production time
+	// Ensure consensus takes into account user configured block production time
 	i.consensus.ExtendRoundTimeout(i.blockTime)
 
 	// Set up the snapshots
@@ -231,7 +212,7 @@
 	return nil
 }
 
-//	sync runs the syncer in the background to receive blocks from advanced peers
+// sync runs the syncer in the background to receive blocks from advanced peers
 func (i *backendIBFT) startSyncing() {
 	callInsertBlockHook := func(blockNumber uint64) {
 		if err := i.runHook(InsertBlockHook, blockNumber, blockNumber); err != nil {
@@ -258,7 +239,7 @@
 		return err
 	}
 
-	//	Start syncing blocks from other peers
+	// Start syncing blocks from other peers
 	go i.startSyncing()
 
 	// Start the actual consensus protocol
@@ -309,13 +290,8 @@
 	return nil, errors.New("current IBFT type not found")
 }
 
-<<<<<<< HEAD
-// setupTransport read current mechanism in params and sets up consensus mechanism
-func (i *Ibft) setupMechanism() error {
-=======
-//  setupTransport read current mechanism in params and sets up consensus mechanism
+// setupMechanism reads the current mechanism in params and sets up consensus mechanism
 func (i *backendIBFT) setupMechanism() error {
->>>>>>> 39a6abd7
 	ibftForks, err := GetIBFTForks(i.config.Config)
 	if err != nil {
 		return err
@@ -381,9 +357,9 @@
 		syncerBlockCh = make(chan struct{})
 	)
 
-	//	Receive a notification every time syncer manages
-	//	to insert a valid block. Used for cancelling active consensus
-	//	rounds for a specific height
+	// Receive a notification every time syncer manages
+	// to insert a valid block. Used for cancelling active consensus
+	// rounds for a specific height
 	go func() {
 		for {
 			if ev := <-newBlockSub.GetEventCh(); ev.Source == "syncer" {
@@ -406,49 +382,23 @@
 			pending = latest + 1
 		)
 
-<<<<<<< HEAD
-	// save current height in order to check new blocks are added or not during sync
-	beginningHeight := uint64(0)
-	if header := i.blockchain.Header(); header != nil {
-		beginningHeight = header.Number
-	}
-
-	for i.isState(SyncState) {
-		// try to sync with the best-suited peer
-		if !i.syncer.HasSyncPeer() {
-			// if we do not have any peers, and we have been a validator
-			// we can start now. In case we start on another fork this will be
-			// reverted later
-			if i.isValidSnapshot() {
-				// initialize the round and sequence
-				i.startNewSequence()
-
-				// Set the round metric
-				i.metrics.Rounds.Set(float64(i.state.view.Round))
-
-				i.setState(AcceptState)
-			} else {
-				time.Sleep(1 * time.Second)
-			}
-=======
 		i.updateActiveValidatorSet(latest)
->>>>>>> 39a6abd7
 
 		if !i.isActiveValidator() {
-			//	we are not participating in consensus for this height
+			// we are not participating in consensus for this height
 			continue
 		}
 
 		select {
 		case <-i.consensus.runSequence(pending):
-			//	consensus inserted block
+			// consensus inserted block
 			continue
 		case <-syncerBlockCh:
-			//	syncer inserted block -> stop running consensus
+			// syncer inserted block -> stop running consensus
 			i.consensus.stopSequence()
 			i.logger.Info("canceled sequence", "sequence", pending)
 		case <-i.closeCh:
-			//	IBFT consensus stopped
+			// IBFT consensus stopped
 			i.consensus.stopSequence()
 
 			return
@@ -465,7 +415,7 @@
 
 	i.activeValidatorSet = snap.Set
 
-	//Update the No.of validator metric
+	// Update the No.of validator metric
 	i.metrics.Validators.Set(float64(len(snap.Set)))
 }
 
@@ -482,426 +432,6 @@
 	return false
 }
 
-<<<<<<< HEAD
-// buildBlock builds the block, based on the passed in snapshot and parent header
-func (i *Ibft) buildBlock(snap *Snapshot, parent *types.Header) (*types.Block, error) {
-	header := &types.Header{
-		ParentHash: parent.Hash,
-		Number:     parent.Number + 1,
-		Miner:      types.Address{},
-		Nonce:      types.Nonce{},
-		MixHash:    IstanbulDigest,
-		// this is required because blockchain needs difficulty to organize blocks and forks
-		Difficulty: parent.Number + 1,
-		StateRoot:  types.EmptyRootHash, // this avoids needing state for now
-		Sha3Uncles: types.EmptyUncleHash,
-		GasLimit:   parent.GasLimit, // Inherit from parent for now, will need to adjust dynamically later.
-	}
-
-	// calculate gas limit based on parent header
-	gasLimit, err := i.blockchain.CalculateGasLimit(header.Number)
-	if err != nil {
-		return nil, err
-	}
-
-	header.GasLimit = gasLimit
-
-	if hookErr := i.runHook(CandidateVoteHook, header.Number, &candidateVoteHookParams{
-		header: header,
-		snap:   snap,
-	}); hookErr != nil {
-		i.logger.Error(fmt.Sprintf("Unable to run hook %s, %v", CandidateVoteHook, hookErr))
-	}
-
-	// set the timestamp
-	parentTime := time.Unix(int64(parent.Timestamp), 0)
-	headerTime := parentTime.Add(i.blockTime)
-
-	if headerTime.Before(time.Now()) {
-		headerTime = time.Now()
-	}
-
-	header.Timestamp = uint64(headerTime.Unix())
-
-	// we need to include in the extra field the current set of validators
-	putIbftExtraValidators(header, snap.Set)
-
-	transition, err := i.executor.BeginTxn(parent.StateRoot, header, i.validatorKeyAddr)
-	if err != nil {
-		return nil, err
-	}
-	// If the mechanism is PoS -> build a regular block if it's not an end-of-epoch block
-	// If the mechanism is PoA -> always build a regular block, regardless of epoch
-	txns := []*types.Transaction{}
-	if i.shouldWriteTransactions(header.Number) {
-		txns = i.writeTransactions(gasLimit, transition)
-	}
-
-	if err := i.PreStateCommit(header, transition); err != nil {
-		return nil, err
-	}
-
-	_, root := transition.Commit()
-	header.StateRoot = root
-	header.GasUsed = transition.TotalGas()
-
-	// build the block
-	block := consensus.BuildBlock(consensus.BuildBlockParams{
-		Header:   header,
-		Txns:     txns,
-		Receipts: transition.Receipts(),
-	})
-
-	// write the seal of the block after all the fields are completed
-	header, err = writeSeal(i.validatorKey, block.Header)
-	if err != nil {
-		return nil, err
-	}
-
-	block.Header = header
-
-	// compute the hash, this is only a provisional hash since the final one
-	// is sealed after all the committed seals
-	block.Header.ComputeHash()
-
-	i.logger.Info("build block", "number", header.Number, "txns", len(txns))
-
-	return block, nil
-}
-
-type transitionInterface interface {
-	Write(txn *types.Transaction) error
-	WriteFailedReceipt(txn *types.Transaction) error
-}
-
-// writeTransactions writes transactions from the txpool to the transition object
-// and returns transactions that were included in the transition (new block)
-func (i *Ibft) writeTransactions(gasLimit uint64, transition transitionInterface) []*types.Transaction {
-	var transactions []*types.Transaction
-
-	successTxCount := 0
-	failedTxCount := 0
-
-	i.txpool.Prepare()
-
-	for {
-		tx := i.txpool.Peek()
-		if tx == nil {
-			break
-		}
-
-		if tx.ExceedsBlockGasLimit(gasLimit) {
-			if err := transition.WriteFailedReceipt(tx); err != nil {
-				failedTxCount++
-
-				i.txpool.Drop(tx)
-
-				continue
-			}
-
-			failedTxCount++
-
-			transactions = append(transactions, tx)
-			i.txpool.Drop(tx)
-
-			continue
-		}
-
-		if err := transition.Write(tx); err != nil {
-			if _, ok := err.(*state.GasLimitReachedTransitionApplicationError); ok { //nolint:errorlint
-				break
-			} else if appErr, ok := err.(*state.TransitionApplicationError); ok && appErr.IsRecoverable { //nolint:errorlint
-				i.txpool.Demote(tx)
-			} else {
-				failedTxCount++
-				i.txpool.Drop(tx)
-			}
-
-			continue
-		}
-
-		// no errors, pop the tx from the pool
-		i.txpool.Pop(tx)
-
-		successTxCount++
-
-		transactions = append(transactions, tx)
-	}
-
-	//nolint:lll
-	i.logger.Info("executed txns", "failed ", failedTxCount, "successful", successTxCount, "remaining in pool", i.txpool.Length())
-
-	return transactions
-}
-
-// runAcceptState runs the Accept state loop
-//
-// The Accept state always checks the snapshot, and the validator set. If the current node is not in the validators set,
-// it moves back to the Sync state. On the other hand, if the node is a validator, it calculates the proposer.
-// If it turns out that the current node is the proposer, it builds a block,
-// and sends preprepare and then prepare messages.
-func (i *Ibft) runAcceptState() { // start new round
-	// set log output
-	logger := i.logger.Named("acceptState")
-	logger.Info("Accept state", "sequence", i.state.view.Sequence, "round", i.state.view.Round+1)
-	// set consensus_rounds metric output
-	i.metrics.Rounds.Set(float64(i.state.view.Round + 1))
-
-	// This is the state in which we either propose a block or wait for the pre-prepare message
-	parent := i.blockchain.Header()
-	number := parent.Number + 1
-
-	if number != i.state.view.Sequence {
-		i.logger.Error("sequence not correct", "parent", parent.Number, "sequence", i.state.view.Sequence)
-		i.setState(SyncState)
-
-		return
-	}
-
-	snap, err := i.getSnapshot(parent.Number)
-
-	if err != nil {
-		i.logger.Error("cannot find snapshot", "num", parent.Number)
-		i.setState(SyncState)
-
-		return
-	}
-
-	if !snap.Set.Includes(i.validatorKeyAddr) {
-		// we are not a validator anymore, move back to sync state
-		i.logger.Info("we are not a validator anymore")
-		i.setState(SyncState)
-
-		return
-	}
-
-	if hookErr := i.runHook(AcceptStateLogHook, i.state.view.Sequence, snap); hookErr != nil {
-		i.logger.Error(fmt.Sprintf("Unable to run hook %s, %v", AcceptStateLogHook, hookErr))
-	}
-
-	i.state.validators = snap.Set
-
-	// Update the No.of validator metric
-	i.metrics.Validators.Set(float64(len(snap.Set)))
-	// reset round messages
-	i.state.resetRoundMsgs()
-
-	// select the proposer of the block
-	var lastProposer types.Address
-	if parent.Number != 0 {
-		lastProposer, _ = ecrecoverFromHeader(parent)
-	}
-
-	if hookErr := i.runHook(CalculateProposerHook, i.state.view.Sequence, lastProposer); hookErr != nil {
-		i.logger.Error(fmt.Sprintf("Unable to run hook %s, %v", CalculateProposerHook, hookErr))
-	}
-
-	if i.state.proposer == i.validatorKeyAddr {
-		logger.Info("we are the proposer", "block", number)
-
-		if !i.state.locked {
-			// since the state is not locked, we need to build a new block
-			i.state.block, err = i.buildBlock(snap, parent)
-			if err != nil {
-				i.logger.Error("failed to build block", "err", err)
-				i.setState(RoundChangeState)
-
-				return
-			}
-
-			// calculate how much time do we have to wait to mine the block
-			delay := time.Until(time.Unix(int64(i.state.block.Header.Timestamp), 0))
-
-			select {
-			case <-time.After(delay):
-			case <-i.closeCh:
-				return
-			}
-		}
-
-		// send the preprepare message as an RLP encoded block
-		i.sendPreprepareMsg()
-
-		// send the prepare message since we are ready to move the state
-		i.sendPrepareMsg()
-
-		// move to validation state for new prepare messages
-		i.setState(ValidateState)
-
-		return
-	}
-
-	i.logger.Info("proposer calculated", "proposer", i.state.proposer, "block", number)
-
-	// we are NOT a proposer for the block. Then, we have to wait
-	// for a pre-prepare message from the proposer
-
-	timeout := i.getTimeout()
-	for i.getState() == AcceptState {
-		msg, ok := i.getNextMessage(timeout)
-		if !ok {
-			return
-		}
-
-		if msg == nil {
-			i.setState(RoundChangeState)
-
-			continue
-		}
-
-		if msg.From != i.state.proposer.String() {
-			i.logger.Error("msg received from wrong proposer")
-
-			continue
-		}
-
-		// retrieve the block proposal
-		block := &types.Block{}
-		if err := block.UnmarshalRLP(msg.Proposal.Value); err != nil {
-			i.logger.Error("failed to unmarshal block", "err", err)
-			i.setState(RoundChangeState)
-
-			return
-		}
-
-		// Make sure the proposing block height match the current sequence
-		if block.Number() != i.state.view.Sequence {
-			i.logger.Error("sequence not correct", "block", block.Number, "sequence", i.state.view.Sequence)
-			i.handleStateErr(errIncorrectBlockHeight)
-
-			return
-		}
-
-		if i.state.locked {
-			// the state is locked, we need to receive the same block
-			if block.Hash() == i.state.block.Hash() {
-				// fast-track and send a commit message and wait for validations
-				i.sendCommitMsg()
-				i.setState(ValidateState)
-			} else {
-				i.handleStateErr(errIncorrectBlockLocked)
-			}
-		} else {
-			// since it's a new block, we have to verify it first
-			if err := i.verifyHeaderImpl(snap, parent, block.Header); err != nil {
-				i.logger.Error("block header verification failed", "err", err)
-				i.handleStateErr(errBlockVerificationFailed)
-
-				continue
-			}
-
-			// Verify other block params
-			if err := i.blockchain.VerifyPotentialBlock(block); err != nil {
-				i.logger.Error("block verification failed", "err", err)
-				i.handleStateErr(errBlockVerificationFailed)
-
-				continue
-			}
-
-			if hookErr := i.runHook(VerifyBlockHook, block.Number(), block); hookErr != nil {
-				// Not linting this as the underlying error is actually wrapped
-				//nolint:govet
-				if errors.As(hookErr, &errBlockVerificationFailed) {
-					i.logger.Error("block verification failed, block at the end of epoch has transactions")
-					i.handleStateErr(errBlockVerificationFailed)
-				} else {
-					i.logger.Error(fmt.Sprintf("Unable to run hook %s, %v", VerifyBlockHook, hookErr))
-				}
-
-				continue
-			}
-
-			i.state.block = block
-			// send prepare message and wait for validations
-			i.sendPrepareMsg()
-			i.setState(ValidateState)
-		}
-	}
-}
-
-// runValidateState implements the Validate state loop.
-//
-// The Validate state is rather simple - all nodes do in this state is read messages
-// and add them to their local snapshot state
-func (i *Ibft) runValidateState() {
-	hasCommitted := false
-	sendCommit := func() {
-		// at this point either we have enough prepare messages
-		// or commit messages so we can lock the block
-		i.state.lock()
-
-		if !hasCommitted {
-			// send the commit message
-			i.sendCommitMsg()
-
-			hasCommitted = true
-		}
-	}
-
-	timeout := i.getTimeout()
-	for i.getState() == ValidateState {
-		msg, ok := i.getNextMessage(timeout)
-		if !ok {
-			// closing
-			return
-		}
-
-		if msg == nil {
-			i.setState(RoundChangeState)
-
-			continue
-		}
-
-		switch msg.Type {
-		case proto.MessageReq_Prepare:
-			i.state.addPrepared(msg)
-
-		case proto.MessageReq_Commit:
-			i.state.addCommitted(msg)
-
-		default:
-			panic(fmt.Sprintf("BUG: %s", reflect.TypeOf(msg.Type)))
-		}
-
-		if i.state.numPrepared() >= i.quorumSize(i.state.view.Sequence)(i.state.validators) {
-			// we have received enough pre-prepare messages
-			sendCommit()
-		}
-
-		if i.state.numCommitted() >= i.quorumSize(i.state.view.Sequence)(i.state.validators) {
-			// we have received enough commit messages
-			sendCommit()
-
-			// try to commit the block (TODO: just to get out of the loop)
-			i.setState(CommitState)
-		}
-	}
-
-	if i.getState() == CommitState {
-		// at this point either if it works or not we need to unlock
-		block := i.state.block
-		i.state.unlock()
-
-		if err := i.insertBlock(block); err != nil {
-			// start a new round with the state unlocked since we need to
-			// be able to propose/validate a different block
-			i.logger.Error("failed to insert block", "err", err)
-			i.handleStateErr(errFailedToInsertBlock)
-		} else {
-			// update metrics
-			i.updateMetrics(block)
-
-			// increase the sequence number and reset the round if any
-			i.startNewSequence()
-
-			// move ahead to the next block
-			i.setState(AcceptState)
-		}
-	}
-}
-
-=======
->>>>>>> 39a6abd7
 // updateMetrics will update various metrics based on the given block
 // currently we capture No.of Txs and block interval metrics using this function
 func (i *backendIBFT) updateMetrics(block *types.Block) {
@@ -990,17 +520,10 @@
 	return nil
 }
 
-<<<<<<< HEAD
 // quorumSize returns a callback that when executed on a ValidatorSet computes
 // number of votes required to reach quorum based on the size of the set.
 // The blockNumber argument indicates which formula was used to calculate the result (see PRs #513, #549)
-func (i *Ibft) quorumSize(blockNumber uint64) QuorumImplementation {
-=======
-//	quorumSize returns a callback that when executed on a ValidatorSet computes
-//	number of votes required to reach quorum based on the size of the set.
-//	The blockNumber argument indicates which formula was used to calculate the result (see PRs #513, #549)
 func (i *backendIBFT) quorumSize(blockNumber uint64) QuorumImplementation {
->>>>>>> 39a6abd7
 	if blockNumber < i.quorumSizeBlockNum {
 		return LegacyQuorumSize
 	}
