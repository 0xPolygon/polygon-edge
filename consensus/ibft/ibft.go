package ibft

import (
	"crypto/ecdsa"
	"errors"
	"fmt"
	"reflect"
	"time"

	"github.com/0xPolygon/polygon-sdk/helper/common"

	"github.com/0xPolygon/polygon-sdk/consensus"
	"github.com/0xPolygon/polygon-sdk/consensus/ibft/proto"
	"github.com/0xPolygon/polygon-sdk/crypto"
	"github.com/0xPolygon/polygon-sdk/helper/hex"
	"github.com/0xPolygon/polygon-sdk/network"
	"github.com/0xPolygon/polygon-sdk/protocol"
	"github.com/0xPolygon/polygon-sdk/secrets"
	"github.com/0xPolygon/polygon-sdk/state"
	"github.com/0xPolygon/polygon-sdk/types"
	"github.com/hashicorp/go-hclog"
	any "google.golang.org/protobuf/types/known/anypb"
)

const (
	DefaultEpochSize = 100000
)

var (
	ErrInvalidHookParam     = errors.New("invalid IBFT hook param passed in")
	ErrInvalidMechanismType = errors.New("invalid consensus mechanism type in params")
	ErrMissingMechanismType = errors.New("missing consensus mechanism type in params")
)

type blockchainInterface interface {
	Header() *types.Header
	GetHeaderByNumber(i uint64) (*types.Header, bool)
	WriteBlock(block *types.Block) error
	CalculateGasLimit(number uint64) (uint64, error)
}

type transactionPoolInterface interface {
	ResetWithHeaders(headers ...*types.Header)
	Pop() (*types.Transaction, func())
	DecreaseAccountNonce(tx *types.Transaction)
	Length() uint64
}

type syncerInterface interface {
	Start()
	BestPeer() *protocol.SyncPeer
	BulkSyncWithPeer(p *protocol.SyncPeer, newBlockHandler func(block *types.Block)) error
	WatchSyncWithPeer(p *protocol.SyncPeer, newBlockHandler func(b *types.Block) bool)
	GetSyncProgression() *protocol.Progression
	Broadcast(b *types.Block)
}

// Ibft represents the IBFT consensus mechanism object
type Ibft struct {
	sealing bool // Flag indicating if the node is a sealer

	logger hclog.Logger      // Output logger
	config *consensus.Config // Consensus configuration
	state  *currentState     // Reference to the current state

	blockchain blockchainInterface // Interface exposed by the blockchain layer
	executor   *state.Executor     // Reference to the state executor
	closeCh    chan struct{}       // Channel for closing

	validatorKey     *ecdsa.PrivateKey // Private key for the validator
	validatorKeyAddr types.Address

	txpool transactionPoolInterface // Reference to the transaction pool

	store     *snapshotStore // Snapshot store that keeps track of all snapshots
	epochSize uint64

	msgQueue *msgQueue     // Structure containing different message queues
	updateCh chan struct{} // Update channel

	syncer syncerInterface // Reference to the sync protocol

	network   *network.Server // Reference to the networking layer
	transport transport       // Reference to the transport protocol

	operator *operator

	// aux test methods
	forceTimeoutCh bool

	metrics *consensus.Metrics

	secretsManager secrets.SecretsManager

<<<<<<< HEAD
	// nolint:unused
	mechanisms []ConsensusMechanism // IBFT ConsensusMechanism used (PoA / PoS)
=======
	mechanism ConsensusMechanism // IBFT ConsensusMechanism used (PoA / PoS)
>>>>>>> 30862b11
}

// Define the type of the IBFT consensus

type MechanismType string

const (
	// PoA defines the Proof of Authority IBFT type,
	// where the validator set is changed through voting / pre-set in genesis
	PoA MechanismType = "PoA"

	// PoS defines the Proof of Stake IBFT type,
	// where the validator set it changed through staking on the Staking SC
	PoS MechanismType = "PoS"
)

// mechanismTypes is the map used for easy string -> mechanism MechanismType lookups
var mechanismTypes = map[string]MechanismType{
	"PoA": PoA,
	"PoS": PoS,
}

// String is a helper method for casting a MechanismType to a string representation
func (t MechanismType) String() string {
	return string(t)
}

// ParseType converts a mechanism string representation to a MechanismType
func ParseType(mechanism string) (MechanismType, error) {
	// Check if the cast is possible
	castType, ok := mechanismTypes[mechanism]
	if !ok {
		return castType, fmt.Errorf("invalid IBFT mechanism type %s", mechanism)
	}

	return castType, nil
}

// Define constant hook names
const (
	// POA //

	// VerifyHeadersHook defines additional checks that need to happen
	// when verifying the headers
	VerifyHeadersHook = "VerifyHeadersHook"

	// ProcessHeadersHook defines additional steps that need to happen
	// when processing the headers
	ProcessHeadersHook = "ProcessHeadersHook"

	// InsertBlockHook defines additional steps that need to happen
	// when inserting a block into the chain
	InsertBlockHook = "InsertBlockHook"

	// CandidateVoteHook defines additional steps that need to happen
	// when building a block (candidate voting)
	CandidateVoteHook = "CandidateVoteHook"

	// POA + POS //

	// AcceptStateLogHook defines what should be logged out as the status
	// from AcceptState
	AcceptStateLogHook = "AcceptStateLogHook"

	// POS //

	// VerifyBlockHook defines the additional verification steps for the PoS mechanism
	VerifyBlockHook = "VerifyBlockHook"

	// PreStateCommitHook defines the additional state transition injection
	PreStateCommitHook = "PreStateCommitHook"
)

type ConsensusMechanism interface {
	// GetType returns the type of IBFT consensus mechanism (PoA / PoS)
	GetType() MechanismType

	// GetHookMap returns the hooks registered with the specific consensus mechanism
	GetHookMap() map[string]func(interface{}) error

	// ShouldWriteTransactions returns whether transactions should be written to a block
	// from the TxPool
	ShouldWriteTransactions(blockNumber uint64) bool

	// initializeHookMap initializes the hook map
	initializeHookMap()
}

type BaseConsensusMechanism struct {
	// Reference to the main IBFT implementation
	ibft *Ibft

	// hookMap is the collection of registered hooks
	hookMap map[string]func(interface{}) error

	// Used for easy lookups
	mechanismType MechanismType

	// Available periods
	From uint64
	To   *uint64
}

// initializeParams initializes mechanism parameters from chain config
func (base *BaseConsensusMechanism) initializeParams(params map[string]interface{}) error {
	if len(params) == 0 {
		return nil
	}

	if rawFrom, ok := params["from"]; ok {
		from, err := common.ConvertUnmarshalledInt(rawFrom)
		if err != nil {
			return fmt.Errorf(`failed to parse "from" params: %w`, err)
		}
		if from < 0 {
			return fmt.Errorf(`"from" must be zero or positive integer: %d`, from)
		}
		base.From = uint64(from)
	}
	if rawTo, ok := params["to"]; ok {
		to, err := common.ConvertUnmarshalledInt(rawTo)
		if err != nil {
			return fmt.Errorf(`failed to parse "to" params: %w`, err)
		}
		if to < 0 {
			return fmt.Errorf(`"to" must be zero or positive integer: %d`, to)
		}
		uto := uint64(to)
		if uto < base.From {
			return fmt.Errorf(`"to" must be grater than or equal to from: from=%d, to=%d`, base.From, to)
		}
		base.To = &uto
	}
	return nil
}

// IsAvailable returns indicates if mechanism should be called at current height
func (base *BaseConsensusMechanism) IsAvailable() bool {
	var blockNumber uint64
	if base.ibft.state.view != nil {
		blockNumber = base.ibft.state.view.Sequence
	}

	return base.IsAvailableAtNumber(blockNumber)
}

// IsAvailableAtNumber returns indicates if mechanism should be called at given height
func (base *BaseConsensusMechanism) IsAvailableAtNumber(blockNumber uint64) bool {
	if blockNumber < base.From {
		// not ready
		return false
	}
	if base.To != nil && *base.To < blockNumber {
		// expired
		return false
	}
	return true
}

// ConsensusMechanismFactory is the factory function to create a consensus mechanism
type ConsensusMechanismFactory func(ibft *Ibft, params map[string]interface{}) (ConsensusMechanism, error)

var mechanismBackends = map[MechanismType]ConsensusMechanismFactory{
	PoA: PoAFactory,
	PoS: PoSFactory,
}

// runHook runs a specified hook if it is present in the hook map
func (i *Ibft) runHook(hookName string, hookParam interface{}) error {
	for _, mechanism := range i.mechanisms {
		// Grab the hook map
		hookMap := mechanism.GetHookMap()

		// Grab the actual hook if it's present
		hook, ok := hookMap[hookName]
		if !ok {
			// hook not found, continue
			continue
		}

		// Run the hook
		if err := hook(hookParam); err != nil {
			return fmt.Errorf("error occurres during a call of %s hook in %s: %w", hookName, mechanism.GetType(), err)
		}
	}
	return nil
}

// Factory implements the base consensus Factory method
func Factory(
	params *consensus.ConsensusParams,
) (consensus.Consensus, error) {
	var epochSize uint64
	if definedEpochSize, ok := params.Config.Config["epochSize"]; !ok {
		// No epoch size defined, use the default one
		epochSize = DefaultEpochSize
	} else {
		// Epoch size is defined, use the passed in one
		epochSize = uint64(definedEpochSize.(float64))
	}

	p := &Ibft{
		logger:         params.Logger.Named("ibft"),
		config:         params.Config,
		blockchain:     params.Blockchain,
		executor:       params.Executor,
		closeCh:        make(chan struct{}),
		txpool:         params.Txpool,
		state:          &currentState{},
		network:        params.Network,
		epochSize:      epochSize,
		sealing:        params.Seal,
		metrics:        params.Metrics,
		secretsManager: params.SecretsManager,
	}

	// Initialize the mechanism
<<<<<<< HEAD
	if err := p.setupMechanism(); err != nil {
		return nil, err
	}
=======
	mechanismType, parseErr := parseType(p.config.Config["type"].(string))
	if parseErr != nil {
		return nil, parseErr
	}

	// Grab the mechanism factory and execute it
	mechanismFactory := mechanismBackends[mechanismType]
	mechanism, factoryErr := mechanismFactory(p)

	if factoryErr != nil {
		return nil, factoryErr
	}

	p.mechanism = mechanism
>>>>>>> 30862b11

	// Istanbul requires a different header hash function
	types.HeaderHash = istanbulHeaderHash

	p.syncer = protocol.NewSyncer(params.Logger, params.Network, params.Blockchain)

	// register the grpc operator
	p.operator = &operator{ibft: p}
	proto.RegisterIbftOperatorServer(params.Grpc, p.operator)

	// Set up the node's validator key
	if err := p.createKey(); err != nil {
		return nil, err
	}

	p.logger.Info("validator key", "addr", p.validatorKeyAddr.String())

	// start the transport protocol
	if err := p.setupTransport(); err != nil {
		return nil, err
	}

	return p, nil
}

// Start starts the IBFT consensus
func (i *Ibft) Start() error {
	// Start the syncer
	i.syncer.Start()

	// Set up the snapshots
	if err := i.setupSnapshot(); err != nil {
		return err
	}

	// Start the actual IBFT protocol
	go i.start()

	return nil
}

// GetSyncProgression gets the latest sync progression, if any
func (i *Ibft) GetSyncProgression() *protocol.Progression {
	return i.syncer.GetSyncProgression()
}

type transport interface {
	Gossip(msg *proto.MessageReq) error
}

// Define the IBFT libp2p protocol
var ibftProto = "/ibft/0.1"

type gossipTransport struct {
	topic *network.Topic
}

// Gossip publishes a new message to the topic
func (g *gossipTransport) Gossip(msg *proto.MessageReq) error {
	return g.topic.Publish(msg)
}

// getMechanismFactory takes string mechanism type and returns corresponding consensus mechanism factory
func getMechanismFactory(mechanismType string) (ConsensusMechanismFactory, error) {
	parsedMechanismType, err := ParseType(mechanismType)
	if err != nil {
		return nil, err
	}
	return mechanismBackends[parsedMechanismType], nil
}

// newConsensusMechanism creates new ConsensusMechanism from params
func (i *Ibft) newConsensusMechanism(rawMechanism interface{}) (ConsensusMechanism, error) {
	switch mechanism := rawMechanism.(type) {
	case string:
		// without param
		factory, err := getMechanismFactory(mechanism)
		if err != nil {
			return nil, err
		}
		return factory(i, nil)
	case map[string]interface{}:
		// with params
		mechanismType, ok := mechanism["type"].(string)
		if !ok {
			return nil, ErrMissingMechanismType
		}
		factory, err := getMechanismFactory(mechanismType)
		if err != nil {
			return nil, err
		}
		return factory(i, mechanism)
	default:
		return nil, ErrInvalidMechanismType
	}
}

//  setupTransport read current mechanism in params and sets up consensus mechanism
func (i *Ibft) setupMechanism() error {
	// case1: A consensus mechanism
	if rawType, ok := i.config.Config["type"]; ok {
		mechanism, err := i.newConsensusMechanism(rawType)
		if err != nil {
			return err
		}
		i.mechanisms = []ConsensusMechanism{mechanism}
		return nil
	}

	// case2: Multiple consensus mechanism
	if rawTypes, ok := i.config.Config["types"].([]interface{}); ok {
		i.mechanisms = make([]ConsensusMechanism, len(rawTypes))
		var err error
		for idx, rawType := range rawTypes {
			if i.mechanisms[idx], err = i.newConsensusMechanism(rawType); err != nil {
				return err
			}
		}
		return nil
	}

	return ErrInvalidMechanismType
}

// setupTransport sets up the gossip transport protocol
func (i *Ibft) setupTransport() error {
	// Define a new topic
	topic, err := i.network.NewTopic(ibftProto, &proto.MessageReq{})
	if err != nil {
		return err
	}

	// Subscribe to the newly created topic
	err = topic.Subscribe(func(obj interface{}) {
		msg, ok := obj.(*proto.MessageReq)
		if !ok {
			i.logger.Error("invalid type assertion for message request")

			return
		}

		if !i.isSealing() {
			// if we are not sealing we do not care about the messages
			// but we need to subscribe to propagate the messages
			return
		}

		// decode sender
		if err := validateMsg(msg); err != nil {
			i.logger.Error("failed to validate msg", "err", err)

			return
		}

		if msg.From == i.validatorKeyAddr.String() {
			// we are the sender, skip this message since we already
			// relay our own messages internally.
			return
		}

		i.pushMessage(msg)
	})

	if err != nil {
		return err
	}

	i.transport = &gossipTransport{topic: topic}

	return nil
}

// createKey sets the validator's private key from the secrets manager
func (i *Ibft) createKey() error {
	i.msgQueue = newMsgQueue()
	i.closeCh = make(chan struct{})
	i.updateCh = make(chan struct{})

	if i.validatorKey == nil {
		// Check if the validator key is initialized
		var key *ecdsa.PrivateKey

		if i.secretsManager.HasSecret(secrets.ValidatorKey) {
			// The validator key is present in the secrets manager, load it
			validatorKey, readErr := crypto.ReadConsensusKey(i.secretsManager)
			if readErr != nil {
				return fmt.Errorf("unable to read validator key from Secrets Manager, %w", readErr)
			}

			key = validatorKey
		} else {
			// The validator key is not present in the secrets manager, generate it
			validatorKey, validatorKeyEncoded, genErr := crypto.GenerateAndEncodePrivateKey()
			if genErr != nil {
				return fmt.Errorf("unable to generate validator key for Secrets Manager, %w", genErr)
			}

			// Save the key to the secrets manager
			saveErr := i.secretsManager.SetSecret(secrets.ValidatorKey, validatorKeyEncoded)
			if saveErr != nil {
				return fmt.Errorf("unable to save validator key to Secrets Manager, %w", saveErr)
			}

			key = validatorKey
		}

		i.validatorKey = key
		i.validatorKeyAddr = crypto.PubKeyToAddress(&key.PublicKey)
	}

	return nil
}

const IbftKeyName = "validator.key"

// start starts the IBFT consensus state machine
func (i *Ibft) start() {
	// consensus always starts in SyncState mode in case it needs
	// to sync with other nodes.
	i.setState(SyncState)

	// Grab the latest header
	header := i.blockchain.Header()
	i.logger.Debug("current sequence", "sequence", header.Number+1)

	for {
		select {
		case <-i.closeCh:
			return
		default: // Default is here because we would block until we receive something in the closeCh
		}

		// Start the state machine loop
		i.runCycle()
	}
}

// runCycle represents the IBFT state machine loop
func (i *Ibft) runCycle() {
	// Log to the console
	if i.state.view != nil {
		i.logger.Debug("cycle", "state", i.getState(), "sequence", i.state.view.Sequence, "round", i.state.view.Round+1)
	}

	// Based on the current state, execute the corresponding section
	switch i.getState() {
	case AcceptState:
		i.runAcceptState()

	case ValidateState:
		i.runValidateState()

	case RoundChangeState:
		i.runRoundChangeState()

	case SyncState:
		i.runSyncState()
	}
}

// isValidSnapshot checks if the current node is in the validator set for the latest snapshot
func (i *Ibft) isValidSnapshot() bool {
	if !i.isSealing() {
		return false
	}

	// check if we are a validator and enabled
	header := i.blockchain.Header()
	snap, err := i.getSnapshot(header.Number)

	if err != nil {
		return false
	}

	if snap.Set.Includes(i.validatorKeyAddr) {
		i.state.view = &proto.View{
			Sequence: header.Number + 1,
			Round:    0,
		}

		return true
	}

	return false
}

// runSyncState implements the Sync state loop.
//
// It fetches fresh data from the blockchain. Checks if the current node is a validator and resolves any pending blocks
func (i *Ibft) runSyncState() {
	// updateSnapshotCallback keeps the snapshot store in sync with the updated
	// chain data, by calling the SyncStateHook
	callInsertBlockHook := func(blockNumber uint64) {
		if hookErr := i.runHook(InsertBlockHook, blockNumber); hookErr != nil {
			i.logger.Error(fmt.Sprintf("Unable to run hook %s, %v", InsertBlockHook, hookErr))
		}
	}

	for i.isState(SyncState) {
		// try to sync with the best-suited peer
		p := i.syncer.BestPeer()
		if p == nil {
			// if we do not have any peers, and we have been a validator
			// we can start now. In case we start on another fork this will be
			// reverted later
			if i.isValidSnapshot() {
				// initialize the round and sequence
				header := i.blockchain.Header()
				i.state.view = &proto.View{
					Round:    0,
					Sequence: header.Number + 1,
				}
				//Set the round metric
				i.metrics.Rounds.Set(float64(i.state.view.Round))

				i.setState(AcceptState)
			} else {
				time.Sleep(1 * time.Second)
			}

			continue
		}

		if err := i.syncer.BulkSyncWithPeer(p, func(newBlock *types.Block) {
			callInsertBlockHook(newBlock.Number())
			i.txpool.ResetWithHeaders(newBlock.Header)
		}); err != nil {
			i.logger.Error("failed to bulk sync", "err", err)

			continue
		}

		// if we are a validator we do not even want to wait here
		// we can just move ahead
		if i.isValidSnapshot() {
			i.setState(AcceptState)

			continue
		}

		// start watch mode
		var isValidator bool
<<<<<<< HEAD
		i.syncer.WatchSyncWithPeer(p, func(newBlock *types.Block) bool {
=======

		i.syncer.WatchSyncWithPeer(p, func(b *types.Block) bool {
>>>>>>> 30862b11
			// After each written block, update the snapshot store for PoS.
			// The snapshot store is currently updated for PoA inside the ProcessHeadersHook
			callInsertBlockHook(newBlock.Number())

			i.syncer.Broadcast(newBlock)
			i.txpool.ResetWithHeaders(newBlock.Header)
			isValidator = i.isValidSnapshot()

			return isValidator
		})

		if isValidator {
			// at this point, we are in sync with the latest chain we know of
			// and we are a validator of that chain so we need to change to AcceptState
			// so that we can start to do some stuff there
			i.setState(AcceptState)
		}
	}
}

var defaultBlockPeriod = 2 * time.Second

// shouldWriteTransactions checks if each consensus mechanism accepts a block with transactions at given height
// returns true if all mechanisms accepts
// otherwise return false
func (i *Ibft) shouldWriteTransactions(height uint64) bool {
	for _, m := range i.mechanisms {
		if m.ShouldWriteTransactions(height) {
			return true
		}
	}
	return false
}

// buildBlock builds the block, based on the passed in snapshot and parent header
func (i *Ibft) buildBlock(snap *Snapshot, parent *types.Header) (*types.Block, error) {
	header := &types.Header{
		ParentHash: parent.Hash,
		Number:     parent.Number + 1,
		Miner:      types.Address{},
		Nonce:      types.Nonce{},
		MixHash:    IstanbulDigest,
		// this is required because blockchain needs difficulty to organize blocks and forks
		Difficulty: parent.Number + 1,
		StateRoot:  types.EmptyRootHash, // this avoids needing state for now
		Sha3Uncles: types.EmptyUncleHash,
		GasLimit:   parent.GasLimit, // Inherit from parent for now, will need to adjust dynamically later.
	}

	// calculate gas limit based on parent header
	gasLimit, err := i.blockchain.CalculateGasLimit(header.Number)
	if err != nil {
		return nil, err
	}

	header.GasLimit = gasLimit

	if hookErr := i.runHook(CandidateVoteHook, &candidateVoteHookParams{
		header: header,
		snap:   snap,
	}); hookErr != nil {
		i.logger.Error(fmt.Sprintf("Unable to run hook %s, %v", CandidateVoteHook, hookErr))
	}

	// set the timestamp
	parentTime := time.Unix(int64(parent.Timestamp), 0)
	headerTime := parentTime.Add(defaultBlockPeriod)

	if headerTime.Before(time.Now()) {
		headerTime = time.Now()
	}

	header.Timestamp = uint64(headerTime.Unix())

	// we need to include in the extra field the current set of validators
	putIbftExtraValidators(header, snap.Set)

	transition, err := i.executor.BeginTxn(parent.StateRoot, header, i.validatorKeyAddr)
	if err != nil {
		return nil, err
	}
	// If the mechanism is PoS -> build a regular block if it's not an end-of-epoch block
	// If the mechanism is PoA -> always build a regular block, regardless of epoch
	txns := []*types.Transaction{}
	if i.shouldWriteTransactions(header.Number) {
		txns = i.writeTransactions(gasLimit, transition)
	}
<<<<<<< HEAD
	if err := i.PreStateCommit(header, transition); err != nil {
		return nil, err
	}
=======
>>>>>>> 30862b11

	_, root := transition.Commit()
	header.StateRoot = root
	header.GasUsed = transition.TotalGas()

	// builtxd the block
	block := consensus.BuildBlock(consensus.BuildBlockParams{
		Header:   header,
		Txns:     txns,
		Receipts: transition.Receipts(),
	})

	// write the seal of the block after all the fields are completed
	header, err = writeSeal(i.validatorKey, block.Header)
	if err != nil {
		return nil, err
	}

	block.Header = header

	// compute the hash, this is only a provisional hash since the final one
	// is sealed after all the committed seals
	block.Header.ComputeHash()

	i.logger.Info("build block", "number", header.Number, "txns", len(txns))

	return block, nil
}

type transitionInterface interface {
	Write(txn *types.Transaction) error
}

// writeTransactions writes transactions from the txpool to the transition object
// and returns transactions that were included in the transition (new block)
func (i *Ibft) writeTransactions(gasLimit uint64, transition transitionInterface) []*types.Transaction {
	txns := []*types.Transaction{}
	returnTxnFuncs := []func(){}

	for {
		txn, retTxnFn := i.txpool.Pop()
		fmt.Printf("[Debug] txn %+v\n", txn)
		if txn == nil {
			break
		}

		if txn.ExceedsBlockGasLimit(gasLimit) {
			i.logger.Error(fmt.Sprintf("failed to write transaction: %v", state.ErrBlockLimitExceeded))
			i.txpool.DecreaseAccountNonce(txn)
<<<<<<< HEAD
			fmt.Printf("[Debug] case1\n")
=======

>>>>>>> 30862b11
			continue
		}

		if err := transition.Write(txn); err != nil {
			//nolint:errorlint
			if _, ok := err.(*state.GasLimitReachedTransitionApplicationError); ok {
				returnTxnFuncs = append(returnTxnFuncs, retTxnFn)
<<<<<<< HEAD
				fmt.Printf("[Debug] case2\n")
=======

>>>>>>> 30862b11
				break
			} else if appErr, ok := err.(*state.TransitionApplicationError); ok && appErr.IsRecoverable { //nolint:errorlint
				returnTxnFuncs = append(returnTxnFuncs, retTxnFn)
				fmt.Printf("[Debug] case3\n")
			} else {
				i.txpool.DecreaseAccountNonce(txn)
				fmt.Printf("[Debug] case4\n")
			}

			continue
		}

		txns = append(txns, txn)
	}

	// we return recoverable txns that were popped from the txpool after the above for loop breaks,
	// since we don't want to return the tx to the pool just to pop the same txn in the next loop iteration
	for _, retFunc := range returnTxnFuncs {
		retFunc()
	}

	i.logger.Info("picked out txns from pool", "num", len(txns), "remaining", i.txpool.Length())

	return txns
}

// runAcceptState runs the Accept state loop
//
// The Accept state always checks the snapshot, and the validator set. If the current node is not in the validators set,
// it moves back to the Sync state. On the other hand, if the node is a validator, it calculates the proposer.
// If it turns out that the current node is the proposer, it builds a block,
// and sends preprepare and then prepare messages.
func (i *Ibft) runAcceptState() { // start new round
	logger := i.logger.Named("acceptState")
	logger.Info("Accept state", "sequence", i.state.view.Sequence, "round", i.state.view.Round+1)

	// This is the state in which we either propose a block or wait for the pre-prepare message
	parent := i.blockchain.Header()
	number := parent.Number + 1

	if number != i.state.view.Sequence {
		i.logger.Error("sequence not correct", "parent", parent.Number, "sequence", i.state.view.Sequence)
		i.setState(SyncState)

		return
	}

	snap, err := i.getSnapshot(parent.Number)

	if err != nil {
		i.logger.Error("cannot find snapshot", "num", parent.Number)
		i.setState(SyncState)

		return
	}

	if !snap.Set.Includes(i.validatorKeyAddr) {
		// we are not a validator anymore, move back to sync state
		i.logger.Info("we are not a validator anymore")
		i.setState(SyncState)

		return
	}

	if hookErr := i.runHook(AcceptStateLogHook, snap); hookErr != nil {
		i.logger.Error(fmt.Sprintf("Unable to run hook %s, %v", AcceptStateLogHook, hookErr))
	}

	i.state.validators = snap.Set

	//Update the No.of validator metric
	i.metrics.Validators.Set(float64(len(snap.Set)))
	// reset round messages
	i.state.resetRoundMsgs()

	// select the proposer of the block
	var lastProposer types.Address
	if parent.Number != 0 {
		lastProposer, _ = ecrecoverFromHeader(parent)
	}

	i.state.CalcProposer(lastProposer)

	if i.state.proposer == i.validatorKeyAddr {
		logger.Info("we are the proposer", "block", number)

		if !i.state.locked {
			// since the state is not locked, we need to build a new block
			i.state.block, err = i.buildBlock(snap, parent)
			if err != nil {
				i.logger.Error("failed to build block", "err", err)
				i.setState(RoundChangeState)

				return
			}

			// calculate how much time do we have to wait to mine the block
			delay := time.Until(time.Unix(int64(i.state.block.Header.Timestamp), 0))

			select {
			case <-time.After(delay):
			case <-i.closeCh:
				return
			}
		}

		// send the preprepare message as an RLP encoded block
		i.sendPreprepareMsg()

		// send the prepare message since we are ready to move the state
		i.sendPrepareMsg()

		// move to validation state for new prepare messages
		i.setState(ValidateState)

		return
	}

	i.logger.Info("proposer calculated", "proposer", i.state.proposer, "block", number)

	// we are NOT a proposer for the block. Then, we have to wait
	// for a pre-prepare message from the proposer

	timeout := exponentialTimeout(i.state.view.Round)
	for i.getState() == AcceptState {
		msg, ok := i.getNextMessage(timeout)
		if !ok {
			return
		}

		if msg == nil {
			i.setState(RoundChangeState)

			continue
		}

		if msg.From != i.state.proposer.String() {
			i.logger.Error("msg received from wrong proposer")

			continue
		}

		// retrieve the block proposal
		block := &types.Block{}
		if err := block.UnmarshalRLP(msg.Proposal.Value); err != nil {
			i.logger.Error("failed to unmarshal block", "err", err)
			i.setState(RoundChangeState)

			return
		}

		if i.state.locked {
			// the state is locked, we need to receive the same block
			if block.Hash() == i.state.block.Hash() {
				// fast-track and send a commit message and wait for validations
				i.sendCommitMsg()
				i.setState(ValidateState)
			} else {
				i.handleStateErr(errIncorrectBlockLocked)
			}
		} else {
			// since it's a new block, we have to verify it first
			if err := i.verifyHeaderImpl(snap, parent, block.Header); err != nil {
				i.logger.Error("block verification failed", "err", err)
				i.handleStateErr(errBlockVerificationFailed)

				continue
			}

			if hookErr := i.runHook(VerifyBlockHook, block); hookErr != nil {
				if errors.As(hookErr, &errBlockVerificationFailed) {
					i.logger.Error("block verification failed, block at the end of epoch has transactions")
					i.handleStateErr(errBlockVerificationFailed)
				} else {
					i.logger.Error(fmt.Sprintf("Unable to run hook %s, %v", VerifyBlockHook, hookErr))
				}

				continue
			}

			i.state.block = block
			// send prepare message and wait for validations
			i.sendPrepareMsg()
			i.setState(ValidateState)
		}
	}
}

// runValidateState implements the Validate state loop.
//
// The Validate state is rather simple - all nodes do in this state is read messages
// and add them to their local snapshot state
func (i *Ibft) runValidateState() {
	hasCommitted := false
	sendCommit := func() {
		// at this point either we have enough prepare messages
		// or commit messages so we can lock the block
		i.state.lock()

		if !hasCommitted {
			// send the commit message
			i.sendCommitMsg()

			hasCommitted = true
		}
	}

	timeout := exponentialTimeout(i.state.view.Round)
	for i.getState() == ValidateState {
		msg, ok := i.getNextMessage(timeout)
		if !ok {
			// closing
			return
		}

		if msg == nil {
			i.setState(RoundChangeState)

			continue
		}

		switch msg.Type {
		case proto.MessageReq_Prepare:
			i.state.addPrepared(msg)

		case proto.MessageReq_Commit:
			i.state.addCommitted(msg)

		default:
			panic(fmt.Sprintf("BUG: %s", reflect.TypeOf(msg.Type)))
		}

		if i.state.numPrepared() > i.state.NumValid() {
			// we have received enough pre-prepare messages
			sendCommit()
		}

		if i.state.numCommitted() > i.state.NumValid() {
			// we have received enough commit messages
			sendCommit()

			// try to commit the block (TODO: just to get out of the loop)
			i.setState(CommitState)
		}
	}

	if i.getState() == CommitState {
		// at this point either if it works or not we need to unlock
		block := i.state.block
		i.state.unlock()

		if err := i.insertBlock(block); err != nil {
			// start a new round with the state unlocked since we need to
			// be able to propose/validate a different block
			i.logger.Error("failed to insert block", "err", err)
			i.handleStateErr(errFailedToInsertBlock)
		} else {
			// update metrics
			i.updateMetrics(block)

			// move ahead to the next block
			i.setState(AcceptState)
		}
	}
}

// updateMetrics will update various metrics based on the given block
// currently we capture No.of Txs and block interval metrics using this function
func (i *Ibft) updateMetrics(block *types.Block) {
	prvHeader, _ := i.blockchain.GetHeaderByNumber(block.Number() - 1)
	parentTime := time.Unix(int64(prvHeader.Timestamp), 0)
	headerTime := time.Unix(int64(block.Header.Timestamp), 0)
	//Update the block interval metric
	if block.Number() > 1 {
		i.metrics.BlockInterval.Observe(
			headerTime.Sub(parentTime).Seconds(),
		)
	}
	//Update the Number of transactions in the block metric
	i.metrics.NumTxs.Set(float64(len(block.Body().Transactions)))
}
func (i *Ibft) insertBlock(block *types.Block) error {
	committedSeals := [][]byte{}
	for _, commit := range i.state.committed {
		// no need to check the format of seal here because writeCommittedSeals will check
		committedSeals = append(committedSeals, hex.MustDecodeHex(commit.Seal))
	}

	header, err := writeCommittedSeals(block.Header, committedSeals)
	if err != nil {
		return err
	}

	// we need to recompute the hash since we have change extra-data
	block.Header = header
	block.Header.ComputeHash()

	if err := i.blockchain.WriteBlock(block); err != nil {
		return err
	}

	if hookErr := i.runHook(InsertBlockHook, header.Number); hookErr != nil {
		return hookErr
	}

	i.logger.Info(
		"block committed",
		"sequence", i.state.view.Sequence,
		"hash", block.Hash(),
		"validators", len(i.state.validators),
		"rounds", i.state.view.Round+1,
		"committed", i.state.numCommitted(),
	)

	// increase the sequence number and reset the round if any
	i.state.view = &proto.View{
		Sequence: header.Number + 1,
		Round:    0,
	}

	// broadcast the new block
	i.syncer.Broadcast(block)

	// after the block has been written we reset the txpool so that
	// the old transactions are removed
	i.txpool.ResetWithHeaders(block.Header)

	return nil
}

var (
	errIncorrectBlockLocked    = fmt.Errorf("block locked is incorrect")
	errBlockVerificationFailed = fmt.Errorf("block verification failed")
	errFailedToInsertBlock     = fmt.Errorf("failed to insert block")
)

func (i *Ibft) handleStateErr(err error) {
	i.state.err = err
	i.setState(RoundChangeState)
}

func (i *Ibft) runRoundChangeState() {
	sendRoundChange := func(round uint64) {
		i.logger.Debug("local round change", "round", round+1)
		// set the new round and update the round metric
		i.state.view.Round = round
		i.metrics.Rounds.Set(float64(round))
		// clean the round
		i.state.cleanRound(round)
		// send the round change message
		i.sendRoundChange()
	}
	sendNextRoundChange := func() {
		sendRoundChange(i.state.view.Round + 1)
	}

	checkTimeout := func() {
		// check if there is any peer that is really advanced and we might need to sync with it first
		if i.syncer != nil {
			bestPeer := i.syncer.BestPeer()
			if bestPeer != nil {
				lastProposal := i.blockchain.Header()
				if bestPeer.Number() > lastProposal.Number {
					i.logger.Debug("it has found a better peer to connect", "local", lastProposal.Number, "remote", bestPeer.Number())
					// we need to catch up with the last sequence
					i.setState(SyncState)

					return
				}
			}
		}

		// otherwise, it seems that we are in sync
		// and we should start a new round
		sendNextRoundChange()
	}

	// if the round was triggered due to an error, we send our own
	// next round change
	if err := i.state.getErr(); err != nil {
		i.logger.Debug("round change handle err", "err", err)
		sendNextRoundChange()
	} else {
		// otherwise, it is due to a timeout in any stage
		// First, we try to sync up with any max round already available
		if maxRound, ok := i.state.maxRound(); ok {
			i.logger.Debug("round change set max round", "round", maxRound)
			sendRoundChange(maxRound)
		} else {
			// otherwise, do your best to sync up
			checkTimeout()
		}
	}

	// create a timer for the round change
	timeout := exponentialTimeout(i.state.view.Round)
	for i.getState() == RoundChangeState {
		msg, ok := i.getNextMessage(timeout)
		if !ok {
			// closing
			return
		}

		if msg == nil {
			i.logger.Debug("round change timeout")
			checkTimeout()
			// update the timeout duration
			timeout = exponentialTimeout(i.state.view.Round)

			continue
		}

		// we only expect RoundChange messages right now
		num := i.state.AddRoundMessage(msg)

		if num == i.state.NumValid() {
			// start a new round immediately
			i.state.view.Round = msg.View.Round
			i.setState(AcceptState)
		} else if num == i.state.validators.MaxFaultyNodes()+1 {
			// weak certificate, try to catch up if our round number is smaller
			if i.state.view.Round < msg.View.Round {
				// update timer
				timeout = exponentialTimeout(i.state.view.Round)
				sendRoundChange(msg.View.Round)
			}
		}
	}
}

// --- com wrappers ---

func (i *Ibft) sendRoundChange() {
	i.gossip(proto.MessageReq_RoundChange)
}

func (i *Ibft) sendPreprepareMsg() {
	i.gossip(proto.MessageReq_Preprepare)
}

func (i *Ibft) sendPrepareMsg() {
	i.gossip(proto.MessageReq_Prepare)
}

func (i *Ibft) sendCommitMsg() {
	i.gossip(proto.MessageReq_Commit)
}

func (i *Ibft) gossip(typ proto.MessageReq_Type) {
	msg := &proto.MessageReq{
		Type: typ,
	}

	// add View
	msg.View = i.state.view.Copy()

	// if we are sending a preprepare message we need to include the proposed block
	if msg.Type == proto.MessageReq_Preprepare {
		msg.Proposal = &any.Any{
			Value: i.state.block.MarshalRLP(),
		}
	}

	// if the message is commit, we need to add the committed seal
	if msg.Type == proto.MessageReq_Commit {
		seal, err := writeCommittedSeal(i.validatorKey, i.state.block.Header)
		if err != nil {
			i.logger.Error("failed to commit seal", "err", err)

			return
		}

		msg.Seal = hex.EncodeToHex(seal)
	}

	if msg.Type != proto.MessageReq_Preprepare {
		// send a copy to ourselves so that we can process this message as well
		msg2 := msg.Copy()
		msg2.From = i.validatorKeyAddr.String()
		i.pushMessage(msg2)
	}

	if err := signMsg(i.validatorKey, msg); err != nil {
		i.logger.Error("failed to sign message", "err", err)

		return
	}

	if err := i.transport.Gossip(msg); err != nil {
		i.logger.Error("failed to gossip", "err", err)
	}
}

// getState returns the current IBFT state
func (i *Ibft) getState() IbftState {
	return i.state.getState()
}

// isState checks if the node is in the passed in state
func (i *Ibft) isState(s IbftState) bool {
	return i.state.getState() == s
}

// setState sets the IBFT state
func (i *Ibft) setState(s IbftState) {
	i.logger.Info("state change", "new", s)
	i.state.setState(s)
}

// forceTimeout sets the forceTimeoutCh flag to true
func (i *Ibft) forceTimeout() {
	i.forceTimeoutCh = true
}

// isSealing checks if the current node is sealing blocks
func (i *Ibft) isSealing() bool {
	return i.sealing
}

// verifyHeaderImpl implements the actual header verification logic
func (i *Ibft) verifyHeaderImpl(snap *Snapshot, parent, header *types.Header) error {
	// ensure the extra data is correctly formatted
	if _, err := getIbftExtra(header); err != nil {
		return err
	}

	if hookErr := i.runHook(VerifyHeadersHook, header.Nonce); hookErr != nil {
		return hookErr
	}

	if header.MixHash != IstanbulDigest {
		return fmt.Errorf("invalid mixhash")
	}

	if header.Sha3Uncles != types.EmptyUncleHash {
		return fmt.Errorf("invalid sha3 uncles")
	}

	// difficulty has to match number
	if header.Difficulty != header.Number {
		return fmt.Errorf("wrong difficulty")
	}

	// verify the sealer
	if err := verifySigner(snap, header); err != nil {
		return err
	}

	return nil
}

// VerifyHeader wrapper for verifying headers
func (i *Ibft) VerifyHeader(parent, header *types.Header) error {
	snap, err := i.getSnapshot(parent.Number)
	if err != nil {
		return err
	}

	// verify all the header fields + seal
	if err := i.verifyHeaderImpl(snap, parent, header); err != nil {
		return err
	}

	// verify the committed seals
	if err := verifyCommitedFields(snap, header); err != nil {
		return err
	}

	// process the new block in order to update the snapshot
	if err := i.processHeaders([]*types.Header{header}); err != nil {
		return err
	}

	return nil
}

// GetBlockCreator retrieves the block signer from the extra data field
func (i *Ibft) GetBlockCreator(header *types.Header) (types.Address, error) {
	return ecrecoverFromHeader(header)
}

// PreStateCommit a hook to be called before finalizing state transition on inserting block
func (i *Ibft) PreStateCommit(header *types.Header, txn *state.Transition) error {
	params := &preStateCommitHookParams{
		header: header,
		txn:    txn,
	}
	if hookErr := i.runHook(PreStateCommitHook, params); hookErr != nil {
		return hookErr
	}
	return nil
}

// GetEpoch returns the current epoch
func (i *Ibft) GetEpoch(number uint64) uint64 {
	if number%i.epochSize == 0 {
		return number / i.epochSize
	}

	return number/i.epochSize + 1
}

// IsLastOfEpoch checks if the block number is the last of the epoch
func (i *Ibft) IsLastOfEpoch(number uint64) bool {
	return number > 0 && number%i.epochSize == 0
}

// Close closes the IBFT consensus mechanism, and does write back to disk
func (i *Ibft) Close() error {
	close(i.closeCh)

	if i.config.Path != "" {
		err := i.store.saveToPath(i.config.Path)

		if err != nil {
			return err
		}
	}

	return nil
}

// getNextMessage reads a new message from the message queue
func (i *Ibft) getNextMessage(timeout time.Duration) (*proto.MessageReq, bool) {
	timeoutCh := time.After(timeout)

	for {
		msg := i.msgQueue.readMessage(i.getState(), i.state.view)
		if msg != nil {
			return msg.obj, true
		}

		if i.forceTimeoutCh {
			i.forceTimeoutCh = false

			return nil, true
		}

		// wait until there is a new message or
		// someone closes the stopCh (i.e. timeout for round change)
		select {
		case <-timeoutCh:
			i.logger.Info("unable to read new message from the message queue", "timeout expired", timeout)

			return nil, true
		case <-i.closeCh:
			return nil, false
		case <-i.updateCh:
		}
	}
}

// pushMessage pushes a new message to the message queue
func (i *Ibft) pushMessage(msg *proto.MessageReq) {
	task := &msgTask{
		view: msg.View,
		msg:  protoTypeToMsg(msg.Type),
		obj:  msg,
	}
	i.msgQueue.pushMessage(task)

	select {
	case i.updateCh <- struct{}{}:
	default:
	}
}<|MERGE_RESOLUTION|>--- conflicted
+++ resolved
@@ -92,12 +92,7 @@
 
 	secretsManager secrets.SecretsManager
 
-<<<<<<< HEAD
-	// nolint:unused
 	mechanisms []ConsensusMechanism // IBFT ConsensusMechanism used (PoA / PoS)
-=======
-	mechanism ConsensusMechanism // IBFT ConsensusMechanism used (PoA / PoS)
->>>>>>> 30862b11
 }
 
 // Define the type of the IBFT consensus
@@ -191,6 +186,7 @@
 	ibft *Ibft
 
 	// hookMap is the collection of registered hooks
+	//nolint
 	hookMap map[string]func(interface{}) error
 
 	// Used for easy lookups
@@ -212,25 +208,32 @@
 		if err != nil {
 			return fmt.Errorf(`failed to parse "from" params: %w`, err)
 		}
+
 		if from < 0 {
 			return fmt.Errorf(`"from" must be zero or positive integer: %d`, from)
 		}
+
 		base.From = uint64(from)
 	}
+
 	if rawTo, ok := params["to"]; ok {
 		to, err := common.ConvertUnmarshalledInt(rawTo)
 		if err != nil {
 			return fmt.Errorf(`failed to parse "to" params: %w`, err)
 		}
+
 		if to < 0 {
 			return fmt.Errorf(`"to" must be zero or positive integer: %d`, to)
 		}
+
 		uto := uint64(to)
 		if uto < base.From {
 			return fmt.Errorf(`"to" must be grater than or equal to from: from=%d, to=%d`, base.From, to)
 		}
+
 		base.To = &uto
 	}
+
 	return nil
 }
 
@@ -246,14 +249,16 @@
 
 // IsAvailableAtNumber returns indicates if mechanism should be called at given height
 func (base *BaseConsensusMechanism) IsAvailableAtNumber(blockNumber uint64) bool {
+	// not ready
 	if blockNumber < base.From {
-		// not ready
 		return false
 	}
+
+	// expired
 	if base.To != nil && *base.To < blockNumber {
-		// expired
 		return false
 	}
+
 	return true
 }
 
@@ -283,6 +288,7 @@
 			return fmt.Errorf("error occurres during a call of %s hook in %s: %w", hookName, mechanism.GetType(), err)
 		}
 	}
+
 	return nil
 }
 
@@ -315,26 +321,9 @@
 	}
 
 	// Initialize the mechanism
-<<<<<<< HEAD
 	if err := p.setupMechanism(); err != nil {
 		return nil, err
 	}
-=======
-	mechanismType, parseErr := parseType(p.config.Config["type"].(string))
-	if parseErr != nil {
-		return nil, parseErr
-	}
-
-	// Grab the mechanism factory and execute it
-	mechanismFactory := mechanismBackends[mechanismType]
-	mechanism, factoryErr := mechanismFactory(p)
-
-	if factoryErr != nil {
-		return nil, factoryErr
-	}
-
-	p.mechanism = mechanism
->>>>>>> 30862b11
 
 	// Istanbul requires a different header hash function
 	types.HeaderHash = istanbulHeaderHash
@@ -403,6 +392,7 @@
 	if err != nil {
 		return nil, err
 	}
+
 	return mechanismBackends[parsedMechanismType], nil
 }
 
@@ -415,6 +405,7 @@
 		if err != nil {
 			return nil, err
 		}
+
 		return factory(i, nil)
 	case map[string]interface{}:
 		// with params
@@ -422,10 +413,12 @@
 		if !ok {
 			return nil, ErrMissingMechanismType
 		}
+
 		factory, err := getMechanismFactory(mechanismType)
 		if err != nil {
 			return nil, err
 		}
+
 		return factory(i, mechanism)
 	default:
 		return nil, ErrInvalidMechanismType
@@ -440,19 +433,23 @@
 		if err != nil {
 			return err
 		}
+
 		i.mechanisms = []ConsensusMechanism{mechanism}
+
 		return nil
 	}
 
 	// case2: Multiple consensus mechanism
 	if rawTypes, ok := i.config.Config["types"].([]interface{}); ok {
 		i.mechanisms = make([]ConsensusMechanism, len(rawTypes))
+
 		var err error
 		for idx, rawType := range rawTypes {
 			if i.mechanisms[idx], err = i.newConsensusMechanism(rawType); err != nil {
 				return err
 			}
 		}
+
 		return nil
 	}
 
@@ -677,12 +674,8 @@
 
 		// start watch mode
 		var isValidator bool
-<<<<<<< HEAD
+
 		i.syncer.WatchSyncWithPeer(p, func(newBlock *types.Block) bool {
-=======
-
-		i.syncer.WatchSyncWithPeer(p, func(b *types.Block) bool {
->>>>>>> 30862b11
 			// After each written block, update the snapshot store for PoS.
 			// The snapshot store is currently updated for PoA inside the ProcessHeadersHook
 			callInsertBlockHook(newBlock.Number())
@@ -714,6 +707,7 @@
 			return true
 		}
 	}
+
 	return false
 }
 
@@ -770,12 +764,10 @@
 	if i.shouldWriteTransactions(header.Number) {
 		txns = i.writeTransactions(gasLimit, transition)
 	}
-<<<<<<< HEAD
+
 	if err := i.PreStateCommit(header, transition); err != nil {
 		return nil, err
 	}
-=======
->>>>>>> 30862b11
 
 	_, root := transition.Commit()
 	header.StateRoot = root
@@ -817,7 +809,6 @@
 
 	for {
 		txn, retTxnFn := i.txpool.Pop()
-		fmt.Printf("[Debug] txn %+v\n", txn)
 		if txn == nil {
 			break
 		}
@@ -825,11 +816,7 @@
 		if txn.ExceedsBlockGasLimit(gasLimit) {
 			i.logger.Error(fmt.Sprintf("failed to write transaction: %v", state.ErrBlockLimitExceeded))
 			i.txpool.DecreaseAccountNonce(txn)
-<<<<<<< HEAD
-			fmt.Printf("[Debug] case1\n")
-=======
-
->>>>>>> 30862b11
+
 			continue
 		}
 
@@ -837,18 +824,12 @@
 			//nolint:errorlint
 			if _, ok := err.(*state.GasLimitReachedTransitionApplicationError); ok {
 				returnTxnFuncs = append(returnTxnFuncs, retTxnFn)
-<<<<<<< HEAD
-				fmt.Printf("[Debug] case2\n")
-=======
-
->>>>>>> 30862b11
+
 				break
 			} else if appErr, ok := err.(*state.TransitionApplicationError); ok && appErr.IsRecoverable { //nolint:errorlint
 				returnTxnFuncs = append(returnTxnFuncs, retTxnFn)
-				fmt.Printf("[Debug] case3\n")
 			} else {
 				i.txpool.DecreaseAccountNonce(txn)
-				fmt.Printf("[Debug] case4\n")
 			}
 
 			continue
@@ -1432,6 +1413,7 @@
 	if hookErr := i.runHook(PreStateCommitHook, params); hookErr != nil {
 		return hookErr
 	}
+
 	return nil
 }
 
