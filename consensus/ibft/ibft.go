package ibft

import (
	"crypto/ecdsa"
	"fmt"
	"math"
	"reflect"
	"time"

	"github.com/0xPolygon/polygon-sdk/consensus"
	"github.com/0xPolygon/polygon-sdk/consensus/ibft/proto"
	"github.com/0xPolygon/polygon-sdk/crypto"
	"github.com/0xPolygon/polygon-sdk/helper/hex"
	"github.com/0xPolygon/polygon-sdk/network"
	"github.com/0xPolygon/polygon-sdk/protocol"
	"github.com/0xPolygon/polygon-sdk/secrets"
	"github.com/0xPolygon/polygon-sdk/state"
	"github.com/0xPolygon/polygon-sdk/txpool"
	"github.com/0xPolygon/polygon-sdk/types"
	"github.com/hashicorp/go-hclog"
	any "google.golang.org/protobuf/types/known/anypb"
)

const (
	DefaultEpochSize = 100000
)

type blockchainInterface interface {
	Header() *types.Header
	GetHeaderByNumber(i uint64) (*types.Header, bool)
	WriteBlocks(blocks []*types.Block) error
	CalculateGasLimit(number uint64) (uint64, error)
}

// Ibft represents the IBFT consensus mechanism object
type Ibft struct {
	sealing bool // Flag indicating if the node is a sealer

	logger hclog.Logger      // Output logger
	config *consensus.Config // Consensus configuration
	state  *currentState     // Reference to the current state

	blockchain blockchainInterface // Interface exposed by the blockchain layer
	executor   *state.Executor     // Reference to the state executor
	closeCh    chan struct{}       // Channel for closing

	validatorKey     *ecdsa.PrivateKey // Private key for the validator
	validatorKeyAddr types.Address

	txpool *txpool.TxPool // Reference to the transaction pool

	store     *snapshotStore // Snapshot store that keeps track of all snapshots
	epochSize uint64

	msgQueue *msgQueue     // Structure containing different message queues
	updateCh chan struct{} // Update channel

	syncer       *protocol.Syncer // Reference to the sync protocol
	syncNotifyCh chan bool        // Sync protocol notification channel

	network   *network.Server // Reference to the networking layer
	transport transport       // Reference to the transport protocol

	operator *operator

	// aux test methods
	forceTimeoutCh bool

<<<<<<< HEAD
	metrics *consensus.Metrics
=======
	secretsManager secrets.SecretsManager
>>>>>>> 7f2e61d1
}

// Factory implements the base consensus Factory method
func Factory(
<<<<<<< HEAD
	ctx context.Context,
	sealing bool,
	config *consensus.Config,
	txpool *txpool.TxPool,
	network *network.Server,
	blockchain *blockchain.Blockchain,
	executor *state.Executor,
	srv *grpc.Server,
	logger hclog.Logger,
	metrics *consensus.Metrics,
) (consensus.Consensus, error) {
	p := &Ibft{
		logger:       logger.Named("ibft"),
		config:       config,
		blockchain:   blockchain,
		executor:     executor,
		closeCh:      make(chan struct{}),
		txpool:       txpool,
		state:        &currentState{},
		network:      network,
		epochSize:    DefaultEpochSize,
		syncNotifyCh: make(chan bool),
		sealing:      sealing,
		metrics:      metrics,
=======
	params *consensus.ConsensusParams,
) (consensus.Consensus, error) {
	p := &Ibft{
		logger:         params.Logger.Named("ibft"),
		config:         params.Config,
		blockchain:     params.Blockchain,
		executor:       params.Executor,
		closeCh:        make(chan struct{}),
		txpool:         params.Txpool,
		state:          &currentState{},
		network:        params.Network,
		epochSize:      DefaultEpochSize,
		syncNotifyCh:   make(chan bool),
		sealing:        params.Seal,
		secretsManager: params.SecretsManager,
>>>>>>> 7f2e61d1
	}

	// Istanbul requires a different header hash function
	types.HeaderHash = istanbulHeaderHash

	p.syncer = protocol.NewSyncer(params.Logger, params.Network, params.Blockchain)

	// register the grpc operator
	p.operator = &operator{ibft: p}
	proto.RegisterIbftOperatorServer(params.Grpc, p.operator)

	// Set up the node's validator key
	if err := p.createKey(); err != nil {
		return nil, err
	}

	p.logger.Info("validator key", "addr", p.validatorKeyAddr.String())

	// start the transport protocol
	if err := p.setupTransport(); err != nil {
		return nil, err
	}

	return p, nil
}

// Start starts the IBFT consensus
func (i *Ibft) Start() error {
	// Start the syncer
	i.syncer.Start()

	// Set up the snapshots
	if err := i.setupSnapshot(); err != nil {
		return err
	}

	// Start the actual IBFT protocol
	go i.start()

	return nil
}

type transport interface {
	Gossip(msg *proto.MessageReq) error
}

// Define the IBFT libp2p protocol
var ibftProto = "/ibft/0.1"

type gossipTransport struct {
	topic *network.Topic
}

// Gossip publishes a new message to the topic
func (g *gossipTransport) Gossip(msg *proto.MessageReq) error {
	return g.topic.Publish(msg)
}

// setupTransport sets up the gossip transport protocol
func (i *Ibft) setupTransport() error {
	// Define a new topic
	topic, err := i.network.NewTopic(ibftProto, &proto.MessageReq{})
	if err != nil {
		return err
	}

	// Subscribe to the newly created topic
	err = topic.Subscribe(func(obj interface{}) {
		msg := obj.(*proto.MessageReq)

		if !i.isSealing() {
			// if we are not sealing we do not care about the messages
			// but we need to subscribe to propagate the messages
			return
		}

		// decode sender
		if err := validateMsg(msg); err != nil {
			i.logger.Error("failed to validate msg", "err", err)

			return
		}

		if msg.From == i.validatorKeyAddr.String() {
			// we are the sender, skip this message since we already
			// relay our own messages internally.
			return
		}

		i.pushMessage(msg)
	})

	if err != nil {
		return err
	}

	i.transport = &gossipTransport{topic: topic}

	return nil
}

// createKey sets the validator's private key from the secrets manager
func (i *Ibft) createKey() error {
	i.msgQueue = newMsgQueue()
	i.closeCh = make(chan struct{})
	i.updateCh = make(chan struct{})

	if i.validatorKey == nil {
		// Check if the validator key is initialized
		var key *ecdsa.PrivateKey
		if i.secretsManager.HasSecret(secrets.ValidatorKey) {
			// The validator key is present in the secrets manager, load it
			validatorKey, readErr := crypto.ReadConsensusKey(i.secretsManager)
			if readErr != nil {
				return fmt.Errorf("unable to read validator key from Secrets Manager, %v", readErr)
			}

			key = validatorKey
		} else {
			// The validator key is not present in the secrets manager, generate it
			validatorKey, validatorKeyEncoded, genErr := crypto.GenerateAndEncodePrivateKey()
			if genErr != nil {
				return fmt.Errorf("unable to generate validator key for Secrets Manager, %v", genErr)
			}

			// Save the key to the secrets manager
			saveErr := i.secretsManager.SetSecret(secrets.ValidatorKey, validatorKeyEncoded)
			if saveErr != nil {
				return fmt.Errorf("unable to save validator key to Secrets Manager, %v", saveErr)
			}

			key = validatorKey
		}

		i.validatorKey = key
		i.validatorKeyAddr = crypto.PubKeyToAddress(&key.PublicKey)
	}

	return nil
}

const IbftKeyName = "validator.key"

// start starts the IBFT consensus state machine
func (i *Ibft) start() {
	// consensus always starts in SyncState mode in case it needs
	// to sync with other nodes.
	i.setState(SyncState)

	// Grab the latest header
	header := i.blockchain.Header()
	i.logger.Debug("current sequence", "sequence", header.Number+1)

	for {
		select {
		case <-i.closeCh:
			return
		default: // Default is here because we would block until we receive something in the closeCh
		}

		// Start the state machine loop
		i.runCycle()
	}
}

// runCycle represents the IBFT state machine loop
func (i *Ibft) runCycle() {
	// Log to the console
	if i.state.view != nil {
		i.logger.Debug("cycle", "state", i.getState(), "sequence", i.state.view.Sequence, "round", i.state.view.Round)
	}

	// Based on the current state, execute the corresponding section
	switch i.getState() {
	case AcceptState:
		i.runAcceptState()

	case ValidateState:
		i.runValidateState()

	case RoundChangeState:
		i.runRoundChangeState()

	case SyncState:
		i.runSyncState()
	}
}

// isValidSnapshot checks if the current node is in the validator set for the latest snapshot
func (i *Ibft) isValidSnapshot() bool {
	if !i.isSealing() {
		return false
	}

	// check if we are a validator and enabled
	header := i.blockchain.Header()
	snap, err := i.getSnapshot(header.Number)
	if err != nil {
		return false
	}

	if snap.Set.Includes(i.validatorKeyAddr) {
		i.state.view = &proto.View{
			Sequence: header.Number + 1,
			Round:    0,
		}

		return true
	}
	return false
}

// runSyncState implements the Sync state loop.
//
// It fetches fresh data from the blockchain. Checks if the current node is a validator and resolves any pending blocks
func (i *Ibft) runSyncState() {
	for i.isState(SyncState) {
		// try to sync with some target peer
		p := i.syncer.BestPeer()
		if p == nil {
			// if we do not have any peers and we have been a validator
			// we can start now. In case we start on another fork this will be
			// reverted later
			if i.isValidSnapshot() {
				// initialize the round and sequence
				header := i.blockchain.Header()
				i.state.view = &proto.View{
					Round:    0,
					Sequence: header.Number + 1,
				}
				//Set the round metric
				i.metrics.Rounds.Set(float64(i.state.view.Round))

				i.setState(AcceptState)
			} else {
				time.Sleep(1 * time.Second)
			}
			continue
		}

		if err := i.syncer.BulkSyncWithPeer(p); err != nil {
			i.logger.Error("failed to bulk sync", "err", err)
			continue
		}

		// if we are a validator we do not even want to wait here
		// we can just move ahead
		if i.isValidSnapshot() {
			i.setState(AcceptState)
			continue
		}

		// start watch mode
		var isValidator bool
		i.syncer.WatchSyncWithPeer(p, func(b *types.Block) bool {
			i.syncer.Broadcast(b)
			isValidator = i.isValidSnapshot()

			return isValidator
		})

		if isValidator {
			// at this point, we are in sync with the latest chain we know of
			// and we are a validator of that chain so we need to change to AcceptState
			// so that we can start to do some stuff there
			i.setState(AcceptState)
		}
	}
}

var defaultBlockPeriod = 2 * time.Second

// buildBlock builds the block, based on the passed in snapshot and parent header
func (i *Ibft) buildBlock(snap *Snapshot, parent *types.Header) (*types.Block, error) {
	header := &types.Header{
		ParentHash: parent.Hash,
		Number:     parent.Number + 1,
		Miner:      types.Address{},
		Nonce:      types.Nonce{},
		MixHash:    IstanbulDigest,
		Difficulty: parent.Number + 1,   // we need to do this because blockchain needs difficulty to organize blocks and forks
		StateRoot:  types.EmptyRootHash, // this avoids needing state for now
		Sha3Uncles: types.EmptyUncleHash,
		GasLimit:   parent.GasLimit, // Inherit from parent for now, will need to adjust dynamically later.
	}

	// calculate gas limit based on parent header
	gasLimit, err := i.blockchain.CalculateGasLimit(header.Number)
	if err != nil {
		return nil, err
	}
	header.GasLimit = gasLimit

	// try to pick a candidate
	if candidate := i.operator.getNextCandidate(snap); candidate != nil {
		header.Miner = types.StringToAddress(candidate.Address)
		if candidate.Auth {
			header.Nonce = nonceAuthVote
		} else {
			header.Nonce = nonceDropVote
		}
	}

	// set the timestamp
	parentTime := time.Unix(int64(parent.Timestamp), 0)
	headerTime := parentTime.Add(defaultBlockPeriod)

	if headerTime.Before(time.Now()) {
		headerTime = time.Now()
	}
	header.Timestamp = uint64(headerTime.Unix())

	// we need to include in the extra field the current set of validators
	putIbftExtraValidators(header, snap.Set)

	transition, err := i.executor.BeginTxn(parent.StateRoot, header, i.validatorKeyAddr)
	if err != nil {
		return nil, err
	}
	txns := []*types.Transaction{}
	for {
		txn, retFn := i.txpool.Pop()
		if txn == nil {
			break
		}

		if txn.ExceedsBlockGasLimit(gasLimit) {
			i.logger.Error(fmt.Sprintf("failed to write transaction: %v", state.ErrBlockLimitExceeded))
			i.txpool.DecreaseAccountNonce(txn)
		} else {
			if err := transition.Write(txn); err != nil {
				if appErr, ok := err.(*state.TransitionApplicationError); ok && appErr.IsRecoverable {
					retFn()
				} else {
					i.txpool.DecreaseAccountNonce(txn)
				}
				break
			}
			txns = append(txns, txn)
		}
	}
	i.logger.Info("picked out txns from pool", "num", len(txns), "remaining", i.txpool.Length())

	_, root := transition.Commit()
	header.StateRoot = root
	header.GasUsed = transition.TotalGas()

	// build the block
	block := consensus.BuildBlock(consensus.BuildBlockParams{
		Header:   header,
		Txns:     txns,
		Receipts: transition.Receipts(),
	})

	// write the seal of the block after all the fields are completed
	header, err = writeSeal(i.validatorKey, block.Header)
	if err != nil {
		return nil, err
	}
	block.Header = header

	// compute the hash, this is only a provisional hash since the final one
	// is sealed after all the committed seals
	block.Header.ComputeHash()

	i.logger.Info("build block", "number", header.Number, "txns", len(txns))
	return block, nil
}

// runAcceptState runs the Accept state loop
//
// The Accept state always checks the snapshot, and the validator set. If the current node is not in the validators set,
// it moves back to the Sync state. On the other hand, if the node is a validator, it calculates the proposer.
// If it turns out that the current node is the proposer, it builds a block, and sends preprepare and then prepare messages.
func (i *Ibft) runAcceptState() { // start new round
	logger := i.logger.Named("acceptState")
	logger.Info("Accept state", "sequence", i.state.view.Sequence)

	// This is the state in which we either propose a block or wait for the pre-prepare message
	parent := i.blockchain.Header()
	number := parent.Number + 1
	if number != i.state.view.Sequence {
		i.logger.Error("sequence not correct", "parent", parent.Number, "sequence", i.state.view.Sequence)
		i.setState(SyncState)
		return
	}
	snap, err := i.getSnapshot(parent.Number)
	if err != nil {
		i.logger.Error("cannot find snapshot", "num", parent.Number)
		i.setState(SyncState)
		return
	}

	if !snap.Set.Includes(i.validatorKeyAddr) {
		// we are not a validator anymore, move back to sync state
		i.logger.Info("we are not a validator anymore")
		i.setState(SyncState)
		return
	}

	i.logger.Info("current snapshot", "validators", len(snap.Set), "votes", len(snap.Votes))

	i.state.validators = snap.Set

	//Update the No.of validator metric
	i.metrics.Validators.Set(float64(len(snap.Set)))
	// reset round messages
	i.state.resetRoundMsgs()

	// select the proposer of the block
	var lastProposer types.Address
	if parent.Number != 0 {
		lastProposer, _ = ecrecoverFromHeader(parent)
	}

	i.state.CalcProposer(lastProposer)

	if i.state.proposer == i.validatorKeyAddr {
		logger.Info("we are the proposer", "block", number)

		if !i.state.locked {
			// since the state is not locked, we need to build a new block
			i.state.block, err = i.buildBlock(snap, parent)
			if err != nil {
				i.logger.Error("failed to build block", "err", err)
				i.setState(RoundChangeState)
				return
			}

			// calculate how much time do we have to wait to mine the block
			delay := time.Until(time.Unix(int64(i.state.block.Header.Timestamp), 0))

			select {
			case <-time.After(delay):
			case <-i.closeCh:
				return
			}
		}

		// send the preprepare message as an RLP encoded block
		i.sendPreprepareMsg()

		// send the prepare message since we are ready to move the state
		i.sendPrepareMsg()

		// move to validation state for new prepare messages
		i.setState(ValidateState)
		return
	}

	i.logger.Info("proposer calculated", "proposer", i.state.proposer, "block", number)

	// we are NOT a proposer for the block. Then, we have to wait
	// for a pre-prepare message from the proposer

	timeout := i.randomTimeout()
	for i.getState() == AcceptState {
		msg, ok := i.getNextMessage(timeout)
		if !ok {
			return
		}
		if msg == nil {
			i.setState(RoundChangeState)
			continue
		}

		if msg.From != i.state.proposer.String() {
			i.logger.Error("msg received from wrong proposer")
			continue
		}

		// retrieve the block proposal
		block := &types.Block{}
		if err := block.UnmarshalRLP(msg.Proposal.Value); err != nil {
			i.logger.Error("failed to unmarshal block", "err", err)
			i.setState(RoundChangeState)
			return
		}
		if i.state.locked {
			// the state is locked, we need to receive the same block
			if block.Hash() == i.state.block.Hash() {
				// fast-track and send a commit message and wait for validations
				i.sendCommitMsg()
				i.setState(ValidateState)
			} else {
				i.handleStateErr(errIncorrectBlockLocked)
			}
		} else {
			// since its a new block, we have to verify it first
			if err := i.verifyHeaderImpl(snap, parent, block.Header); err != nil {
				i.logger.Error("block verification failed", "err", err)
				i.handleStateErr(errBlockVerificationFailed)
			} else {
				i.state.block = block

				// send prepare message and wait for validations
				i.sendPrepareMsg()
				i.setState(ValidateState)
			}
		}
	}
}

// runValidateState implements the Validate state loop.
//
// The Validate state is rather simple - all nodes do in this state is read messages and add them to their local snapshot state
func (i *Ibft) runValidateState() {
	hasCommitted := false
	sendCommit := func() {
		// at this point either we have enough prepare messages
		// or commit messages so we can lock the block
		i.state.lock()

		if !hasCommitted {
			// send the commit message
			i.sendCommitMsg()
			hasCommitted = true
		}
	}

	timeout := i.randomTimeout()
	for i.getState() == ValidateState {
		msg, ok := i.getNextMessage(timeout)
		if !ok {
			// closing
			return
		}
		if msg == nil {
			i.setState(RoundChangeState)
			continue
		}

		switch msg.Type {
		case proto.MessageReq_Prepare:
			i.state.addPrepared(msg)

		case proto.MessageReq_Commit:
			i.state.addCommitted(msg)

		default:
			panic(fmt.Sprintf("BUG: %s", reflect.TypeOf(msg.Type)))
		}

		if i.state.numPrepared() > i.state.NumValid() {
			// we have received enough pre-prepare messages
			sendCommit()
		}

		if i.state.numCommitted() > i.state.NumValid() {
			// we have received enough commit messages
			sendCommit()

			// try to commit the block (TODO: just to get out of the loop)
			i.setState(CommitState)
		}
	}

	if i.getState() == CommitState {
		// at this point either if it works or not we need to unlock
		block := i.state.block
		i.state.unlock()

		if err := i.insertBlock(block); err != nil {
			// start a new round with the state unlocked since we need to
			// be able to propose/validate a different block
			i.logger.Error("failed to insert block", "err", err)
			i.handleStateErr(errFailedToInsertBlock)
		} else {
			// update metrics
			i.updateMetrics(block)

			// move ahead to the next block
			i.setState(AcceptState)
		}
	}
}

// updateMetrics will update various metrics based on the given block
// currently we capture No.of Txs and block interval metrics using this function
func (i *Ibft) updateMetrics(block *types.Block) {
	prvHeader, _ := i.blockchain.GetHeaderByNumber(block.Number() - 1)
	parentTime := time.Unix(int64(prvHeader.Timestamp), 0)
	headerTime := time.Unix(int64(block.Header.Timestamp), 0)
	//Update the block interval metric
	if block.Number() > 1 {
		i.metrics.BlockInterval.Observe(
			headerTime.Sub(parentTime).Seconds(),
		)
	}
	//Update the Number of transactions in the block metric
	i.metrics.NumTxs.Set(float64(len(block.Body().Transactions)))

}
func (i *Ibft) insertBlock(block *types.Block) error {
	committedSeals := [][]byte{}
	for _, commit := range i.state.committed {
		// no need to check the format of seal here because writeCommittedSeals will check
		committedSeals = append(committedSeals, hex.MustDecodeHex(commit.Seal))
	}

	header, err := writeCommittedSeals(block.Header, committedSeals)
	if err != nil {
		return err
	}

	// we need to recompute the hash since we have change extra-data
	block.Header = header
	block.Header.ComputeHash()

	if err := i.blockchain.WriteBlocks([]*types.Block{block}); err != nil {
		return err
	}

	i.logger.Info(
		"block committed",
		"sequence", i.state.view.Sequence,
		"hash", block.Hash(),
		"validators", len(i.state.validators),
		"rounds", i.state.view.Round+1,
		"committed", i.state.numCommitted(),
	)

	// increase the sequence number and reset the round if any
	i.state.view = &proto.View{
		Sequence: header.Number + 1,
		Round:    0,
	}

	// broadcast the new block
	i.syncer.Broadcast(block)

	// after the block has been written we reset the txpool so that
	// the old transactions are removed
	i.txpool.ResetWithHeader(block.Header)

	return nil
}

var (
	errIncorrectBlockLocked    = fmt.Errorf("block locked is incorrect")
	errBlockVerificationFailed = fmt.Errorf("block verification failed")
	errFailedToInsertBlock     = fmt.Errorf("failed to insert block")
)

func (i *Ibft) handleStateErr(err error) {
	i.state.err = err
	i.setState(RoundChangeState)
}

func (i *Ibft) runRoundChangeState() {
	sendRoundChange := func(round uint64) {
		i.logger.Debug("local round change", "round", round)
		// set the new round and update the round metric
		i.state.view.Round = round
		i.metrics.Rounds.Set(float64(round))
		// clean the round
		i.state.cleanRound(round)
		// send the round change message
		i.sendRoundChange()
	}
	sendNextRoundChange := func() {
		sendRoundChange(i.state.view.Round + 1)
	}

	checkTimeout := func() {
		// check if there is any peer that is really advanced and we might need to sync with it first
		if i.syncer != nil {
			bestPeer := i.syncer.BestPeer()
			if bestPeer != nil {
				lastProposal := i.blockchain.Header()
				if bestPeer.Number() > lastProposal.Number {
					i.logger.Debug("it has found a better peer to connect", "local", lastProposal.Number, "remote", bestPeer.Number())
					// we need to catch up with the last sequence
					i.setState(SyncState)
					return
				}
			}
		}

		// otherwise, it seems that we are in sync
		// and we should start a new round
		sendNextRoundChange()
	}

	// if the round was triggered due to an error, we send our own
	// next round change
	if err := i.state.getErr(); err != nil {
		i.logger.Debug("round change handle err", "err", err)
		sendNextRoundChange()
	} else {
		// otherwise, it is due to a timeout in any stage
		// First, we try to sync up with any max round already available
		if maxRound, ok := i.state.maxRound(); ok {
			i.logger.Debug("round change set max round", "round", maxRound)
			sendRoundChange(maxRound)
		} else {
			// otherwise, do your best to sync up
			checkTimeout()
		}
	}

	// create a timer for the round change
	timeout := i.randomTimeout()
	for i.getState() == RoundChangeState {
		msg, ok := i.getNextMessage(timeout)
		if !ok {
			// closing
			return
		}
		if msg == nil {
			i.logger.Debug("round change timeout")
			checkTimeout()
			//update the timeout duration
			timeout = i.randomTimeout()
			continue
		}

		// we only expect RoundChange messages right now
		num := i.state.AddRoundMessage(msg)

		if num == i.state.NumValid() {
			// start a new round inmediatly
			i.state.view.Round = msg.View.Round
			i.setState(AcceptState)
		} else if num == i.state.validators.MaxFaultyNodes()+1 {
			// weak certificate, try to catch up if our round number is smaller
			if i.state.view.Round < msg.View.Round {
				// update timer
				timeout = i.randomTimeout()
				sendRoundChange(msg.View.Round)
			}
		}
	}
}

// --- com wrappers ---

func (i *Ibft) sendRoundChange() {
	i.gossip(proto.MessageReq_RoundChange)
}

func (i *Ibft) sendPreprepareMsg() {
	i.gossip(proto.MessageReq_Preprepare)
}

func (i *Ibft) sendPrepareMsg() {
	i.gossip(proto.MessageReq_Prepare)
}

func (i *Ibft) sendCommitMsg() {
	i.gossip(proto.MessageReq_Commit)
}

func (i *Ibft) gossip(typ proto.MessageReq_Type) {
	msg := &proto.MessageReq{
		Type: typ,
	}

	// add View
	msg.View = i.state.view.Copy()

	// if we are sending a preprepare message we need to include the proposed block
	if msg.Type == proto.MessageReq_Preprepare {
		msg.Proposal = &any.Any{
			Value: i.state.block.MarshalRLP(),
		}
	}

	// if the message is commit, we need to add the committed seal
	if msg.Type == proto.MessageReq_Commit {
		seal, err := writeCommittedSeal(i.validatorKey, i.state.block.Header)
		if err != nil {
			i.logger.Error("failed to commit seal", "err", err)
			return
		}
		msg.Seal = hex.EncodeToHex(seal)
	}

	if msg.Type != proto.MessageReq_Preprepare {
		// send a copy to ourselves so that we can process this message as well
		msg2 := msg.Copy()
		msg2.From = i.validatorKeyAddr.String()
		i.pushMessage(msg2)
	}
	if err := signMsg(i.validatorKey, msg); err != nil {
		i.logger.Error("failed to sign message", "err", err)
		return
	}
	if err := i.transport.Gossip(msg); err != nil {
		i.logger.Error("failed to gossip", "err", err)
	}
}

// getState returns the current IBFT state
func (i *Ibft) getState() IbftState {
	return i.state.getState()
}

// isState checks if the node is in the passed in state
func (i *Ibft) isState(s IbftState) bool {
	return i.state.getState() == s
}

// setState sets the IBFT state
func (i *Ibft) setState(s IbftState) {
	i.logger.Debug("state change", "new", s)
	i.state.setState(s)
}

// forceTimeout sets the forceTimeoutCh flag to true
func (i *Ibft) forceTimeout() {
	i.forceTimeoutCh = true
}

// randomTimeout calculates the timeout duration depending on the current round
func (i *Ibft) randomTimeout() time.Duration {
	timeout := time.Duration(10000) * time.Millisecond
	round := i.state.view.Round
	if round > 0 {
		timeout += time.Duration(math.Pow(2, float64(round))) * time.Second
	}
	return timeout
}

// isSealing checks if the current node is sealing blocks
func (i *Ibft) isSealing() bool {
	return i.sealing
}

// verifyHeaderImpl implements the actual header verification logic
func (i *Ibft) verifyHeaderImpl(snap *Snapshot, parent, header *types.Header) error {
	// ensure the extra data is correctly formatted
	if _, err := getIbftExtra(header); err != nil {
		return err
	}

	// Because you must specify either AUTH or DROP vote, it is confusing how to have a block without any votes.
	// 		This is achieved by specifying the miner field to zeroes,
	// 		because then the value in the Nonce will not be taken into consideration.
	if header.Nonce != nonceDropVote && header.Nonce != nonceAuthVote {
		return fmt.Errorf("invalid nonce")
	}

	if header.MixHash != IstanbulDigest {
		return fmt.Errorf("invalid mixhash")
	}

	if header.Sha3Uncles != types.EmptyUncleHash {
		return fmt.Errorf("invalid sha3 uncles")
	}

	// difficulty has to match number
	if header.Difficulty != header.Number {
		return fmt.Errorf("wrong difficulty")
	}

	// verify the sealer
	if err := verifySigner(snap, header); err != nil {
		return err
	}

	return nil
}

// VerifyHeader wrapper for verifying headers
func (i *Ibft) VerifyHeader(parent, header *types.Header) error {
	snap, err := i.getSnapshot(parent.Number)
	if err != nil {
		return err
	}

	// verify all the header fields + seal
	if err := i.verifyHeaderImpl(snap, parent, header); err != nil {
		return err
	}

	// verify the commited seals
	if err := verifyCommitedFields(snap, header); err != nil {
		return err
	}

	// process the new block in order to update the snapshot
	if err := i.processHeaders([]*types.Header{header}); err != nil {
		return err
	}

	return nil
}

// GetBlockCreator retrieves the block signer from the extra data field
func (i *Ibft) GetBlockCreator(header *types.Header) (types.Address, error) {
	return ecrecoverFromHeader(header)
}

// Close closes the IBFT consensus mechanism, and does write back to disk
func (i *Ibft) Close() error {
	close(i.closeCh)

	if i.config.Path != "" {
		err := i.store.saveToPath(i.config.Path)

		if err != nil {
			return err
		}
	}
	return nil
}

// getNextMessage reads a new message from the message queue
func (i *Ibft) getNextMessage(timeout time.Duration) (*proto.MessageReq, bool) {
	timeoutCh := time.After(timeout)
	for {
		msg := i.msgQueue.readMessage(i.getState(), i.state.view)
		if msg != nil {
			return msg.obj, true
		}

		if i.forceTimeoutCh {
			i.forceTimeoutCh = false
			return nil, true
		}

		// wait until there is a new message or
		// someone closes the stopCh (i.e. timeout for round change)
		select {
		case <-timeoutCh:
			return nil, true
		case <-i.closeCh:
			return nil, false
		case <-i.updateCh:
		}
	}
}

// pushMessage pushes a new message to the message queue
func (i *Ibft) pushMessage(msg *proto.MessageReq) {
	task := &msgTask{
		view: msg.View,
		msg:  protoTypeToMsg(msg.Type),
		obj:  msg,
	}
	i.msgQueue.pushMessage(task)

	select {
	case i.updateCh <- struct{}{}:
	default:
	}
}<|MERGE_RESOLUTION|>--- conflicted
+++ resolved
@@ -65,42 +65,14 @@
 
 	// aux test methods
 	forceTimeoutCh bool
-
-<<<<<<< HEAD
+  
 	metrics *consensus.Metrics
-=======
+  
 	secretsManager secrets.SecretsManager
->>>>>>> 7f2e61d1
 }
 
 // Factory implements the base consensus Factory method
 func Factory(
-<<<<<<< HEAD
-	ctx context.Context,
-	sealing bool,
-	config *consensus.Config,
-	txpool *txpool.TxPool,
-	network *network.Server,
-	blockchain *blockchain.Blockchain,
-	executor *state.Executor,
-	srv *grpc.Server,
-	logger hclog.Logger,
-	metrics *consensus.Metrics,
-) (consensus.Consensus, error) {
-	p := &Ibft{
-		logger:       logger.Named("ibft"),
-		config:       config,
-		blockchain:   blockchain,
-		executor:     executor,
-		closeCh:      make(chan struct{}),
-		txpool:       txpool,
-		state:        &currentState{},
-		network:      network,
-		epochSize:    DefaultEpochSize,
-		syncNotifyCh: make(chan bool),
-		sealing:      sealing,
-		metrics:      metrics,
-=======
 	params *consensus.ConsensusParams,
 ) (consensus.Consensus, error) {
 	p := &Ibft{
@@ -115,8 +87,8 @@
 		epochSize:      DefaultEpochSize,
 		syncNotifyCh:   make(chan bool),
 		sealing:        params.Seal,
+    metrics:        params.Metrics,
 		secretsManager: params.SecretsManager,
->>>>>>> 7f2e61d1
 	}
 
 	// Istanbul requires a different header hash function
