package signer

import (
	"errors"
	"fmt"

<<<<<<< HEAD
	"github.com/0xPolygon/polygon-edge/consensus/ibft/proto"
=======
	"github.com/0xPolygon/polygon-edge/crypto"
>>>>>>> d1fe5bbb
	"github.com/0xPolygon/polygon-edge/types"
	"github.com/0xPolygon/polygon-edge/validators"
)

var (
	ErrEmptyCommittedSeals        = errors.New("empty committed seals")
	ErrInvalidCommittedSealLength = errors.New("invalid committed seal length")
	ErrInvalidCommittedSealType   = errors.New("invalid committed seal type")
	ErrRepeatedCommittedSeal      = errors.New("repeated seal in committed seals")
	ErrNonValidatorCommittedSeal  = errors.New("found committed seal signed by non validator")
	ErrNotEnoughCommittedSeals    = errors.New("not enough seals to seal block")
	ErrSignerMismatch             = errors.New("mismatch address between signer and message sender")
	ErrValidatorNotFound          = errors.New("not found validator in validator set")
	ErrInvalidValidatorSet        = errors.New("invalid validator set type")
	ErrInvalidSignature           = errors.New("invalid signature")
	ErrNilParentHeader            = errors.New("parent header is nil")
)

// Signer is responsible for signing for blocks and messages in IBFT
type Signer interface {
	Type() validators.ValidatorType
	Address() types.Address
<<<<<<< HEAD
	InitIBFTExtra(header *types.Header, parentCommittedSeal Sealer, set validators.Validators) error
	GetIBFTExtra(header *types.Header) (*IstanbulExtra, error)
	GetParentCommittedSeals(header *types.Header) (Sealer, error)
	WriteSeal(*types.Header) (*types.Header, error)
=======
	InitIBFTExtra(header, parent *types.Header, set validators.ValidatorSet) error
	GetIBFTExtra(*types.Header) (*IstanbulExtra, error)
	WriteProposerSeal(*types.Header) (*types.Header, error)
	Ecrecover(sig, dig []byte) (types.Address, error)
>>>>>>> d1fe5bbb
	EcrecoverFromHeader(*types.Header) (types.Address, error)
	CreateCommittedSeal([]byte) ([]byte, error)
	VerifyCommittedSeal(validators.ValidatorSet, types.Address, []byte, []byte) error
	WriteCommittedSeals(*types.Header, map[types.Address][]byte) (*types.Header, error)
<<<<<<< HEAD
	VerifyCommittedSeals(set validators.Validators, header *types.Header, quorumSize int) error
	VerifyParentCommittedSeals(
		header, parentHeader *types.Header,
		calcQuorum func(validators.Validators) int,
=======
	VerifyCommittedSeals(validators.ValidatorSet, *types.Header, int) error
	VerifyParentCommittedSeals(
		set validators.ValidatorSet,
		parent, header *types.Header,
		quorumSize int,
>>>>>>> d1fe5bbb
	) error
	SignIBFTMessage([]byte) ([]byte, error)
	CalculateHeaderHash(*types.Header) (types.Hash, error)
}

type SignerImpl struct {
	keyManager KeyManager
}

func NewSigner(
	keyManager KeyManager,
) Signer {
	return &SignerImpl{
		keyManager: keyManager,
	}
}

func (s *SignerImpl) Type() validators.ValidatorType {
	return s.keyManager.Type()
}

func (s *SignerImpl) Address() types.Address {
	return s.keyManager.Address()
}

func (s *SignerImpl) InitIBFTExtra(
	header *types.Header,
	parentCommittedSeal Sealer,
	validators validators.Validators,
) error {
	putIbftExtra(header, &IstanbulExtra{
<<<<<<< HEAD
		Validators:          validators,
		Seal:                nil,
=======
		Validators:          set,
		ProposerSeal:        nil,
>>>>>>> d1fe5bbb
		CommittedSeal:       s.keyManager.NewEmptyCommittedSeal(),
		ParentCommittedSeal: parentCommittedSeal,
	})

	return nil
}

func (s *SignerImpl) GetIBFTExtra(h *types.Header) (*IstanbulExtra, error) {
	if err := verifyIBFTExtraSize(h); err != nil {
		return nil, err
	}

	data := h.ExtraData[IstanbulExtraVanity:]
	extra := &IstanbulExtra{
		Validators:    s.keyManager.NewEmptyValidatorSet(),
		Seal:          nil,
		CommittedSeal: s.keyManager.NewEmptyCommittedSeal(),
	}

	if h.Number > 1 {
		extra.ParentCommittedSeal = s.keyManager.NewEmptyCommittedSeal()
	}

	if err := extra.UnmarshalRLP(data); err != nil {
		return nil, err
	}

	return extra, nil
}

func (s *SignerImpl) WriteProposerSeal(header *types.Header) (*types.Header, error) {
	hash, err := s.CalculateHeaderHash(header)
	if err != nil {
		return nil, err
	}

	seal, err := s.keyManager.SignSeal(hash[:])
	if err != nil {
		return nil, err
	}

<<<<<<< HEAD
	header.ExtraData = packSealIntoIExtra(
		header.ExtraData,
		seal,
	)
=======
	if err = s.packFieldIntoIbftExtra(header, func(ie *IstanbulExtra) {
		ie.ProposerSeal = seal
	}); err != nil {
		return nil, err
	}
>>>>>>> d1fe5bbb

	return header, nil
}

func (s *SignerImpl) Ecrecover(signature, digest []byte) (types.Address, error) {
	return s.keyManager.Ecrecover(signature, digest)
}

func (s *SignerImpl) EcrecoverFromHeader(header *types.Header) (types.Address, error) {
	extra, err := s.GetIBFTExtra(header)
	if err != nil {
		return types.Address{}, err
	}

	hash, err := s.CalculateHeaderHash(header)
	if err != nil {
		return types.Address{}, err
	}

	return s.keyManager.Ecrecover(extra.ProposerSeal, hash[:])
}

<<<<<<< HEAD
func (s *SignerImpl) CreateCommittedSeal(header *types.Header) ([]byte, error) {
	hash, err := s.CalculateHeaderHash(header)
	if err != nil {
		return nil, err
	}

	msg := commitMsg(hash[:])
=======
func (s *SignerImpl) CreateCommittedSeal(hash []byte) ([]byte, error) {
	return s.keyManager.SignCommittedSeal(
		crypto.Keccak256(commitMsg(hash[:])),
	)
}
>>>>>>> d1fe5bbb

func (s *SignerImpl) VerifyCommittedSeal(
	set validators.ValidatorSet,
	signer types.Address,
	signature, hash []byte,
) error {
	return s.keyManager.VerifyCommittedSeal(
		set,
		signer,
		signature,
		hash,
	)
}

func (s *SignerImpl) WriteCommittedSeals(
	header *types.Header,
	sealMap map[types.Address][]byte,
) (*types.Header, error) {
	if len(sealMap) == 0 {
		return nil, ErrEmptyCommittedSeals
	}

	extra, err := s.GetIBFTExtra(header)
	if err != nil {
		return nil, err
	}

	committedSeal, err := s.keyManager.GenerateCommittedSeals(sealMap, extra)
	if err != nil {
		return nil, err
	}

	header.ExtraData = packCommittedSealIntoExtra(
		header.ExtraData,
		committedSeal,
	)

	return header, nil
}

func (s *SignerImpl) VerifyCommittedSeals(
<<<<<<< HEAD
	validators validators.Validators,
=======
	validators validators.ValidatorSet,
>>>>>>> d1fe5bbb
	header *types.Header,
	quorumSize int,
) error {
	extra, err := s.GetIBFTExtra(header)
	if err != nil {
		return err
	}

	hash, err := s.CalculateHeaderHash(header)
	if err != nil {
		return err
	}

	rawMsg := commitMsg(hash[:])

	numSeals, err := s.keyManager.VerifyCommittedSeals(extra.CommittedSeal, rawMsg, validators)
	if err != nil {
		return err
	}

	if numSeals < quorumSize {
		return ErrNotEnoughCommittedSeals
	}

	return nil
}

func (s *SignerImpl) VerifyParentCommittedSeals(
<<<<<<< HEAD
	header, parentHeader *types.Header,
	calcQuorum func(validators.Validators) int,
=======
	parentValidators validators.ValidatorSet,
	parent, header *types.Header,
	parentQuorumSize int,
>>>>>>> d1fe5bbb
) error {
	parentCS, err := s.GetParentCommittedSeals(header)
	if err != nil {
		return err
	}

	parentValidators, err := s.getValidators(parentHeader)
	if err != nil {
		return err
	}

	rawMsg := commitMsg(parentHeader.Hash[:])

<<<<<<< HEAD
	numSeals, err := s.keyManager.VerifyCommittedSeals(parentCS, rawMsg, parentValidators)
=======
	numSeals, err := s.keyManager.VerifyCommittedSeals(extra.ParentCommittedSeal, rawMsg, parentValidators)
>>>>>>> d1fe5bbb
	if err != nil {
		return err
	}

	if numSeals < calcQuorum(parentValidators) {
		return ErrNotEnoughCommittedSeals
	}

	return nil
}

func (s *SignerImpl) SignIBFTMessage(msg []byte) ([]byte, error) {
	return s.keyManager.SignIBFTMessage(msg)
}

func (s *SignerImpl) initIbftExtra(
	header *types.Header,
	validators validators.Validators,
	parentCommittedSeal Sealer,
) {
	putIbftExtra(header, &IstanbulExtra{
		Validators:          validators,
		ProposerSeal:        nil,
		CommittedSeal:       s.keyManager.NewEmptyCommittedSeal(),
		ParentCommittedSeal: parentCommittedSeal,
	})
}

func (s *SignerImpl) CalculateHeaderHash(header *types.Header) (types.Hash, error) {
	filteredHeader, err := s.filterHeaderForHash(header)
	if err != nil {
		return types.ZeroHash, err
	}

	return calculateHeaderHash(filteredHeader), nil
}

func (s *SignerImpl) filterHeaderForHash(header *types.Header) (*types.Header, error) {
	clone := header.Copy()

	extra, err := s.GetIBFTExtra(clone)
	if err != nil {
		return nil, err
	}

	// This will effectively remove the Seal and Committed Seal fields,
	// while keeping proposer vanity and validator set
	// because extra.Validators, extra.ParentCommittedSeal is what we got from `h` in the first place.
	s.initIbftExtra(clone, extra.Validators, extra.ParentCommittedSeal)

	return clone, nil
}

// extractValidators extracts Validators from IBFT Extra in Header
func (s *SignerImpl) getValidators(header *types.Header) (validators.Validators, error) {
	data := header.ExtraData[IstanbulExtraVanity:]
	extra := &IstanbulExtra{
		Validators: s.keyManager.NewEmptyValidatorSet(),
	}

	if err := extra.unmarshalRLPForValidators(data); err != nil {
		return nil, err
	}

	return extra.Validators, nil
}

// extractParentCommittedSeals extracts Parent Committed Seals from IBFT Extra in Header
func (s *SignerImpl) GetParentCommittedSeals(header *types.Header) (Sealer, error) {
	data := header.ExtraData[IstanbulExtraVanity:]
	extra := &IstanbulExtra{
		ParentCommittedSeal: s.keyManager.NewEmptyCommittedSeal(),
	}

	if err := extra.unmarshalRLPForParentCS(data); err != nil {
		return nil, err
	}

	return extra.ParentCommittedSeal, nil
}

func verifyIBFTExtraSize(header *types.Header) error {
	if len(header.ExtraData) < IstanbulExtraVanity {
		return fmt.Errorf(
			"wrong extra size, expected greater than or equal to %d but actual %d",
			IstanbulExtraVanity,
			len(header.ExtraData),
		)
	}

	return nil
}<|MERGE_RESOLUTION|>--- conflicted
+++ resolved
@@ -4,17 +4,14 @@
 	"errors"
 	"fmt"
 
-<<<<<<< HEAD
-	"github.com/0xPolygon/polygon-edge/consensus/ibft/proto"
-=======
 	"github.com/0xPolygon/polygon-edge/crypto"
->>>>>>> d1fe5bbb
 	"github.com/0xPolygon/polygon-edge/types"
 	"github.com/0xPolygon/polygon-edge/validators"
 )
 
 var (
 	ErrEmptyCommittedSeals        = errors.New("empty committed seals")
+	ErrEmptyParentCommittedSeals  = errors.New("empty parent committed seals")
 	ErrInvalidCommittedSealLength = errors.New("invalid committed seal length")
 	ErrInvalidCommittedSealType   = errors.New("invalid committed seal type")
 	ErrRepeatedCommittedSeal      = errors.New("repeated seal in committed seals")
@@ -31,35 +28,27 @@
 type Signer interface {
 	Type() validators.ValidatorType
 	Address() types.Address
-<<<<<<< HEAD
 	InitIBFTExtra(header *types.Header, parentCommittedSeal Sealer, set validators.Validators) error
 	GetIBFTExtra(header *types.Header) (*IstanbulExtra, error)
 	GetParentCommittedSeals(header *types.Header) (Sealer, error)
-	WriteSeal(*types.Header) (*types.Header, error)
-=======
-	InitIBFTExtra(header, parent *types.Header, set validators.ValidatorSet) error
-	GetIBFTExtra(*types.Header) (*IstanbulExtra, error)
 	WriteProposerSeal(*types.Header) (*types.Header, error)
-	Ecrecover(sig, dig []byte) (types.Address, error)
->>>>>>> d1fe5bbb
+	SignIBFTMessage([]byte) ([]byte, error)
+	Ecrecover([]byte, []byte) (types.Address, error)
 	EcrecoverFromHeader(*types.Header) (types.Address, error)
 	CreateCommittedSeal([]byte) ([]byte, error)
-	VerifyCommittedSeal(validators.ValidatorSet, types.Address, []byte, []byte) error
+	VerifyCommittedSeal(validators.Validators, types.Address, []byte, []byte) error
 	WriteCommittedSeals(*types.Header, map[types.Address][]byte) (*types.Header, error)
-<<<<<<< HEAD
-	VerifyCommittedSeals(set validators.Validators, header *types.Header, quorumSize int) error
+	VerifyCommittedSeals(
+		header *types.Header,
+		validators validators.Validators,
+		quorumSize int,
+	) error
 	VerifyParentCommittedSeals(
-		header, parentHeader *types.Header,
-		calcQuorum func(validators.Validators) int,
-=======
-	VerifyCommittedSeals(validators.ValidatorSet, *types.Header, int) error
-	VerifyParentCommittedSeals(
-		set validators.ValidatorSet,
 		parent, header *types.Header,
-		quorumSize int,
->>>>>>> d1fe5bbb
+		parentValidators validators.Validators,
+		quorum int,
+		mustExist bool,
 	) error
-	SignIBFTMessage([]byte) ([]byte, error)
 	CalculateHeaderHash(*types.Header) (types.Hash, error)
 }
 
@@ -89,13 +78,8 @@
 	validators validators.Validators,
 ) error {
 	putIbftExtra(header, &IstanbulExtra{
-<<<<<<< HEAD
 		Validators:          validators,
-		Seal:                nil,
-=======
-		Validators:          set,
 		ProposerSeal:        nil,
->>>>>>> d1fe5bbb
 		CommittedSeal:       s.keyManager.NewEmptyCommittedSeal(),
 		ParentCommittedSeal: parentCommittedSeal,
 	})
@@ -111,7 +95,7 @@
 	data := h.ExtraData[IstanbulExtraVanity:]
 	extra := &IstanbulExtra{
 		Validators:    s.keyManager.NewEmptyValidatorSet(),
-		Seal:          nil,
+		ProposerSeal:  nil,
 		CommittedSeal: s.keyManager.NewEmptyCommittedSeal(),
 	}
 
@@ -132,23 +116,17 @@
 		return nil, err
 	}
 
-	seal, err := s.keyManager.SignSeal(hash[:])
-	if err != nil {
-		return nil, err
-	}
-
-<<<<<<< HEAD
+	seal, err := s.keyManager.SignSeal(
+		crypto.Keccak256(hash[:]),
+	)
+	if err != nil {
+		return nil, err
+	}
+
 	header.ExtraData = packSealIntoIExtra(
 		header.ExtraData,
 		seal,
 	)
-=======
-	if err = s.packFieldIntoIbftExtra(header, func(ie *IstanbulExtra) {
-		ie.ProposerSeal = seal
-	}); err != nil {
-		return nil, err
-	}
->>>>>>> d1fe5bbb
 
 	return header, nil
 }
@@ -171,32 +149,22 @@
 	return s.keyManager.Ecrecover(extra.ProposerSeal, hash[:])
 }
 
-<<<<<<< HEAD
-func (s *SignerImpl) CreateCommittedSeal(header *types.Header) ([]byte, error) {
-	hash, err := s.CalculateHeaderHash(header)
-	if err != nil {
-		return nil, err
-	}
-
-	msg := commitMsg(hash[:])
-=======
 func (s *SignerImpl) CreateCommittedSeal(hash []byte) ([]byte, error) {
 	return s.keyManager.SignCommittedSeal(
-		crypto.Keccak256(commitMsg(hash[:])),
-	)
-}
->>>>>>> d1fe5bbb
+		crypto.Keccak256(wrapCommitHash(hash[:])),
+	)
+}
 
 func (s *SignerImpl) VerifyCommittedSeal(
-	set validators.ValidatorSet,
+	validators validators.Validators,
 	signer types.Address,
 	signature, hash []byte,
 ) error {
 	return s.keyManager.VerifyCommittedSeal(
-		set,
+		validators,
 		signer,
 		signature,
-		hash,
+		wrapCommitHash(hash),
 	)
 }
 
@@ -227,12 +195,8 @@
 }
 
 func (s *SignerImpl) VerifyCommittedSeals(
-<<<<<<< HEAD
+	header *types.Header,
 	validators validators.Validators,
-=======
-	validators validators.ValidatorSet,
->>>>>>> d1fe5bbb
-	header *types.Header,
 	quorumSize int,
 ) error {
 	extra, err := s.GetIBFTExtra(header)
@@ -245,9 +209,13 @@
 		return err
 	}
 
-	rawMsg := commitMsg(hash[:])
-
-	numSeals, err := s.keyManager.VerifyCommittedSeals(extra.CommittedSeal, rawMsg, validators)
+	rawMsg := wrapCommitHash(hash[:])
+
+	numSeals, err := s.keyManager.VerifyCommittedSeals(
+		extra.CommittedSeal,
+		rawMsg,
+		validators,
+	)
 	if err != nil {
 		return err
 	}
@@ -260,37 +228,39 @@
 }
 
 func (s *SignerImpl) VerifyParentCommittedSeals(
-<<<<<<< HEAD
-	header, parentHeader *types.Header,
-	calcQuorum func(validators.Validators) int,
-=======
-	parentValidators validators.ValidatorSet,
 	parent, header *types.Header,
-	parentQuorumSize int,
->>>>>>> d1fe5bbb
+	parentValidators validators.Validators,
+	quorum int,
+	mustExist bool,
 ) error {
-	parentCS, err := s.GetParentCommittedSeals(header)
-	if err != nil {
-		return err
-	}
-
-	parentValidators, err := s.getValidators(parentHeader)
-	if err != nil {
-		return err
-	}
-
-	rawMsg := commitMsg(parentHeader.Hash[:])
-
-<<<<<<< HEAD
-	numSeals, err := s.keyManager.VerifyCommittedSeals(parentCS, rawMsg, parentValidators)
-=======
-	numSeals, err := s.keyManager.VerifyCommittedSeals(extra.ParentCommittedSeal, rawMsg, parentValidators)
->>>>>>> d1fe5bbb
-	if err != nil {
-		return err
-	}
-
-	if numSeals < calcQuorum(parentValidators) {
+	parentCommittedSeals, err := s.GetParentCommittedSeals(header)
+	if err != nil {
+		return err
+	}
+
+	if parentCommittedSeals == nil {
+		// Throw error for the proposed header
+		if mustExist {
+			return ErrEmptyParentCommittedSeals
+		}
+
+		// Don't throw if the flag is unset for backward compatibility
+		// (for the past headers)
+		return nil
+	}
+
+	rawMsg := wrapCommitHash(parent.Hash[:])
+
+	numSeals, err := s.keyManager.VerifyCommittedSeals(
+		parentCommittedSeals,
+		rawMsg,
+		parentValidators,
+	)
+	if err != nil {
+		return err
+	}
+
+	if numSeals < quorum {
 		return ErrNotEnoughCommittedSeals
 	}
 
