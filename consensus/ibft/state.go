package ibft

import (
	"math"

	"github.com/0xPolygon/polygon-edge/types"
)

<<<<<<< HEAD
type IbftState uint32

// Define the states in IBFT
const (
	AcceptState IbftState = iota
	RoundChangeState
	ValidateState
	CommitState
	SyncState
)

// String returns the string representation of the passed in state
func (i IbftState) String() string {
	switch i {
	case AcceptState:
		return "AcceptState"

	case RoundChangeState:
		return "RoundChangeState"

	case ValidateState:
		return "ValidateState"

	case CommitState:
		return "CommitState"

	case SyncState:
		return "SyncState"
	}

	panic(fmt.Sprintf("BUG: Ibft state not found %d", i))
}

// currentState defines the current state object in IBFT
type currentState struct {
	// validators represent the current validator set
	validators ValidatorSet

	// state is the current state
	state uint64

	// The proposed block
	block *types.Block

	// The selected proposer
	proposer types.Address

	// Current view
	view *proto.View

	// List of prepared messages
	prepared map[types.Address]*proto.MessageReq

	// List of committed messages
	committed map[types.Address]*proto.MessageReq

	// List of round change messages
	roundMessages map[uint64]map[types.Address]*proto.MessageReq

	// Locked signals whether the proposal is locked
	locked bool

	// Describes whether there has been an error during the computation
	err error
}

// newState creates a new state with reset round messages
func newState() *currentState {
	c := &currentState{}
	c.resetRoundMsgs()

	return c
}

// getState returns the current state
func (c *currentState) getState() IbftState {
	stateAddr := &c.state

	return IbftState(atomic.LoadUint64(stateAddr))
}

// setState sets the current state
func (c *currentState) setState(s IbftState) {
	stateAddr := &c.state

	atomic.StoreUint64(stateAddr, uint64(s))
}

// getErr returns the current error, if any, and consumes it
func (c *currentState) getErr() error {
	err := c.err
	c.err = nil

	return err
}

func (c *currentState) maxRound() (maxRound uint64, found bool) {
	num := c.validators.MaxFaultyNodes() + 1

	for k, round := range c.roundMessages {
		if len(round) < num {
			continue
		}

		if maxRound < k {
			maxRound = k
			found = true
		}
	}

	return
}

// resetRoundMsgs resets the prepared, committed and round messages in the current state
func (c *currentState) resetRoundMsgs() {
	c.prepared = map[types.Address]*proto.MessageReq{}
	c.committed = map[types.Address]*proto.MessageReq{}
	c.roundMessages = map[uint64]map[types.Address]*proto.MessageReq{}
}

// CalcProposer calculates the proposer and sets it to the state
func (c *currentState) CalcProposer(lastProposer types.Address) {
	c.proposer = c.validators.CalcProposer(c.view.Round, lastProposer)
}

func (c *currentState) lock() {
	c.locked = true
}

func (c *currentState) unlock() {
	c.block = nil
	c.locked = false
}

// cleanRound deletes the specific round messages
func (c *currentState) cleanRound(round uint64) {
	// clear messages from previous round
	for r := range c.roundMessages {
		if r < round {
			delete(c.roundMessages, r)
		}
	}
}

// AddRoundMessage adds a message to the round, and returns the round message size
func (c *currentState) AddRoundMessage(msg *proto.MessageReq) int {
	if msg.Type != proto.MessageReq_RoundChange {
		return 0
	}

	c.addMessage(msg)

	return len(c.roundMessages[msg.View.Round])
}

// addPrepared adds a prepared message
func (c *currentState) addPrepared(msg *proto.MessageReq) {
	if msg.Type != proto.MessageReq_Prepare {
		return
	}

	c.addMessage(msg)
}

// addCommitted adds a committed message
func (c *currentState) addCommitted(msg *proto.MessageReq) {
	if msg.Type != proto.MessageReq_Commit {
		return
	}

	c.addMessage(msg)
}

// addMessage adds a new message to one of the following message lists: committed, prepared, roundMessages
func (c *currentState) addMessage(msg *proto.MessageReq) {
	addr := msg.FromAddr()
	if !c.validators.Includes(addr) {
		// only include messages from validators
		return
	}

	switch {
	case msg.Type == proto.MessageReq_Commit:
		c.committed[addr] = msg
	case msg.Type == proto.MessageReq_Prepare:
		c.prepared[addr] = msg
	case msg.Type == proto.MessageReq_RoundChange:
		view := msg.View
		if _, ok := c.roundMessages[view.Round]; !ok {
			c.roundMessages[view.Round] = map[types.Address]*proto.MessageReq{}
		}

		c.roundMessages[view.Round][addr] = msg
	}
}

// numPrepared returns the number of messages in the prepared message list
func (c *currentState) numPrepared() int {
	return len(c.prepared)
}

// numCommitted returns the number of messages in the committed message list
func (c *currentState) numCommitted() int {
	return len(c.committed)
}

=======
>>>>>>> 39a6abd7
type ValidatorSet []types.Address

// CalcProposer calculates the address of the next proposer, from the validator set
func (v *ValidatorSet) CalcProposer(round uint64, lastProposer types.Address) types.Address {
	var seed uint64

	if lastProposer == types.ZeroAddress {
		seed = round
	} else {
		offset := 0
		if indx := v.Index(lastProposer); indx != -1 {
			offset = indx
		}

		seed = uint64(offset) + round + 1
	}

	pick := seed % uint64(v.Len())

	return (*v)[pick]
}

// Add adds a new address to the validator set
func (v *ValidatorSet) Add(addr types.Address) {
	*v = append(*v, addr)
}

// Del removes an address from the validator set
func (v *ValidatorSet) Del(addr types.Address) {
	for indx, i := range *v {
		if i == addr {
			*v = append((*v)[:indx], (*v)[indx+1:]...)
		}
	}
}

// Len returns the size of the validator set
func (v *ValidatorSet) Len() int {
	return len(*v)
}

// Equal checks if 2 validator sets are equal
func (v *ValidatorSet) Equal(vv *ValidatorSet) bool {
	if len(*v) != len(*vv) {
		return false
	}

	for indx := range *v {
		if (*v)[indx] != (*vv)[indx] {
			return false
		}
	}

	return true
}

// Index returns the index of the passed in address in the validator set.
// Returns -1 if not found
func (v *ValidatorSet) Index(addr types.Address) int {
	for indx, i := range *v {
		if i == addr {
			return indx
		}
	}

	return -1
}

// Includes checks if the address is in the validator set
func (v *ValidatorSet) Includes(addr types.Address) bool {
	return v.Index(addr) != -1
}

// MaxFaultyNodes returns the maximum number of allowed faulty nodes (F), based on the current validator set
func (v *ValidatorSet) MaxFaultyNodes() int {
	// N -> number of nodes in IBFT
	// F -> number of faulty nodes
	//
	// N = 3F + 1
	// => F = (N - 1) / 3
	//
	// IBFT tolerates 1 failure with 4 nodes
	// 4 = 3 * 1 + 1
	// To tolerate 2 failures, IBFT requires 7 nodes
	// 7 = 3 * 2 + 1
	// It should always take the floor of the result
	return (len(*v) - 1) / 3
}

type QuorumImplementation func(ValidatorSet) int

// LegacyQuorumSize returns the legacy quorum size for the given validator set
func LegacyQuorumSize(set ValidatorSet) int {
	// According to the IBFT spec, the number of valid messages
	// needs to be 2F + 1
	return 2*set.MaxFaultyNodes() + 1
}

// OptimalQuorumSize returns the optimal quorum size for the given validator set
func OptimalQuorumSize(set ValidatorSet) int {
	// if the number of validators is less than 4,
	// then the entire set is required
	if set.MaxFaultyNodes() == 0 {
		/*
			N: 1 -> Q: 1
			N: 2 -> Q: 2
			N: 3 -> Q: 3
		*/
		return set.Len()
	}

	// (quorum optimal)	Q = ceil(2/3 * N)
	return int(math.Ceil(2 * float64(set.Len()) / 3))
}<|MERGE_RESOLUTION|>--- conflicted
+++ resolved
@@ -6,215 +6,6 @@
 	"github.com/0xPolygon/polygon-edge/types"
 )
 
-<<<<<<< HEAD
-type IbftState uint32
-
-// Define the states in IBFT
-const (
-	AcceptState IbftState = iota
-	RoundChangeState
-	ValidateState
-	CommitState
-	SyncState
-)
-
-// String returns the string representation of the passed in state
-func (i IbftState) String() string {
-	switch i {
-	case AcceptState:
-		return "AcceptState"
-
-	case RoundChangeState:
-		return "RoundChangeState"
-
-	case ValidateState:
-		return "ValidateState"
-
-	case CommitState:
-		return "CommitState"
-
-	case SyncState:
-		return "SyncState"
-	}
-
-	panic(fmt.Sprintf("BUG: Ibft state not found %d", i))
-}
-
-// currentState defines the current state object in IBFT
-type currentState struct {
-	// validators represent the current validator set
-	validators ValidatorSet
-
-	// state is the current state
-	state uint64
-
-	// The proposed block
-	block *types.Block
-
-	// The selected proposer
-	proposer types.Address
-
-	// Current view
-	view *proto.View
-
-	// List of prepared messages
-	prepared map[types.Address]*proto.MessageReq
-
-	// List of committed messages
-	committed map[types.Address]*proto.MessageReq
-
-	// List of round change messages
-	roundMessages map[uint64]map[types.Address]*proto.MessageReq
-
-	// Locked signals whether the proposal is locked
-	locked bool
-
-	// Describes whether there has been an error during the computation
-	err error
-}
-
-// newState creates a new state with reset round messages
-func newState() *currentState {
-	c := &currentState{}
-	c.resetRoundMsgs()
-
-	return c
-}
-
-// getState returns the current state
-func (c *currentState) getState() IbftState {
-	stateAddr := &c.state
-
-	return IbftState(atomic.LoadUint64(stateAddr))
-}
-
-// setState sets the current state
-func (c *currentState) setState(s IbftState) {
-	stateAddr := &c.state
-
-	atomic.StoreUint64(stateAddr, uint64(s))
-}
-
-// getErr returns the current error, if any, and consumes it
-func (c *currentState) getErr() error {
-	err := c.err
-	c.err = nil
-
-	return err
-}
-
-func (c *currentState) maxRound() (maxRound uint64, found bool) {
-	num := c.validators.MaxFaultyNodes() + 1
-
-	for k, round := range c.roundMessages {
-		if len(round) < num {
-			continue
-		}
-
-		if maxRound < k {
-			maxRound = k
-			found = true
-		}
-	}
-
-	return
-}
-
-// resetRoundMsgs resets the prepared, committed and round messages in the current state
-func (c *currentState) resetRoundMsgs() {
-	c.prepared = map[types.Address]*proto.MessageReq{}
-	c.committed = map[types.Address]*proto.MessageReq{}
-	c.roundMessages = map[uint64]map[types.Address]*proto.MessageReq{}
-}
-
-// CalcProposer calculates the proposer and sets it to the state
-func (c *currentState) CalcProposer(lastProposer types.Address) {
-	c.proposer = c.validators.CalcProposer(c.view.Round, lastProposer)
-}
-
-func (c *currentState) lock() {
-	c.locked = true
-}
-
-func (c *currentState) unlock() {
-	c.block = nil
-	c.locked = false
-}
-
-// cleanRound deletes the specific round messages
-func (c *currentState) cleanRound(round uint64) {
-	// clear messages from previous round
-	for r := range c.roundMessages {
-		if r < round {
-			delete(c.roundMessages, r)
-		}
-	}
-}
-
-// AddRoundMessage adds a message to the round, and returns the round message size
-func (c *currentState) AddRoundMessage(msg *proto.MessageReq) int {
-	if msg.Type != proto.MessageReq_RoundChange {
-		return 0
-	}
-
-	c.addMessage(msg)
-
-	return len(c.roundMessages[msg.View.Round])
-}
-
-// addPrepared adds a prepared message
-func (c *currentState) addPrepared(msg *proto.MessageReq) {
-	if msg.Type != proto.MessageReq_Prepare {
-		return
-	}
-
-	c.addMessage(msg)
-}
-
-// addCommitted adds a committed message
-func (c *currentState) addCommitted(msg *proto.MessageReq) {
-	if msg.Type != proto.MessageReq_Commit {
-		return
-	}
-
-	c.addMessage(msg)
-}
-
-// addMessage adds a new message to one of the following message lists: committed, prepared, roundMessages
-func (c *currentState) addMessage(msg *proto.MessageReq) {
-	addr := msg.FromAddr()
-	if !c.validators.Includes(addr) {
-		// only include messages from validators
-		return
-	}
-
-	switch {
-	case msg.Type == proto.MessageReq_Commit:
-		c.committed[addr] = msg
-	case msg.Type == proto.MessageReq_Prepare:
-		c.prepared[addr] = msg
-	case msg.Type == proto.MessageReq_RoundChange:
-		view := msg.View
-		if _, ok := c.roundMessages[view.Round]; !ok {
-			c.roundMessages[view.Round] = map[types.Address]*proto.MessageReq{}
-		}
-
-		c.roundMessages[view.Round][addr] = msg
-	}
-}
-
-// numPrepared returns the number of messages in the prepared message list
-func (c *currentState) numPrepared() int {
-	return len(c.prepared)
-}
-
-// numCommitted returns the number of messages in the committed message list
-func (c *currentState) numCommitted() int {
-	return len(c.committed)
-}
-
-=======
->>>>>>> 39a6abd7
 type ValidatorSet []types.Address
 
 // CalcProposer calculates the address of the next proposer, from the validator set
