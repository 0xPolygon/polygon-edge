--- conflicted
+++ resolved
@@ -7,27 +7,31 @@
 
 	"github.com/0xPolygon/go-ibft/messages"
 	protoIBFT "github.com/0xPolygon/go-ibft/messages/proto"
+	"github.com/0xPolygon/polygon-edge/consensus/ibft/signer"
 	"github.com/0xPolygon/polygon-edge/crypto"
 	"github.com/0xPolygon/polygon-edge/types"
 )
 
 // Verifier impl for go-ibft
-<<<<<<< HEAD
 // calculateProposalHashFromBlockBytes is a helper method to marshal ethereum block in bytes
 // and pass to calculateProposalHash
 func (i *backendIBFT) calculateProposalHashFromBlockBytes(
-	signer signer.Signer,
-	ethereumBlockBytes []byte,
+	proposal []byte,
 	round *uint64,
 ) (types.Hash, error) {
-	ethereumBlock := &types.Block{}
-	if err := ethereumBlock.UnmarshalRLP(ethereumBlockBytes); err != nil {
+	block := &types.Block{}
+	if err := block.UnmarshalRLP(proposal); err != nil {
+		return types.ZeroHash, err
+	}
+
+	signer, err := i.forkManager.GetSigner(block.Number())
+	if err != nil {
 		return types.ZeroHash, err
 	}
 
 	return i.calculateProposalHash(
 		signer,
-		ethereumBlock.Header,
+		block.Header,
 		round,
 	)
 }
@@ -55,11 +59,7 @@
 	), nil
 }
 
-func (i *backendIBFT) IsValidBlock(proposal []byte) bool {
-=======
-
-func (i *backendIBFT) IsValidProposal(proposal []byte) bool {
->>>>>>> ee68bba3
+func (i *backendIBFT) IsValidBlock(ethereumBlock []byte) bool {
 	var (
 		latestHeader      = i.blockchain.Header()
 		latestBlockNumber = latestHeader.Number
@@ -67,7 +67,7 @@
 	)
 
 	// retrieve the newBlock proposal
-	if err := newBlock.UnmarshalRLP(proposal); err != nil {
+	if err := newBlock.UnmarshalRLP(ethereumBlock); err != nil {
 		i.logger.Error("IsValidProposal: fail to unmarshal block", "err", err)
 
 		return false
@@ -182,8 +182,8 @@
 	return types.BytesToAddress(id) == nextProposer.Addr()
 }
 
-func (i *backendIBFT) IsValidProposalHash(proposal *protoIBFT.Proposal, hash []byte) bool {
-	proposalHash, err := i.getProposalHashFromBlockBytes(proposal.RawProposal, &proposal.Round)
+func (i *backendIBFT) IsValidProposalHash(proposal *protoIBFT.ProposedBlock, hash []byte) bool {
+	proposalHash, err := i.calculateProposalHashFromBlockBytes(proposal.EthereumBlock, &proposal.Round)
 	if err != nil {
 		return false
 	}
@@ -227,44 +227,4 @@
 	}
 
 	return proposer, nil
-}
-
-func (i *backendIBFT) getProposalHashFromBlockBytes(ethereumBlock []byte, round *uint64) (types.Hash, error) {
-	block := &types.Block{}
-	if err := block.UnmarshalRLP(ethereumBlock); err != nil {
-		return types.ZeroHash, err
-	}
-
-	return i.getProposalHashFromBlock(block, round)
-}
-
-func (i *backendIBFT) getProposalHashFromBlock(ethereumBlock *types.Block, round *uint64) (types.Hash, error) {
-	if round == nil {
-		return ethereumBlock.Hash(), nil
-	}
-
-	filteredHeader, err := i.currentSigner.FilterHeaderForHash(ethereumBlock.Header)
-	if err != nil {
-		return types.ZeroHash, err
-	}
-
-	marshalBlock := &types.Block{
-		Header:       filteredHeader,
-		Transactions: ethereumBlock.Transactions,
-		Uncles:       ethereumBlock.Uncles,
-	}
-
-	proposedBlockForHash := &protoIBFT.Proposal{
-		RawProposal: marshalBlock.MarshalRLP(),
-		Round:       *round,
-	}
-
-	proposedBlockRaw, err := proto.Marshal(proposedBlockForHash)
-	if err != nil {
-		return types.ZeroHash, err
-	}
-
-	return types.BytesToHash(
-		crypto.Keccak256(proposedBlockRaw),
-	), nil
 }