--- conflicted
+++ resolved
@@ -1,31 +1,12 @@
 package ibft
 
 import (
-	"fmt"
 	"testing"
 
 	"github.com/0xPolygon/polygon-edge/consensus/ibft/signer"
 	"github.com/0xPolygon/polygon-edge/types"
-	"github.com/0xPolygon/polygon-edge/validators"
 	"github.com/stretchr/testify/assert"
 )
-
-func verifySigner(
-	signer signer.Signer,
-	set validators.ValidatorSet,
-	header *types.Header,
-) error {
-	proposer, err := signer.EcrecoverFromHeader(header)
-	if err != nil {
-		return err
-	}
-
-	if !set.Includes(proposer) {
-		return fmt.Errorf("not found signer")
-	}
-
-	return nil
-}
 
 func TestSign_Sealer(t *testing.T) {
 	t.Parallel()
@@ -38,15 +19,8 @@
 	}
 
 	h := &types.Header{}
-<<<<<<< HEAD
-	signerA := signer.NewSigner(
-		signer.NewECDSAKeyManagerFromKey(pool.get("A").priv),
-		signer.NewECDSAKeyManagerFromKey(pool.get("A").priv),
-	)
-=======
 
 	signerA := signer.NewSigner(signer.NewECDSAKeyManagerFromKey(pool.get("A").priv))
->>>>>>> d1fe5bbb
 
 	err := signerA.InitIBFTExtra(h, &types.Header{}, pool.ValidatorSet())
 	assert.NoError(t, err)
@@ -98,14 +72,6 @@
 		seals := map[types.Address][]byte{}
 
 		for _, name := range names {
-<<<<<<< HEAD
-			account := pool.get(name)
-			signer := signer.NewSigner(
-				signer.NewECDSAKeyManagerFromKey(account.priv),
-				signer.NewECDSAKeyManagerFromKey(account.priv),
-			)
-			seal, err := signer.CreateCommittedSeal(h)
-=======
 			acc := pool.get(name)
 
 			signer := signer.NewSigner(
@@ -114,7 +80,6 @@
 				),
 			)
 			seal, err := signer.CreateCommittedSeal(h.Hash.Bytes())
->>>>>>> d1fe5bbb
 
 			assert.NoError(t, err)
 
