--- conflicted
+++ resolved
@@ -41,16 +41,8 @@
 		Set: pool.ValidatorSet(),
 	}
 
-<<<<<<< HEAD
 	h := &types.Header{}
 	initIbftExtra(h, pool.ValidatorSet(), nil)
-=======
-	h := &types.Header{
-		ExtraData: []byte{},
-	}
-
-	putIbftExtraValidators(h, pool.ValidatorSet())
->>>>>>> 39a6abd7
 
 	hash, err := calculateHeaderHash(h)
 	if err != nil {
@@ -66,11 +58,7 @@
 		seals := [][]byte{}
 
 		for _, accnt := range accnt {
-<<<<<<< HEAD
-			seal, err := createCommittedSeal(pool.get(accnt).priv, h)
-=======
-			seal, err := writeCommittedSeal(pool.get(accnt).priv, h.Hash.Bytes())
->>>>>>> 39a6abd7
+			seal, err := createCommittedSeal(pool.get(accnt).priv, hash)
 
 			assert.NoError(t, err)
 
