--- conflicted
+++ resolved
@@ -1,25 +1,36 @@
 package ibft
 
 import (
+	"fmt"
 	"testing"
 
-<<<<<<< HEAD
-	"github.com/0xPolygon/polygon-edge/consensus/ibft/proto"
 	"github.com/0xPolygon/polygon-edge/consensus/ibft/signer"
-=======
->>>>>>> e89c5898
 	"github.com/0xPolygon/polygon-edge/types"
+	"github.com/0xPolygon/polygon-edge/validators"
 	"github.com/stretchr/testify/assert"
 )
 
+func verifySigner(
+	signer signer.Signer,
+	set validators.ValidatorSet,
+	header *types.Header,
+) error {
+	proposer, err := signer.EcrecoverFromHeader(header)
+	if err != nil {
+		return err
+	}
+
+	if !set.Includes(proposer) {
+		return fmt.Errorf("not found signer")
+	}
+
+	return nil
+}
+
 func TestSign_Sealer(t *testing.T) {
-<<<<<<< HEAD
-	pool := newTesterAccountPool(t)
-=======
 	t.Parallel()
 
-	pool := newTesterAccountPool()
->>>>>>> e89c5898
+	pool := newTesterAccountPool(t)
 	pool.add("A")
 
 	snap := &Snapshot{
@@ -27,51 +38,29 @@
 	}
 
 	h := &types.Header{}
-<<<<<<< HEAD
+
 	signerA := signer.NewSigner(signer.NewECDSAKeyManagerFromKey(pool.get("A").priv))
 
 	err := signerA.InitIBFTExtra(h, &types.Header{}, pool.ValidatorSet())
 	assert.NoError(t, err)
-=======
-	initIbftExtra(h, pool.ValidatorSet(), nil)
->>>>>>> e89c5898
 
 	// non-validator address
 	pool.add("X")
 
-<<<<<<< HEAD
 	signerX := signer.NewSigner(signer.NewECDSAKeyManagerFromKey(pool.get("X").priv))
 
-	badSealedHeader, _ := signerX.WriteSeal(h)
-
-	signerBySeal1, err := signerA.EcrecoverFromHeader(badSealedHeader)
-	assert.NoError(t, err)
-	assert.False(t, snap.Set.Includes(signerBySeal1), "signer shouldn't exist")
+	badSealedBlock, _ := signerX.WriteProposerSeal(h)
+	assert.Error(t, verifySigner(signerA, snap.Set, badSealedBlock))
 
 	// seal the block with a validator
-	goodSealedHeader, _ := signerA.WriteSeal(h)
-
-	signerBySeal2, err := signerA.EcrecoverFromHeader(goodSealedHeader)
-	assert.NoError(t, err)
-	assert.True(t, snap.Set.Includes(signerBySeal2), "signer shouldn't exist")
-}
-
-func TestSign_CommittedSeals(t *testing.T) {
-	pool := newTesterAccountPool(t)
-=======
-	badSealedBlock, _ := writeProposerSeal(pool.get("X").priv, h)
-	assert.Error(t, verifySigner(snap, badSealedBlock))
-
-	// seal the block with a validator
-	goodSealedBlock, _ := writeProposerSeal(pool.get("A").priv, h)
-	assert.NoError(t, verifySigner(snap, goodSealedBlock))
+	goodSealedBlock, _ := signerA.WriteProposerSeal(h)
+	assert.NoError(t, verifySigner(signerA, snap.Set, goodSealedBlock))
 }
 
 func TestSign_CommittedSeals(t *testing.T) {
 	t.Parallel()
 
-	pool := newTesterAccountPool()
->>>>>>> e89c5898
+	pool := newTesterAccountPool(t)
 	pool.add("A", "B", "C", "D", "E")
 
 	snap := &Snapshot{
@@ -79,21 +68,15 @@
 	}
 
 	h := &types.Header{}
-<<<<<<< HEAD
 
 	signerA := signer.NewSigner(signer.NewECDSAKeyManagerFromKey(pool.get("A").priv))
 	err := signerA.InitIBFTExtra(h, &types.Header{}, pool.ValidatorSet())
 	assert.NoError(t, err)
-=======
-	initIbftExtra(h, pool.ValidatorSet(), nil)
 
-	hash, err := calculateHeaderHash(h)
+	h.Hash, err = signerA.CalculateHeaderHash(h)
 	if err != nil {
 		t.Fatalf("Unable to calculate hash, %v", err)
 	}
-
-	h.Hash = types.BytesToHash(hash)
->>>>>>> e89c5898
 
 	// non-validator address
 	pool.add("X")
@@ -101,52 +84,34 @@
 	buildCommittedSeal := func(names []string) error {
 		seals := map[types.Address][]byte{}
 
-<<<<<<< HEAD
 		for _, name := range names {
-			account := pool.get(name)
-			signer := signer.NewSigner(signer.NewECDSAKeyManagerFromKey(account.priv))
-			seal, err := signer.CreateCommittedSeal(h)
-=======
-		for _, accnt := range accnt {
-			seal, err := createCommittedSeal(pool.get(accnt).priv, hash)
->>>>>>> e89c5898
+			acc := pool.get(name)
+
+			signer := signer.NewSigner(
+				signer.NewECDSAKeyManagerFromKey(
+					acc.priv,
+				),
+			)
+			seal, err := signer.CreateCommittedSeal(h.Hash.Bytes())
 
 			assert.NoError(t, err)
 
-			seals[account.Address()] = seal
+			seals[acc.Address()] = seal
 		}
 
 		sealed, err := signerA.WriteCommittedSeals(h, seals)
 
 		assert.NoError(t, err)
 
-		return signerA.VerifyCommittedSeal(snap.Set, sealed, OptimalQuorumSize(snap.Set))
+		return signerA.VerifyCommittedSeals(snap.Set, sealed, OptimalQuorumSize(snap.Set))
 	}
 
 	// Correct
 	assert.NoError(t, buildCommittedSeal([]string{"A", "B", "C", "D"}))
-
-	// // Failed - Repeated signature
-	assert.Error(t, buildCommittedSeal([]string{"A", "A"}))
 
 	// Failed - Non validator signature
 	assert.Error(t, buildCommittedSeal([]string{"A", "X"}))
 
 	// Failed - Not enough signatures
 	assert.Error(t, buildCommittedSeal([]string{"A"}))
-<<<<<<< HEAD
-}
-
-func TestSign_Messages(t *testing.T) {
-	pool := newTesterAccountPool(t)
-	pool.add("A")
-
-	msg := &proto.MessageReq{}
-	signerA := signer.NewECDSAKeyManagerFromKey(pool.get("A").priv)
-	assert.NoError(t, signerA.SignIBFTMessage(msg))
-	assert.NoError(t, signerA.ValidateIBFTMessage(msg))
-
-	assert.Equal(t, msg.From, pool.get("A").Address().String())
-=======
->>>>>>> e89c5898
 }