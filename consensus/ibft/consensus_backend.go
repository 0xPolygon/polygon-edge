--- conflicted
+++ resolved
@@ -6,11 +6,7 @@
 	"time"
 
 	"github.com/0xPolygon/go-ibft/messages"
-<<<<<<< HEAD
-	protoIBFT "github.com/0xPolygon/go-ibft/messages/proto"
-=======
 	"github.com/0xPolygon/go-ibft/messages/proto"
->>>>>>> 01e38b8e
 	"github.com/0xPolygon/polygon-edge/consensus"
 	"github.com/0xPolygon/polygon-edge/consensus/ibft/signer"
 	"github.com/0xPolygon/polygon-edge/helper/hex"
@@ -18,11 +14,7 @@
 	"github.com/0xPolygon/polygon-edge/types"
 )
 
-<<<<<<< HEAD
-func (i *backendIBFT) BuildProposal(view *protoIBFT.View) []byte {
-=======
 func (i *backendIBFT) BuildProposal(view *proto.View) []byte {
->>>>>>> 01e38b8e
 	var (
 		latestHeader      = i.blockchain.Header()
 		latestBlockNumber = latestHeader.Number
@@ -143,9 +135,6 @@
 	return i.currentSigner.Address().Bytes()
 }
 
-<<<<<<< HEAD
-func (i *backendIBFT) quorum(blockNumber uint64) uint64 {
-=======
 func (i *backendIBFT) MaximumFaultyNodes() uint64 {
 	return uint64(CalcMaxFaultyNodes(i.currentValidators))
 }
@@ -155,7 +144,6 @@
 	messages []*proto.Message,
 	msgType proto.MessageType,
 ) bool {
->>>>>>> 01e38b8e
 	validators, err := i.forkManager.GetValidators(blockNumber)
 	if err != nil {
 		i.logger.Error(
@@ -184,31 +172,6 @@
 	default:
 		return false
 	}
-}
-
-// HasQuorum returns true if quorum is reached for the given blockNumber
-func (i *backendIBFT) HasQuorum(
-	blockNumber uint64,
-	messages []*protoIBFT.Message,
-	msgType protoIBFT.MessageType,
-) bool {
-	quorum := i.quorum(blockNumber)
-
-	switch msgType {
-	case protoIBFT.MessageType_PREPREPARE:
-		return len(messages) >= 1
-	case protoIBFT.MessageType_PREPARE:
-		// two cases -> first message is MessageType_PREPREPARE, and other -> MessageType_PREPREPARE is not included
-		if len(messages) > 0 && messages[0].Type == protoIBFT.MessageType_PREPREPARE {
-			return len(messages) >= int(quorum)
-		}
-
-		return len(messages) >= int(quorum)-1
-	case protoIBFT.MessageType_ROUND_CHANGE, protoIBFT.MessageType_COMMIT:
-		return len(messages) >= int(quorum)
-	}
-
-	return false
 }
 
 // buildBlock builds the block, based on the passed in snapshot and parent header
