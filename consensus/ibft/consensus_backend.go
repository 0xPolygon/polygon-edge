--- conflicted
+++ resolved
@@ -4,12 +4,9 @@
 	"context"
 	"encoding/json"
 	"fmt"
-<<<<<<< HEAD
 	"io/ioutil"
+	"math/big"
 	"path/filepath"
-=======
-	"math/big"
->>>>>>> 36fa7a6a
 	"time"
 
 	"github.com/0xPolygon/go-ibft/messages"
@@ -227,8 +224,11 @@
 		return nil, err
 	}
 
-<<<<<<< HEAD
-	_, trace, root := transition.Commit()
+	_, trace, root, err := transition.Commit()
+	if err != nil {
+		return nil, fmt.Errorf("failed to commit the state changes: %w", err)
+	}
+
 	trace.ParentStateRoot = parent.StateRoot
 
 	// write the trace
@@ -242,11 +242,6 @@
 			filepath.Join(i.config.Path, fmt.Sprintf("trace_%d", header.Number))+".json", raw, 0600); err != nil {
 			return nil, err
 		}
-=======
-	_, root, err := transition.Commit()
-	if err != nil {
-		return nil, fmt.Errorf("failed to commit the state changes: %w", err)
->>>>>>> 36fa7a6a
 	}
 
 	header.StateRoot = root
