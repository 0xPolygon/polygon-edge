--- conflicted
+++ resolved
@@ -238,15 +238,9 @@
 	}
 
 	// Valid committed seals must be at least 2F+1
-<<<<<<< HEAD
-	// 	2F 	is the required number of honest validators who provided the committed seals
-	// 	+1	is the proposer
-	if validSeals := len(visited); validSeals < quorumSizeFn(validators) {
-=======
 	// 2F 	is the required number of honest validators who provided the committed seals
 	// +1	is the proposer
-	if validSeals := len(visited); validSeals < quorumSizeFn(snap.Set) {
->>>>>>> e977be73
+	if validSeals := len(visited); validSeals < quorumSizeFn(validators) {
 		return fmt.Errorf("not enough seals to seal block")
 	}
 
