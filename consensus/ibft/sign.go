--- conflicted
+++ resolved
@@ -11,7 +11,13 @@
 	"github.com/umbracle/fastrlp"
 )
 
-<<<<<<< HEAD
+const (
+	// legacyCommitCode is the value that is contained in
+	// legacy committed seals, so it needs to be preserved in order
+	// for new clients to read old committed seals
+	legacyCommitCode = 2
+)
+
 var (
 	ErrEmptyCommittedSeals        = errors.New("empty committed seals")
 	ErrInvalidCommittedSealLength = errors.New("invalid committed seal length")
@@ -21,21 +27,8 @@
 	ErrSignerNotFound             = errors.New("not found signer in validator set")
 )
 
-func commitMsg(b []byte) []byte {
-	// message that the nodes need to sign to commit to a block
-	// hash with COMMIT_MSG_CODE which is the same value used in quorum
-	return crypto.Keccak256(b, []byte{byte(proto.MessageReq_Commit)})
-=======
-const (
-	// legacyCommitCode is the value that is contained in
-	// legacy committed seals, so it needs to be preserved in order
-	// for new clients to read old committed seals
-	legacyCommitCode = 2
-)
-
 func wrapCommitHash(b []byte) []byte {
 	return crypto.Keccak256(b, []byte{byte(legacyCommitCode)})
->>>>>>> 39a6abd7
 }
 
 func ecrecoverImpl(sig, msg []byte) (types.Address, error) {
@@ -47,94 +40,56 @@
 	return crypto.PubKeyToAddress(pub), nil
 }
 
-<<<<<<< HEAD
-func ecrecoverFromHeader(h *types.Header) (types.Address, error) {
-	seal, err := unpackSealFromIbftExtra(h)
-=======
 func ecrecoverProposer(h *types.Header) (types.Address, error) {
-	// get the extra part that contains the seal
-	extra, err := getIbftExtra(h)
->>>>>>> 39a6abd7
+	seal, err := unpackProposerSealFromIbftExtra(h)
 	if err != nil {
 		return types.Address{}, err
 	}
 
-<<<<<<< HEAD
 	// get the sig
 	msg, err := calculateHeaderHash(h)
-=======
-	// Calculate the header hash (keccak of RLP)
+	if err != nil {
+		return types.Address{}, err
+	}
+
+	return ecrecoverImpl(seal, msg)
+}
+
+func signSealImpl(prv *ecdsa.PrivateKey, hash []byte, committed bool) ([]byte, error) {
+	// if we are singing the committed seals we need to do something more
+	msg := hash
+	if committed {
+		msg = wrapCommitHash(hash)
+	}
+
+	return crypto.Sign(prv, crypto.Keccak256(msg))
+}
+
+// writeProposerSeal creates and sets a signature to Seal in IBFT Extra
+func writeProposerSeal(prv *ecdsa.PrivateKey, h *types.Header) (*types.Header, error) {
+	h = h.Copy()
+
 	hash, err := calculateHeaderHash(h)
->>>>>>> 39a6abd7
-	if err != nil {
-		return types.Address{}, err
-	}
-
-<<<<<<< HEAD
-	return ecrecoverImpl(seal, msg)
-=======
-	return ecrecoverImpl(extra.ProposerSeal, hash)
->>>>>>> 39a6abd7
-}
-
-func signSealImpl(prv *ecdsa.PrivateKey, h *types.Header) ([]byte, error) {
-	hash, err := calculateHeaderHash(h)
-	if err != nil {
-		return nil, err
-	}
-
-	return crypto.Sign(prv, crypto.Keccak256(hash))
-}
-
-<<<<<<< HEAD
-// writeSeal creates and sets a signature to Seal in IBFT Extra
-func writeSeal(prv *ecdsa.PrivateKey, h *types.Header) (*types.Header, error) {
-=======
-func writeProposerSeal(prv *ecdsa.PrivateKey, h *types.Header) (*types.Header, error) {
->>>>>>> 39a6abd7
-	h = h.Copy()
-	seal, err := signSealImpl(prv, h)
-
-	if err != nil {
-		return nil, err
-	}
-
-<<<<<<< HEAD
-	if err := packSealIntoIbftExtra(h, seal); err != nil {
-=======
-	extra, err := getIbftExtra(h)
-	if err != nil {
-		return nil, err
-	}
-
-	extra.ProposerSeal = seal
-	if err := PutIbftExtra(h, extra); err != nil {
->>>>>>> 39a6abd7
+	if err != nil {
+		return nil, err
+	}
+
+	seal, err := signSealImpl(prv, hash, false)
+
+	if err != nil {
+		return nil, err
+	}
+
+	if err := packProposerSealIntoIbftExtra(h, seal); err != nil {
 		return nil, err
 	}
 
 	return h, nil
 }
 
-<<<<<<< HEAD
 // createCommittedSeal returns the commit signature
-func createCommittedSeal(prv *ecdsa.PrivateKey, h *types.Header) ([]byte, error) {
-	return signSealImpl(prv, h, true)
-=======
-// writeCommittedSeal generates the legacy committed seal using the passed in
-// header hash and the private key
-func writeCommittedSeal(prv *ecdsa.PrivateKey, headerHash []byte) ([]byte, error) {
-	return crypto.Sign(
-		prv,
-		// Of course, this keccaking of an extended array is not according to the IBFT 2.0 spec,
-		// but almost nothing in this legacy signing package is. This is kept
-		// in order to preserve the running chains that used these
-		// old (and very, very incorrect) signing schemes
-		crypto.Keccak256(
-			wrapCommitHash(headerHash),
-		),
-	)
->>>>>>> 39a6abd7
+func createCommittedSeal(prv *ecdsa.PrivateKey, proposalHash []byte) ([]byte, error) {
+	return signSealImpl(prv, proposalHash, true)
 }
 
 // writeCommittedSeals sets given commit signatures to CommittedSeal in IBFT Extra
@@ -168,14 +123,6 @@
 		return nil, err
 	}
 
-<<<<<<< HEAD
-=======
-	// This will effectively remove the ProposerSeal and Committed ProposerSeal fields,
-	// while keeping proposer vanity and validator set
-	// because extra.Validators is what we got from `h` in the first place.
-	putIbftExtraValidators(h, extra.Validators)
-
->>>>>>> 39a6abd7
 	vv := arena.NewArray()
 	vv.Set(arena.NewBytes(h.ParentHash.Bytes()))
 	vv.Set(arena.NewBytes(h.Sha3Uncles.Bytes()))
@@ -220,16 +167,13 @@
 		return err
 	}
 
-<<<<<<< HEAD
-	// get the message that needs to be signed
-	// this not signing! just removing the fields that should be signed
-=======
 	// Committed seals shouldn't be empty
 	if len(extra.CommittedSeal) == 0 {
 		return fmt.Errorf("empty committed seals")
 	}
 
->>>>>>> 39a6abd7
+	// get the message that needs to be signed
+	// this not signing! just removing the fields that should be signed
 	hash, err := calculateHeaderHash(header)
 	if err != nil {
 		return err
@@ -256,7 +200,7 @@
 		return err
 	}
 
-	rawMsg := commitMsg(hash)
+	rawMsg := wrapCommitHash(hash)
 
 	return verifyCommittedSealsImpl(parentCommittedSeals, rawMsg, parentSnap.Set, quorumSizeFn)
 }
