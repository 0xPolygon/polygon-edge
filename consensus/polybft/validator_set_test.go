package polybft

import (
	"bytes"
	"math"
	"testing"

	bls "github.com/0xPolygon/polygon-edge/consensus/polybft/signer"
	"github.com/0xPolygon/polygon-edge/types"
	"github.com/hashicorp/go-hclog"
	"github.com/stretchr/testify/assert"
	"github.com/stretchr/testify/require"
)

func TestValSetIndex(t *testing.T) {
	t.Parallel()

<<<<<<< HEAD
	keys, err := bls.CreateRandomBlsKeys(5)
	require.NoError(t, err)

	addresses := []types.Address{{0x10}, {0x52}, {0x33}, {0x74}, {0x60}}

	vs, err := NewValidatorSet([]*ValidatorMetadata{
		{
			BlsKey:      keys[0].PublicKey(),
			Address:     addresses[0],
			VotingPower: 10,
		},
		{
			BlsKey:      keys[1].PublicKey(),
			Address:     addresses[1],
			VotingPower: 100,
		},
		{
			BlsKey:      keys[2].PublicKey(),
			Address:     addresses[2],
			VotingPower: 1,
		},
		{
			BlsKey:      keys[3].PublicKey(),
			Address:     addresses[3],
			VotingPower: 50,
		},
		{
			BlsKey:      keys[4].PublicKey(),
			Address:     addresses[4],
			VotingPower: 30,
		},
	}, hclog.NewNullLogger())
	require.NoError(t, err)
=======
	validators := newTestValidatorsWithAliases([]string{"A", "B", "C", "D", "E"}, []uint64{10, 100, 1, 50, 30})
	metadata := validators.getPublicIdentities()
	vs := validators.toValidatorSetWithError(t)
>>>>>>> 2b804af8
	// validate no changes to validator set positions
	for i, v := range vs.Accounts() {
		assert.Equal(t, metadata[i].Address, v.Address)
	}

	proposer, err := vs.CalcProposer(0)
	require.NoError(t, err)
	assert.Equal(t, proposer, metadata[1].Address)
	// validate no changes to validator set positions
	for i, v := range vs.Accounts() {
		assert.Equal(t, metadata[i].Address, v.Address)
	}
}

func TestCalculateProposer(t *testing.T) {
	t.Parallel()

	validators := newTestValidatorsWithAliases([]string{"A", "B", "C", "D", "E"}, []uint64{1, 2, 3, 4, 5})
	metadata := validators.getPublicIdentities()
	vs := validators.toValidatorSetWithError(t)

<<<<<<< HEAD
	vs, err := NewValidatorSet([]*ValidatorMetadata{
		{
			BlsKey:      keys[0].PublicKey(),
			Address:     types.Address{0x1},
			VotingPower: 1,
		},
		{
			BlsKey:      keys[1].PublicKey(),
			Address:     types.Address{0x2},
			VotingPower: 2,
		},
		{
			BlsKey:      keys[2].PublicKey(),
			Address:     types.Address{0x3},
			VotingPower: 3,
		},
		{
			BlsKey:      keys[3].PublicKey(),
			Address:     types.Address{0x4},
			VotingPower: 4,
		},
		{
			BlsKey:      keys[4].PublicKey(),
			Address:     types.Address{0x5},
			VotingPower: 5,
		},
	}, hclog.NewNullLogger())
	require.NoError(t, err)
=======
>>>>>>> 2b804af8
	assert.Equal(t, int64(15), vs.totalVotingPower)

	currProposerAddress, err := vs.CalcProposer(0)
	require.NoError(t, err)
	assert.Equal(t, metadata[4].Address, currProposerAddress)

	proposerAddressR1, err := vs.CalcProposer(1)
	require.NoError(t, err)
	assert.Equal(t, metadata[3].Address, proposerAddressR1)

	proposerAddressR2, err := vs.CalcProposer(2)
	require.NoError(t, err)
	assert.Equal(t, metadata[2].Address, proposerAddressR2)

	proposerAddressR3, err := vs.CalcProposer(3)
	require.NoError(t, err)
	assert.Equal(t, metadata[1].Address, proposerAddressR3)

	proposerAddressR4, err := vs.CalcProposer(4)
	require.NoError(t, err)
	assert.Equal(t, metadata[4].Address, proposerAddressR4)

	proposerAddressR5, err := vs.CalcProposer(5)
	require.NoError(t, err)
	assert.Equal(t, metadata[3].Address, proposerAddressR5)

	proposerAddressR6, err := vs.CalcProposer(6)
	require.NoError(t, err)
	assert.Equal(t, metadata[0].Address, proposerAddressR6)
}

func TestCalcProposerSamePriority(t *testing.T) {
	t.Parallel()

	keys, err := bls.CreateRandomBlsKeys(5)
	require.NoError(t, err)

	// at some point priorities will be the same and bytes address will be compared
	vs, err := NewValidatorSet([]*ValidatorMetadata{
		{
			BlsKey:      keys[0].PublicKey(),
			Address:     types.Address{0x1},
			VotingPower: 1,
		},
		{
			BlsKey:      keys[1].PublicKey(),
			Address:     types.Address{0x2},
			VotingPower: 2,
		},
		{
			BlsKey:      keys[2].PublicKey(),
			Address:     types.Address{0x3},
			VotingPower: 3,
		},
	}, hclog.NewNullLogger())
	require.NoError(t, err)

	proposerR0, err := vs.CalcProposer(0)
	require.NoError(t, err)
	assert.Equal(t, types.Address{0x3}, proposerR0)

	proposerR1, err := vs.CalcProposer(1)
	require.NoError(t, err)
	assert.Equal(t, types.Address{0x2}, proposerR1)

	proposerR2, err := vs.CalcProposer(2)
	require.NoError(t, err)
	assert.Equal(t, types.Address{0x1}, proposerR2)
}

func TestProposerSelection1(t *testing.T) {
	t.Parallel()

	const numberOfIteration = 99

	keys, err := bls.CreateRandomBlsKeys(3)
	require.NoError(t, err)

	vset, err := NewValidatorSet([]*ValidatorMetadata{
		{
			BlsKey:      keys[0].PublicKey(),
			Address:     types.Address{0x1},
			VotingPower: 1000,
		},
		{
			BlsKey:      keys[1].PublicKey(),
			Address:     types.Address{0x2},
			VotingPower: 300,
		},
		{
			BlsKey:      keys[2].PublicKey(),
			Address:     types.Address{0x3},
			VotingPower: 330,
		},
	}, hclog.NewNullLogger())
	require.NoError(t, err)

	var proposers = make([]types.Address, numberOfIteration)

	for i := uint64(0); i < numberOfIteration; i++ {
		proposers[i], err = vset.CalcProposer(i)
		require.NoError(t, err)
	}

	expected := []types.Address{
		{0x1}, {0x3}, {0x1}, {0x2}, {0x1}, {0x1}, {0x3}, {0x1}, {0x2}, {0x1}, {0x1}, {0x3}, {0x1}, {0x1}, {0x2}, {0x1},
		{0x3}, {0x1}, {0x1}, {0x2}, {0x1}, {0x1}, {0x3}, {0x1}, {0x2}, {0x1}, {0x1}, {0x3}, {0x1}, {0x2}, {0x1}, {0x1},
		{0x3}, {0x1}, {0x1}, {0x2}, {0x1}, {0x3}, {0x1}, {0x1}, {0x2}, {0x1}, {0x3}, {0x1}, {0x1}, {0x2}, {0x1}, {0x3},
		{0x1}, {0x1}, {0x2}, {0x1}, {0x3}, {0x1}, {0x1}, {0x1}, {0x3}, {0x2}, {0x1}, {0x1}, {0x1}, {0x3}, {0x1}, {0x2},
		{0x1}, {0x1}, {0x3}, {0x1}, {0x2}, {0x1}, {0x1}, {0x3}, {0x1}, {0x2}, {0x1}, {0x1}, {0x3}, {0x1}, {0x2}, {0x1},
		{0x1}, {0x3}, {0x1}, {0x1}, {0x2}, {0x1}, {0x3}, {0x1}, {0x1}, {0x2}, {0x1}, {0x3}, {0x1}, {0x1}, {0x2}, {0x1},
		{0x3}, {0x1}, {0x1},
	}

	for i, p := range proposers {
		assert.True(t, bytes.Equal(expected[i].Bytes(), p.Bytes()))
	}
}

// Test that IncrementProposerPriority requires positive times.
func TestIncrementProposerPriorityPositiveTimes(t *testing.T) {
	t.Parallel()

<<<<<<< HEAD
	keys, err := bls.CreateRandomBlsKeys(3)
	require.NoError(t, err)

	vset, err := NewValidatorSet([]*ValidatorMetadata{
		{
			BlsKey:      keys[0].PublicKey(),
			Address:     types.Address{0x1},
			VotingPower: 1000,
		},
		{
			BlsKey:      keys[1].PublicKey(),
			Address:     types.Address{0x2},
			VotingPower: 300,
		},
		{
			BlsKey:      keys[2].PublicKey(),
			Address:     types.Address{0x3},
			VotingPower: 330,
		},
	}, hclog.NewNullLogger())
=======
	validators := newTestValidatorsWithAliases([]string{"A", "B", "C"}, []uint64{1000, 300, 330})
	metadata := validators.getPublicIdentities()
	vs := validators.toValidatorSetWithError(t)
>>>>>>> 2b804af8

	proposerAddressR0, err := vs.CalcProposer(0)
	assert.Equal(t, metadata[0].Address, proposerAddressR0)

	// priority must be > 0
	err = vs.IncrementProposerPriority(0)
	require.Error(t, err)

	proposerAddressR1, err := vs.CalcProposer(1)
	require.NoError(t, err)

	assert.Equal(t, metadata[2].Address, proposerAddressR1)
}

func TestIncrementProposerPrioritySameVotingPower(t *testing.T) {
	t.Parallel()

	keys, err := bls.CreateRandomBlsKeys(3)
	require.NoError(t, err)

	vs, err := NewValidatorSet([]*ValidatorMetadata{
		{
			BlsKey:      keys[0].PublicKey(),
			Address:     types.Address{0x1},
			VotingPower: 1,
		},
		{
			BlsKey:      keys[1].PublicKey(),
			Address:     types.Address{0x2},
			VotingPower: 1,
		},
		{
			BlsKey:      keys[2].PublicKey(),
			Address:     types.Address{0x3},
			VotingPower: 1,
		},
	}, hclog.NewNullLogger())
	require.NoError(t, err)
	assert.Equal(t, int64(3), vs.totalVotingPower)

	// when voting power is the same order is by address
	currProposerAddress, err := vs.CalcProposer(0)
	require.NoError(t, err)
	assert.Equal(t, types.Address{0x1}, currProposerAddress)

	proposerAddresR1, err := vs.CalcProposer(1)
	require.NoError(t, err)
	assert.Equal(t, types.Address{0x2}, proposerAddresR1)

	proposerAddressR2, err := vs.CalcProposer(2)
	require.NoError(t, err)
	assert.Equal(t, types.Address{0x3}, proposerAddressR2)

	proposerAddressR3, err := vs.CalcProposer(3)
	require.NoError(t, err)
	assert.Equal(t, types.Address{0x1}, proposerAddressR3)

	proposerAddressR4, err := vs.CalcProposer(4)
	require.NoError(t, err)
	assert.Equal(t, types.Address{0x2}, proposerAddressR4)
}

func TestAveragingInIncrementProposerPriorityWithVotingPower(t *testing.T) {
	t.Parallel()

	keys, err := bls.CreateRandomBlsKeys(3)
	require.NoError(t, err)

	// Other than TestAveragingInIncrementProposerPriority this is a more complete test showing
	// how each ProposerPriority changes in relation to the validator's voting power respectively.
	// average is zero in each round:
	vp0 := int64(10)
	vp1 := int64(1)
	vp2 := int64(1)
	total := vp0 + vp1 + vp2
	avg := (vp0 + vp1 + vp2 - total) / 3
	valz := []*ValidatorMetadata{
		{
			BlsKey:      keys[0].PublicKey(),
			Address:     types.Address{0x1},
			VotingPower: uint64(vp0),
		},
		{
			BlsKey:      keys[1].PublicKey(),
			Address:     types.Address{0x2},
			VotingPower: uint64(vp1),
		},
		{
			BlsKey:      keys[2].PublicKey(),
			Address:     types.Address{0x3},
			VotingPower: uint64(vp2),
		},
	}

	vals, err := NewValidatorSet(valz, hclog.NewNullLogger())
	assert.NoError(t, err)

	tcs := []struct {
		vals                  *validatorSet
		wantProposerPrioritys []int64
		times                 uint64
		wantProposer          *ValidatorMetadata
	}{

		0: {
			vals.Copy(),
			[]int64{
				// Acumm+VotingPower-Avg:
				0 + vp0 - total - avg, // mostest will be subtracted by total voting power (12)
				0 + vp1,
				0 + vp2},
			1,
			vals.validators[0].Metadata,
		},
		1: {
			vals.Copy(),
			[]int64{
				(0 + vp0 - total) + vp0 - total - avg, // this will be mostest on 2nd iter, too
				(0 + vp1) + vp1,
				(0 + vp2) + vp2},
			2,
			vals.validators[0].Metadata,
		}, // increment twice -> expect average to be subtracted twice
		2: {
			vals.Copy(),
			[]int64{
				0 + 3*(vp0-total) - avg, // still mostest
				0 + 3*vp1,
				0 + 3*vp2},
			3,
			vals.validators[0].Metadata,
		},
		3: {
			vals.Copy(),
			[]int64{
				0 + 4*(vp0-total), // still mostest
				0 + 4*vp1,
				0 + 4*vp2},
			4,
			vals.validators[0].Metadata,
		},
		4: {
			vals.Copy(),
			[]int64{
				0 + 4*(vp0-total) + vp0, // 4 iters was mostest
				0 + 5*vp1 - total,       // now this val is mostest for the 1st time (hence -12==totalVotingPower)
				0 + 5*vp2},
			5,
			vals.validators[1].Metadata,
		},
		5: {
			vals.Copy(),
			[]int64{
				0 + 6*vp0 - 5*total, // mostest again
				0 + 6*vp1 - total,   // mostest once up to here
				0 + 6*vp2},
			6,
			vals.validators[0].Metadata,
		},
		6: {
			vals.Copy(),
			[]int64{
				0 + 7*vp0 - 6*total, // in 7 iters this val is mostest 6 times
				0 + 7*vp1 - total,   // in 7 iters this val is mostest 1 time
				0 + 7*vp2},
			7,
			vals.validators[0].Metadata,
		},
		7: {
			vals.Copy(),
			[]int64{
				0 + 8*vp0 - 7*total, // mostest again
				0 + 8*vp1 - total,
				0 + 8*vp2},
			8,
			vals.validators[0].Metadata,
		},
		8: {
			vals.Copy(),
			[]int64{
				0 + 9*vp0 - 7*total,
				0 + 9*vp1 - total,
				0 + 9*vp2 - total}, // mostest
			9,
			vals.validators[2].Metadata,
		},
		9: {
			vals.Copy(),
			[]int64{
				0 + 10*vp0 - 8*total, // after 10 iters this is mostest again
				0 + 10*vp1 - total,   // after 6 iters this val is "mostest" once and not in between
				0 + 10*vp2 - total},  // in between 10 iters this val is "mostest" once
			10,
			vals.validators[0].Metadata,
		},
		10: {
			vals.Copy(),
			[]int64{
				0 + 11*vp0 - 9*total,
				0 + 11*vp1 - total,  // after 6 iters this val is "mostest" once and not in between
				0 + 11*vp2 - total}, // after 10 iters this val is "mostest" once
			11,
			vals.validators[0].Metadata,
		},
	}

	for i, tc := range tcs {
		err := tc.vals.IncrementProposerPriority(tc.times)
		assert.NoError(t, err)

		proposer, err := tc.vals.getProposer()
		assert.NoError(t, err)
		assert.Equal(t, tc.wantProposer.Address, proposer.Metadata.Address,
			"test case: %v",
			i)

		for valIdx, val := range tc.vals.validators {
			assert.Equal(t,
				tc.wantProposerPrioritys[valIdx],
				val.ProposerPriority,
				"test case: %v, validator: %v",
				i,
				valIdx)
		}
	}
}

func TestValidatorSetTotalVotingPowerErrorOnOverflow(t *testing.T) {
	t.Parallel()

	// NewValidatorSet calls IncrementProposerPriority which calls TotalVotingPower()
	// which should panic on overflows:
	_, err := NewValidatorSet([]*ValidatorMetadata{
		{Address: types.Address{0x1}, VotingPower: math.MaxInt64},
		{Address: types.Address{0x2}, VotingPower: math.MaxInt64},
		{Address: types.Address{0x3}, VotingPower: math.MaxInt64},
	}, hclog.NewNullLogger())
	require.Error(t, err)
}

func TestUpdatesForNewValidatorSet(t *testing.T) {
	t.Parallel()

	v1 := &ValidatorMetadata{Address: types.Address{0x1}, VotingPower: 100}
	v2 := &ValidatorMetadata{Address: types.Address{0x2}, VotingPower: 100}
	accountSet := []*ValidatorMetadata{v1, v2}
	valSet, err := NewValidatorSet(accountSet, hclog.NewNullLogger())
	require.NoError(t, err)

	_, err = valSet.CalcProposer(1)
	require.NoError(t, err)
	verifyValidatorSet(t, valSet)
}

func TestValidatorSet_HasQuorum(t *testing.T) {
	t.Parallel()

	// enough signers for quorum (2/3 super-majority of validators are signers)
	validators := newTestValidatorsWithAliases([]string{"A", "B", "C", "D", "E", "F", "G"})
	vs, err := validators.toValidatorSet()
	require.NoError(t, err)

	signers := []types.Address{}

	validators.iterAcct([]string{"A", "B", "C", "D", "E"}, func(v *testValidator) {
		signers = append(signers, v.Address())
	})

	require.True(t, vs.HasQuorum(signers))

	// not enough signers for quorum (less than 2/3 super-majority of validators are signers)
	signers = []types.Address{}

	validators.iterAcct([]string{"A", "B", "C", "D"}, func(v *testValidator) {
		signers = append(signers, v.Address())
	})
	require.False(t, vs.HasQuorum(signers))
}

func TestValidatorSet_HasQuorumWithoutProposer(t *testing.T) {
	t.Parallel()

	validators := newTestValidatorsWithAliases([]string{"A", "B", "C", "D", "E", "F"})
	vs, err := validators.toValidatorSet()
	require.NoError(t, err)

	_, err = vs.CalcProposer(0)
	require.NoError(t, err)

	// BFT conditions aren't met (less than 5 validators)
	// in order to have a quorum satisfied, all the validators need to be among signers
	signers := []types.Address{}

	validators.iterAcct([]string{"B", "C", "D"}, func(v *testValidator) {
		signers = append(signers, v.Address())
	})
	require.True(t, vs.HasQuorumWithoutProposer(signers))

	// no quorum, since only a single validator is signed
	// (it doesn't have enough voting power, even when proposer voting power is subtracted from quorum size)
	signers = []types.Address{}

	validators.iterAcct([]string{"B", "C"}, func(v *testValidator) {
		signers = append(signers, v.Address())
	})
	require.False(t, vs.HasQuorumWithoutProposer(signers))
}

func verifyValidatorSet(t *testing.T, valSet *validatorSet) {
	t.Helper()
	// verify that the capacity and length of validators is the same
	assert.Equal(t, len(valSet.Accounts()), cap(valSet.validators))
	// verify that the set's total voting power has been updated
	tvp := valSet.totalVotingPower
	err := valSet.updateTotalVotingPower()
	require.NoError(t, err)
	expectedTvp, err := valSet.TotalVotingPower()
	require.NoError(t, err)
	assert.Equal(t, expectedTvp, tvp,
		"expected TVP %d. Got %d, valSet=%s", expectedTvp, tvp, valSet)
	// verify that validator priorities are centered
	valsCount := int64(len(valSet.validators))
	tpp := valSetTotalProposerPriority(valSet)
	assert.True(t, tpp < valsCount && tpp > -valsCount,
		"expected total priority in (-%d, %d). Got %d", valsCount, valsCount, tpp)
	// verify that priorities are scaled
	dist := computeMaxMinPriorityDiff(valSet)
	assert.True(t, dist <= priorityWindowSizeFactor*tvp,
		"expected priority distance < %d. Got %d", priorityWindowSizeFactor*tvp, dist)
}

func valSetTotalProposerPriority(valSet *validatorSet) int64 {
	sum := int64(0)
	for _, val := range valSet.validators {
		// mind overflow
		sum = safeAddClip(sum, val.ProposerPriority)
	}

	return sum
}<|MERGE_RESOLUTION|>--- conflicted
+++ resolved
@@ -15,45 +15,9 @@
 func TestValSetIndex(t *testing.T) {
 	t.Parallel()
 
-<<<<<<< HEAD
-	keys, err := bls.CreateRandomBlsKeys(5)
-	require.NoError(t, err)
-
-	addresses := []types.Address{{0x10}, {0x52}, {0x33}, {0x74}, {0x60}}
-
-	vs, err := NewValidatorSet([]*ValidatorMetadata{
-		{
-			BlsKey:      keys[0].PublicKey(),
-			Address:     addresses[0],
-			VotingPower: 10,
-		},
-		{
-			BlsKey:      keys[1].PublicKey(),
-			Address:     addresses[1],
-			VotingPower: 100,
-		},
-		{
-			BlsKey:      keys[2].PublicKey(),
-			Address:     addresses[2],
-			VotingPower: 1,
-		},
-		{
-			BlsKey:      keys[3].PublicKey(),
-			Address:     addresses[3],
-			VotingPower: 50,
-		},
-		{
-			BlsKey:      keys[4].PublicKey(),
-			Address:     addresses[4],
-			VotingPower: 30,
-		},
-	}, hclog.NewNullLogger())
-	require.NoError(t, err)
-=======
 	validators := newTestValidatorsWithAliases([]string{"A", "B", "C", "D", "E"}, []uint64{10, 100, 1, 50, 30})
 	metadata := validators.getPublicIdentities()
 	vs := validators.toValidatorSetWithError(t)
->>>>>>> 2b804af8
 	// validate no changes to validator set positions
 	for i, v := range vs.Accounts() {
 		assert.Equal(t, metadata[i].Address, v.Address)
@@ -75,37 +39,6 @@
 	metadata := validators.getPublicIdentities()
 	vs := validators.toValidatorSetWithError(t)
 
-<<<<<<< HEAD
-	vs, err := NewValidatorSet([]*ValidatorMetadata{
-		{
-			BlsKey:      keys[0].PublicKey(),
-			Address:     types.Address{0x1},
-			VotingPower: 1,
-		},
-		{
-			BlsKey:      keys[1].PublicKey(),
-			Address:     types.Address{0x2},
-			VotingPower: 2,
-		},
-		{
-			BlsKey:      keys[2].PublicKey(),
-			Address:     types.Address{0x3},
-			VotingPower: 3,
-		},
-		{
-			BlsKey:      keys[3].PublicKey(),
-			Address:     types.Address{0x4},
-			VotingPower: 4,
-		},
-		{
-			BlsKey:      keys[4].PublicKey(),
-			Address:     types.Address{0x5},
-			VotingPower: 5,
-		},
-	}, hclog.NewNullLogger())
-	require.NoError(t, err)
-=======
->>>>>>> 2b804af8
 	assert.Equal(t, int64(15), vs.totalVotingPower)
 
 	currProposerAddress, err := vs.CalcProposer(0)
@@ -229,32 +162,9 @@
 func TestIncrementProposerPriorityPositiveTimes(t *testing.T) {
 	t.Parallel()
 
-<<<<<<< HEAD
-	keys, err := bls.CreateRandomBlsKeys(3)
-	require.NoError(t, err)
-
-	vset, err := NewValidatorSet([]*ValidatorMetadata{
-		{
-			BlsKey:      keys[0].PublicKey(),
-			Address:     types.Address{0x1},
-			VotingPower: 1000,
-		},
-		{
-			BlsKey:      keys[1].PublicKey(),
-			Address:     types.Address{0x2},
-			VotingPower: 300,
-		},
-		{
-			BlsKey:      keys[2].PublicKey(),
-			Address:     types.Address{0x3},
-			VotingPower: 330,
-		},
-	}, hclog.NewNullLogger())
-=======
 	validators := newTestValidatorsWithAliases([]string{"A", "B", "C"}, []uint64{1000, 300, 330})
 	metadata := validators.getPublicIdentities()
 	vs := validators.toValidatorSetWithError(t)
->>>>>>> 2b804af8
 
 	proposerAddressR0, err := vs.CalcProposer(0)
 	assert.Equal(t, metadata[0].Address, proposerAddressR0)
