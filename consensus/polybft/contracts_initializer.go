package polybft

import (
	"fmt"
	"math/big"

	"github.com/0xPolygon/polygon-edge/consensus/polybft/contractsapi"
	"github.com/0xPolygon/polygon-edge/contracts"
	"github.com/0xPolygon/polygon-edge/state"
	"github.com/0xPolygon/polygon-edge/types"
	"github.com/umbracle/ethgo/abi"
)

const (
	// safe numbers for the test
	minStake      = 1
	minDelegation = 1

	disabledBridgeRootPredicateAddr = "0xDEAD"
)

<<<<<<< HEAD
// getInitChildERC20PredicateInput builds input parameters for ERC20Predicate SC initialization
=======
// getInitChildValidatorSetInput builds input parameters for ChildValidatorSet SC initialization
func getInitChildValidatorSetInput(polyBFTConfig PolyBFTConfig) ([]byte, error) {
	apiValidators := make([]*contractsapi.ValidatorInit, len(polyBFTConfig.InitialValidatorSet))

	for i, validator := range polyBFTConfig.InitialValidatorSet {
		validatorData, err := validator.ToValidatorInitAPIBinding()
		if err != nil {
			return nil, err
		}

		apiValidators[i] = validatorData
	}

	params := &contractsapi.InitializeChildValidatorSetFn{
		Init: &contractsapi.InitStruct{
			EpochReward:   new(big.Int).SetUint64(polyBFTConfig.EpochReward),
			MinStake:      big.NewInt(minStake),
			MinDelegation: big.NewInt(minDelegation),
			EpochSize:     new(big.Int).SetUint64(polyBFTConfig.EpochSize),
		},
		NewBls:     contracts.BLSContract,
		Governance: polyBFTConfig.Governance,
		Validators: apiValidators,
	}

	return params.EncodeAbi()
}

// getInitChildERC20PredicateInput builds input parameters for ChildERC20Predicate SC initialization
>>>>>>> 66c7cea6
func getInitChildERC20PredicateInput(config *BridgeConfig) ([]byte, error) {
	//nolint:godox
	// to be fixed with EVM-541
	// TODO: @Stefan-Ethernal Temporary workaround just to be able to run cluster in non-bridge mode, until SC is fixed
	rootERC20PredicateAddr := types.StringToAddress(disabledBridgeRootPredicateAddr)
	rootERC20Addr := types.ZeroAddress

	if config != nil {
		rootERC20PredicateAddr = config.RootERC20PredicateAddr
		rootERC20Addr = config.RootNativeERC20Addr
	}

	params := &contractsapi.InitializeChildERC20PredicateFn{
		NewL2StateSender:          contracts.L2StateSenderContract,
		NewStateReceiver:          contracts.StateReceiverContract,
		NewRootERC20Predicate:     rootERC20PredicateAddr,
		NewChildTokenTemplate:     contracts.ChildERC20Contract,
		NewNativeTokenRootAddress: rootERC20Addr,
	}

	return params.EncodeAbi()
}

// getInitChildERC721PredicateInput builds input parameters for ChildERC721Predicate SC initialization
func getInitChildERC721PredicateInput(config *BridgeConfig) ([]byte, error) {
	rootERC721PredicateAddr := types.StringToAddress(disabledBridgeRootPredicateAddr)

	if config != nil {
		rootERC721PredicateAddr = config.RootERC721PredicateAddr
	}

	params := &contractsapi.InitializeChildERC721PredicateFn{
		NewL2StateSender:       contracts.L2StateSenderContract,
		NewStateReceiver:       contracts.StateReceiverContract,
		NewRootERC721Predicate: rootERC721PredicateAddr,
		NewChildTokenTemplate:  contracts.ChildERC721Contract,
	}

	return params.EncodeAbi()
}

// getInitChildERC1155PredicateInput builds input parameters for ChildERC1155Predicate SC initialization
func getInitChildERC1155PredicateInput(config *BridgeConfig) ([]byte, error) {
	rootERC1155PredicateAddr := types.StringToAddress(disabledBridgeRootPredicateAddr)

	if config != nil {
		rootERC1155PredicateAddr = config.RootERC1155PredicateAddr
	}

	params := &contractsapi.InitializeChildERC1155PredicateFn{
		NewL2StateSender:        contracts.L2StateSenderContract,
		NewStateReceiver:        contracts.StateReceiverContract,
		NewRootERC1155Predicate: rootERC1155PredicateAddr,
		NewChildTokenTemplate:   contracts.ChildERC1155Contract,
	}

	return params.EncodeAbi()
}

func initContract(to types.Address, input []byte, contractName string, transition *state.Transition) error {
	result := transition.Call2(contracts.SystemCaller, to, input,
		big.NewInt(0), 100_000_000)

	if result.Failed() {
		if result.Reverted() {
			unpackedRevert, err := abi.UnpackRevertError(result.ReturnValue)
			if err == nil {
				fmt.Printf("%v.initialize %v\n", contractName, unpackedRevert)
			}
		}

		return fmt.Errorf("failed to initialize %s contract. Reason: %w", contractName, result.Err)
	}

	return nil
}<|MERGE_RESOLUTION|>--- conflicted
+++ resolved
@@ -19,39 +19,7 @@
 	disabledBridgeRootPredicateAddr = "0xDEAD"
 )
 
-<<<<<<< HEAD
 // getInitChildERC20PredicateInput builds input parameters for ERC20Predicate SC initialization
-=======
-// getInitChildValidatorSetInput builds input parameters for ChildValidatorSet SC initialization
-func getInitChildValidatorSetInput(polyBFTConfig PolyBFTConfig) ([]byte, error) {
-	apiValidators := make([]*contractsapi.ValidatorInit, len(polyBFTConfig.InitialValidatorSet))
-
-	for i, validator := range polyBFTConfig.InitialValidatorSet {
-		validatorData, err := validator.ToValidatorInitAPIBinding()
-		if err != nil {
-			return nil, err
-		}
-
-		apiValidators[i] = validatorData
-	}
-
-	params := &contractsapi.InitializeChildValidatorSetFn{
-		Init: &contractsapi.InitStruct{
-			EpochReward:   new(big.Int).SetUint64(polyBFTConfig.EpochReward),
-			MinStake:      big.NewInt(minStake),
-			MinDelegation: big.NewInt(minDelegation),
-			EpochSize:     new(big.Int).SetUint64(polyBFTConfig.EpochSize),
-		},
-		NewBls:     contracts.BLSContract,
-		Governance: polyBFTConfig.Governance,
-		Validators: apiValidators,
-	}
-
-	return params.EncodeAbi()
-}
-
-// getInitChildERC20PredicateInput builds input parameters for ChildERC20Predicate SC initialization
->>>>>>> 66c7cea6
 func getInitChildERC20PredicateInput(config *BridgeConfig) ([]byte, error) {
 	//nolint:godox
 	// to be fixed with EVM-541
