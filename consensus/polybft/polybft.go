// Package polybft implements PBFT consensus algorithm integration and bridge feature
package polybft

import (
	"encoding/json"
	"fmt"
	"os"
	"path/filepath"
	"time"

	"github.com/0xPolygon/polygon-edge/chain"
	"github.com/0xPolygon/polygon-edge/command/rootchain/helper"
	"github.com/0xPolygon/polygon-edge/consensus"
	"github.com/0xPolygon/polygon-edge/consensus/polybft/wallet"
	"github.com/0xPolygon/polygon-edge/contracts"
	"github.com/0xPolygon/polygon-edge/helper/progress"
	"github.com/0xPolygon/polygon-edge/network"
	"github.com/0xPolygon/polygon-edge/secrets"
	"github.com/0xPolygon/polygon-edge/state"
	"github.com/0xPolygon/polygon-edge/syncer"
	"github.com/0xPolygon/polygon-edge/types"
	"github.com/hashicorp/go-hclog"
)

const (
	minSyncPeers = 2
	pbftProto    = "/pbft/0.2"
	bridgeProto  = "/bridge/0.2"
)

// polybftBackend is an interface defining polybft methods needed by fsm and sync tracker
type polybftBackend interface {
	// GetValidators retrieves validator set for the given block
	GetValidators(blockNumber uint64, parents []*types.Header) (AccountSet, error)
}

// Factory is the factory function to create a discovery consensus
func Factory(params *consensus.Params) (consensus.Consensus, error) {
	logger := params.Logger.Named("polybft")

	setupHeaderHashFunc()

	polybft := &Polybft{
		config:  params,
		closeCh: make(chan struct{}),
		logger:  logger,
		txPool:  params.TxPool,
	}

	// initialize polybft consensus config
	customConfigJSON, err := json.Marshal(params.Config.Config)
	if err != nil {
		return nil, err
	}

	err = json.Unmarshal(customConfigJSON, &polybft.consensusConfig)
	if err != nil {
		return nil, err
	}

	return polybft, nil
}

type Polybft struct {
	// close closes all the pbft consensus
	closeCh chan struct{}

	// ibft is the ibft engine
	ibft *IBFTConsensusWrapper

	// state is reference to the struct which encapsulates consensus data persistence logic
	state *State

	// consensus parametres
	config *consensus.Params

	// consensusConfig is genesis configuration for polybft consensus protocol
	consensusConfig *PolyBFTConfig

	// blockchain is a reference to the blockchain object
	blockchain blockchainBackend

	// runtime handles consensus runtime features like epoch, state and event management
	runtime *consensusRuntime

	// block time duration
	blockTime time.Duration

	// dataDir is the data directory to store the info
	dataDir string

	// reference to the syncer
	syncer syncer.Syncer

	// topic for consensus engine messages
	consensusTopic *network.Topic

	// topic for bridge messages
	bridgeTopic *network.Topic

	// key encapsulates ECDSA address and BLS signing logic
	key *wallet.Key

	// validatorsCache represents cache of validators snapshots
	validatorsCache *validatorsSnapshotCache

	// logger
	logger hclog.Logger

	// tx pool as interface
	txPool txPoolInterface
}

func GenesisPostHookFactory(config *chain.Chain, engineName string) func(txn *state.Transition) error {
	return func(transition *state.Transition) error {
		var pbftConfig PolyBFTConfig

		customConfigJSON, err := json.Marshal(config.Params.Engine[engineName])
		if err != nil {
			return err
		}

		err = json.Unmarshal(customConfigJSON, &pbftConfig)
		if err != nil {
			return err
		}
		// Initialize child validator set
		input, err := getInitChildValidatorSetInput(pbftConfig.InitialValidatorSet, pbftConfig.Governance)
		if err != nil {
			return err
		}

		if err = initContract(contracts.ValidatorSetContract, input, "ChildValidatorSet", transition); err != nil {
			return err
		}

		input, err = initNativeTokenMethod.Encode(
			[]interface{}{helper.GetDefAccount(), nativeTokenName, nativeTokenSymbol})
		if err != nil {
			return err
		}

		return initContract(contracts.NativeTokenContract, input, "MRC20", transition)
	}
}

// Initialize initializes the consensus (e.g. setup data)
func (p *Polybft) Initialize() error {
	p.logger.Info("initializing polybft...")

	// read account
	account, err := wallet.GenerateNewAccountFromSecret(
		p.config.SecretsManager, secrets.ValidatorBLSKey)
	if err != nil {
		return fmt.Errorf("failed to read account data. Error: %w", err)
	}

	// set key
	p.key = wallet.NewKey(account)

	// create and set syncer
	p.syncer = syncer.NewSyncer(
		p.config.Logger.Named("syncer"),
		p.config.Network,
		p.config.Blockchain,
		time.Duration(p.config.BlockTime)*3*time.Second,
	)

	// set blockchain backend
	p.blockchain = &blockchainWrapper{
		blockchain: p.config.Blockchain,
		executor:   p.config.Executor,
	}

	// create bridge and consensus topics
	if err := p.createTopics(); err != nil {
		return fmt.Errorf("cannot create topics: %w", err)
	}

	// set block time
	p.blockTime = time.Duration(p.config.BlockTime)

	// initialize polybft consensus data directory
	p.dataDir = filepath.Join(p.config.Config.Path, "polybft")
	// create the data dir if not exists
	if err := os.MkdirAll(p.dataDir, 0750); err != nil {
		return fmt.Errorf("failed to create data directory. Error: %w", err)
	}

	stt, err := newState(filepath.Join(p.dataDir, stateFileName), p.logger)
	if err != nil {
		return fmt.Errorf("failed to create state instance. Error: %w", err)
	}

	p.state = stt
	p.validatorsCache = newValidatorsSnapshotCache(p.config.Logger, stt, p.consensusConfig.EpochSize, p.blockchain)

	// create runtime
	p.initRuntime()

	p.ibft = newIBFTConsensusWrapper(p.logger, p.runtime, p)

	if err := p.subscribeToIbftTopic(); err != nil {
		return fmt.Errorf("topic subscription failed: %w", err)
	}

	return nil
}

// Start starts the consensus and servers
func (p *Polybft) Start() error {
	p.logger.Info("starting polybft consensus", "signer", p.key.String())

	// start syncer (also initializes peer map)
	if err := p.syncer.Start(); err != nil {
		return fmt.Errorf("failed to start syncer. Error: %w", err)
	}

	// we need to call restart epoch on runtime to initialize epoch state
	if err := p.runtime.restartEpoch(p.blockchain.CurrentHeader()); err != nil {
		return fmt.Errorf("consensus runtime start - restart epoch failed: %w", err)
	}

	// start syncing
	go func() {
		blockHandler := func(b *types.Block) bool {
			p.runtime.OnBlockInserted(b)

			return false
		}

		if err := p.syncer.Sync(blockHandler); err != nil {
			panic(fmt.Errorf("failed to sync blocks. Error: %w", err))
		}
	}()

	// start pbft process
	if err := p.startRuntime(); err != nil {
		return fmt.Errorf("consensus runtime start failed: %w", err)
	}

	return nil
}

// initRuntime creates consensus runtime
func (p *Polybft) initRuntime() {
	runtimeConfig := &runtimeConfig{
		PolyBFTConfig:   p.consensusConfig,
		Key:             p.key,
		DataDir:         p.dataDir,
		BridgeTransport: &runtimeTransportWrapper{p.bridgeTopic, p.logger},
		State:           p.state,
		blockchain:      p.blockchain,
		polybftBackend:  p,
		txPool:          p.txPool,
	}

	p.runtime = newConsensusRuntime(p.logger, runtimeConfig)
}

// startRuntime starts consensus runtime
func (p *Polybft) startRuntime() error {
	if p.runtime.IsBridgeEnabled() {
		// start bridge event tracker
		if err := p.runtime.startEventTracker(); err != nil {
			return fmt.Errorf("starting event tracker  failed: %w", err)
		}

		// subscribe to bridge topic
		if err := p.runtime.subscribeToBridgeTopic(p.bridgeTopic); err != nil {
			return fmt.Errorf("bridge topic subscription failed: %w", err)
		}
	}

	go p.startPbftProcess()

	return nil
}

func (p *Polybft) startPbftProcess() {
	// wait to have at least n peers connected. The 2 is just an initial heuristic value
	// Most likely we will parametrize this in the future.
	if !p.waitForNPeers() {
		return
	}

	newBlockSub := p.blockchain.SubscribeEvents()
	defer newBlockSub.Close()

	syncerBlockCh := make(chan struct{})

	go func() {
		eventCh := newBlockSub.GetEventCh()

		for {
			select {
			case <-p.closeCh:
				return
			case ev := <-eventCh:
				// The blockchain notification system can eventually deliver
				// stale block notifications. These should be ignored
				if ev.Source == "syncer" && ev.NewChain[0].Number > p.blockchain.CurrentHeader().Number {
					syncerBlockCh <- struct{}{}
				}
			}
		}
	}()

	var (
		sequenceCh   <-chan struct{}
		stopSequence func()
	)

	for {
		latestHeader := p.blockchain.CurrentHeader()

		currentValidators, err := p.GetValidators(latestHeader.Number, nil)
		if err != nil {
			p.logger.Error("failed to query current validator set", "block number", latestHeader.Number, "error", err)
		}

		isValidator := currentValidators.ContainsNodeID(p.key.String())
		p.runtime.setIsActiveValidator(isValidator)

		p.txPool.SetSealing(isValidator) // update tx pool

		if isValidator {
			// initialze FSM as a stateless ibft backend via runtime as an adapter
			err = p.runtime.FSM()
			if err != nil {
				p.logger.Error("failed to create fsm", "block number", latestHeader.Number, "error", err)

				continue
			}

			sequenceCh, stopSequence = p.ibft.runSequence(latestHeader.Number + 1)
		}

		select {
		case <-syncerBlockCh:
			if isValidator {
				stopSequence()
				p.logger.Info("canceled sequence", "sequence", latestHeader.Number+1)
			}
		case <-sequenceCh:
		case <-p.closeCh:
			if isValidator {
				stopSequence()
			}

			return
		}
	}
}

func (p *Polybft) waitForNPeers() bool {
	for {
		select {
		case <-p.closeCh:
			return false
		case <-time.After(2 * time.Second):
		}

		if len(p.config.Network.Peers()) >= minSyncPeers {
			break
		}
	}

	return true
}

// Close closes the connection
func (p *Polybft) Close() error {
	if p.syncer != nil {
		if err := p.syncer.Close(); err != nil {
			return err
		}
	}

	close(p.closeCh)

	return nil
}

// GetSyncProgression retrieves the current sync progression, if any
func (p *Polybft) GetSyncProgression() *progress.Progression {
	return p.syncer.GetSyncProgression()
}

// VerifyHeader implements consensus.Engine and checks whether a header conforms to the consensus rules
func (p *Polybft) VerifyHeader(header *types.Header) error {
	// Short circuit if the header is known
	if _, ok := p.blockchain.GetHeaderByHash(header.Hash); ok {
		return nil
	}

	parent, ok := p.blockchain.GetHeaderByHash(header.ParentHash)
	if !ok {
		return fmt.Errorf(
			"unable to get parent header by hash for block number %d",
			header.Number,
		)
	}

	return p.verifyHeaderImpl(parent, header, nil)
}

func (p *Polybft) verifyHeaderImpl(parent, header *types.Header, parents []*types.Header) error {
	blockNumber := header.Number

	// validate header fields
	if err := validateHeaderFields(parent, header); err != nil {
		return fmt.Errorf("failed to validate header for block %d. error = %w", blockNumber, err)
	}

	validators, err := p.GetValidators(blockNumber-1, parents)
	if err != nil {
		return fmt.Errorf("failed to validate header for block %d. could not retrieve block validators:%w", blockNumber, err)
	}

	// decode the extra field and validate the signatures
	extra, err := GetIbftExtra(header.ExtraData)
	if err != nil {
		return fmt.Errorf("failed to verify header for block %d. get extra error = %w", blockNumber, err)
	}

	if extra.Committed == nil {
		return fmt.Errorf("failed to verify signatures for block %d because signatures are not present", blockNumber)
	}

	checkpointHash, err := extra.Checkpoint.Hash(p.blockchain.GetChainID(), header.Number, header.Hash)
	if err != nil {
		return fmt.Errorf("failed to calculate sign hash: %w", err)
	}

<<<<<<< HEAD
	if err := extra.Committed.VerifyCommittedFields(validators, header.Hash); err != nil {
		return fmt.Errorf(
			"failed to verify signatures for block %d. Block hash: %v. Error: %w",
			blockNumber,
			header.Hash,
			err,
		)
=======
	if err := extra.Committed.VerifyCommittedFields(validators, checkpointHash); err != nil {
		return fmt.Errorf("failed to verify signatures for block %d. Signed hash %v", blockNumber, checkpointHash)
>>>>>>> 8db3965b
	}

	// validate the signatures for parent (skip block 1 because genesis does not have committed)
	if blockNumber > 1 {
		if extra.Parent == nil {
			return fmt.Errorf("failed to verify signatures for parent of block %d because signatures are not present",
				blockNumber)
		}

		parentValidators, err := p.GetValidators(blockNumber-2, parents)
		if err != nil {
			return fmt.Errorf(
				"failed to validate header for block %d. could not retrieve parent validators: %w",
				blockNumber,
				err,
			)
		}

<<<<<<< HEAD
		if err := extra.Parent.VerifyCommittedFields(parentValidators, parent.Hash); err != nil {
			return fmt.Errorf("failed to verify signatures for parent of block %d. Parent hash: %v. Error: %w",
				blockNumber, parent.Hash, err)
=======
		parentExtra, err := GetIbftExtra(parent.ExtraData)
		if err != nil {
			return err
		}

		parentCheckpointHash, err := parentExtra.Checkpoint.Hash(p.blockchain.GetChainID(), parent.Number, parent.Hash)
		if err != nil {
			return fmt.Errorf("failed to calculate parent block sign hash: %w", err)
		}

		if err := extra.Parent.VerifyCommittedFields(parentValidators, parentCheckpointHash); err != nil {
			return fmt.Errorf("failed to verify signatures for parent of block %d. Parent hash: %v", blockNumber, parent.Hash)
>>>>>>> 8db3965b
		}
	}

	return nil
}

func (p *Polybft) GetValidators(blockNumber uint64, parents []*types.Header) (AccountSet, error) {
	return p.validatorsCache.GetSnapshot(blockNumber, parents)
}

// ProcessHeaders updates the snapshot based on the verified headers
func (p *Polybft) ProcessHeaders(_ []*types.Header) error {
	// Not required
	return nil
}

// GetBlockCreator retrieves the block creator (or signer) given the block header
func (p *Polybft) GetBlockCreator(h *types.Header) (types.Address, error) {
	return types.BytesToAddress(h.Miner), nil
}

// PreCommitState a hook to be called before finalizing state transition on inserting block
func (p *Polybft) PreCommitState(_ *types.Header, _ *state.Transition) error {
	// Not required
	return nil
<<<<<<< HEAD
}
=======
}

// GetBridgeProvider returns an instance of BridgeDataProvider
func (p *Polybft) GetBridgeProvider() consensus.BridgeDataProvider {
	return p.runtime
}

type pbftTransportWrapper struct {
	topic *network.Topic
}

func (p *pbftTransportWrapper) Gossip(msg *pbft.MessageReq) error {
	data, err := json.Marshal(msg)
	if err != nil {
		return err
	}

	return p.topic.Publish(
		&proto.GossipMessage{
			Data: data,
		})
}

type bridgeTransportWrapper struct {
	topic  *network.Topic
	logger hclog.Logger
}

func (b *bridgeTransportWrapper) Gossip(msg interface{}) {
	data, err := json.Marshal(msg)
	if err != nil {
		b.logger.Warn("Failed to marshal bridge message", "err", err)

		return
	}

	protoMsg := &proto.GossipMessage{
		Data: data,
	}

	err = b.topic.Publish(protoMsg)
	if err != nil {
		b.logger.Warn("Failed to gossip bridge message", "err", err)
	}
}

var _ polybftBackend = &Polybft{}
>>>>>>> 8db3965b
<|MERGE_RESOLUTION|>--- conflicted
+++ resolved
@@ -433,18 +433,9 @@
 		return fmt.Errorf("failed to calculate sign hash: %w", err)
 	}
 
-<<<<<<< HEAD
-	if err := extra.Committed.VerifyCommittedFields(validators, header.Hash); err != nil {
-		return fmt.Errorf(
-			"failed to verify signatures for block %d. Block hash: %v. Error: %w",
-			blockNumber,
-			header.Hash,
-			err,
-		)
-=======
 	if err := extra.Committed.VerifyCommittedFields(validators, checkpointHash); err != nil {
-		return fmt.Errorf("failed to verify signatures for block %d. Signed hash %v", blockNumber, checkpointHash)
->>>>>>> 8db3965b
+		return fmt.Errorf("failed to verify signatures for block %d. Signed hash %v. Error: %w",
+			blockNumber, checkpointHash, err)
 	}
 
 	// validate the signatures for parent (skip block 1 because genesis does not have committed)
@@ -463,11 +454,6 @@
 			)
 		}
 
-<<<<<<< HEAD
-		if err := extra.Parent.VerifyCommittedFields(parentValidators, parent.Hash); err != nil {
-			return fmt.Errorf("failed to verify signatures for parent of block %d. Parent hash: %v. Error: %w",
-				blockNumber, parent.Hash, err)
-=======
 		parentExtra, err := GetIbftExtra(parent.ExtraData)
 		if err != nil {
 			return err
@@ -479,8 +465,8 @@
 		}
 
 		if err := extra.Parent.VerifyCommittedFields(parentValidators, parentCheckpointHash); err != nil {
-			return fmt.Errorf("failed to verify signatures for parent of block %d. Parent hash: %v", blockNumber, parent.Hash)
->>>>>>> 8db3965b
+			return fmt.Errorf("failed to verify signatures for parent of block %d. Signed hash: %v. Error: %w",
+				blockNumber, parentCheckpointHash, err)
 		}
 	}
 
@@ -506,54 +492,9 @@
 func (p *Polybft) PreCommitState(_ *types.Header, _ *state.Transition) error {
 	// Not required
 	return nil
-<<<<<<< HEAD
-}
-=======
 }
 
 // GetBridgeProvider returns an instance of BridgeDataProvider
 func (p *Polybft) GetBridgeProvider() consensus.BridgeDataProvider {
 	return p.runtime
-}
-
-type pbftTransportWrapper struct {
-	topic *network.Topic
-}
-
-func (p *pbftTransportWrapper) Gossip(msg *pbft.MessageReq) error {
-	data, err := json.Marshal(msg)
-	if err != nil {
-		return err
-	}
-
-	return p.topic.Publish(
-		&proto.GossipMessage{
-			Data: data,
-		})
-}
-
-type bridgeTransportWrapper struct {
-	topic  *network.Topic
-	logger hclog.Logger
-}
-
-func (b *bridgeTransportWrapper) Gossip(msg interface{}) {
-	data, err := json.Marshal(msg)
-	if err != nil {
-		b.logger.Warn("Failed to marshal bridge message", "err", err)
-
-		return
-	}
-
-	protoMsg := &proto.GossipMessage{
-		Data: data,
-	}
-
-	err = b.topic.Publish(protoMsg)
-	if err != nil {
-		b.logger.Warn("Failed to gossip bridge message", "err", err)
-	}
-}
-
-var _ polybftBackend = &Polybft{}
->>>>>>> 8db3965b
+}