--- conflicted
+++ resolved
@@ -86,11 +86,7 @@
 	config *consensus.Params
 
 	// genesisClientConfig is genesis configuration for polybft consensus protocol
-<<<<<<< HEAD
 	genesisClientConfig *polyCommon.PolyBFTConfig
-=======
-	genesisClientConfig *PolyBFTConfig
->>>>>>> 219f5571
 
 	// blockchain is a reference to the blockchain object
 	blockchain blockchainBackend
