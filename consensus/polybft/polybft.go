--- conflicted
+++ resolved
@@ -419,70 +419,12 @@
 	// decode the extra data
 	extra, err := GetIbftExtra(header.ExtraData)
 	if err != nil {
-<<<<<<< HEAD
-		return fmt.Errorf("failed to verify header for block %d. get extra error = %w", blockNumber, err)
-	}
-
-	parentExtra, err := GetIbftExtra(parent.ExtraData)
-	if err != nil {
-		return err
-	}
-
-	if err := extra.ValidateBasic(parentExtra); err != nil {
-		return err
-	}
-
-	if extra.Committed == nil {
-		return fmt.Errorf("failed to verify signatures for block %d because signatures are not present", blockNumber)
-	}
-
-	checkpointHash, err := extra.Checkpoint.Hash(p.blockchain.GetChainID(), header.Number, header.Hash)
-	if err != nil {
-		return fmt.Errorf("failed to calculate proposal hash: %w", err)
-	}
-
-	// TODO: Move signature validation logic to Extra
-	if err := extra.Committed.Verify(validators, checkpointHash, bls.DomainCheckpointManager, p.logger); err != nil {
-		return fmt.Errorf("failed to verify signatures for block %d. Signed hash %v: %w",
-			blockNumber, checkpointHash, err)
-	}
-
-	// validate the signatures for parent (skip block 1 because genesis does not have committed)
-	if blockNumber > 1 {
-		if extra.Parent == nil {
-			return fmt.Errorf("failed to verify signatures for parent of block %d because signatures are not present",
-				blockNumber)
-		}
-
-		parentValidators, err := p.GetValidators(blockNumber-2, parents)
-		if err != nil {
-			return fmt.Errorf(
-				"failed to validate header for block %d. could not retrieve parent validators: %w",
-				blockNumber,
-				err,
-			)
-		}
-
-		parentCheckpointHash, err := parentExtra.Checkpoint.Hash(p.blockchain.GetChainID(), parent.Number, parent.Hash)
-		if err != nil {
-			return fmt.Errorf("failed to calculate parent proposal hash: %w", err)
-		}
-
-		if err := extra.Parent.Verify(
-			parentValidators, parentCheckpointHash, bls.DomainCheckpointManager, p.logger); err != nil {
-			return fmt.Errorf("failed to verify signatures for parent of block %d. Signed hash: %v: %w",
-				blockNumber, parentCheckpointHash, err)
-		}
-	}
-
-	return nil
-=======
 		return fmt.Errorf("failed to verify header for block %d. get extra error = %w", header.Number, err)
 	}
 
 	// validate extra data
-	return extra.ValidateFinalizedData(header, parent, parents, p.blockchain.GetChainID(), p, p.logger)
->>>>>>> f3da43af
+	return extra.ValidateFinalizedData(
+		header, parent, parents, p.blockchain.GetChainID(), p, bls.DomainCheckpointManager, p.logger)
 }
 
 func (p *Polybft) GetValidators(blockNumber uint64, parents []*types.Header) (AccountSet, error) {
