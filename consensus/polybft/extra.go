package polybft

import (
	"fmt"
	"math/big"

	"github.com/0xPolygon/polygon-edge/consensus/polybft/bitmap"
	bls "github.com/0xPolygon/polygon-edge/consensus/polybft/signer"
	"github.com/0xPolygon/polygon-edge/crypto"
	"github.com/0xPolygon/polygon-edge/types"
	"github.com/hashicorp/go-hclog"
	"github.com/umbracle/ethgo/abi"
	"github.com/umbracle/fastrlp"
)

const (
	// ExtraVanity represents a fixed number of extra-data bytes reserved for proposer vanity
	ExtraVanity = 32

	// ExtraSeal represents the fixed number of extra-data bytes reserved for proposer seal
	ExtraSeal = 65
)

// PolyBFTMixDigest represents a hash of "PolyBFT Mix" to identify whether the block is from PolyBFT consensus engine
var PolyBFTMixDigest = types.StringToHash("adce6e5230abe012342a44e4e9b6d05997d6f015387ae0e59be924afc7ec70c1")

// Extra defines the structure of the extra field for Istanbul
type Extra struct {
	Validators *ValidatorSetDelta
	Seal       []byte
	Parent     *Signature
	Committed  *Signature
	Checkpoint *CheckpointData
}

// MarshalRLPTo defines the marshal function wrapper for Extra
func (i *Extra) MarshalRLPTo(dst []byte) []byte {
	ar := &fastrlp.Arena{}

	return i.MarshalRLPWith(ar).MarshalTo(dst)
}

// MarshalRLPWith defines the marshal function implementation for Extra
func (i *Extra) MarshalRLPWith(ar *fastrlp.Arena) *fastrlp.Value {
	vv := ar.NewArray()

	// Validators
	if i.Validators == nil {
		vv.Set(ar.NewNullArray())
	} else {
		vv.Set(i.Validators.MarshalRLPWith(ar))
	}

	// Seal
	if len(i.Seal) == 0 {
		vv.Set(ar.NewNull())
	} else {
		vv.Set(ar.NewBytes(i.Seal))
	}

	// ParentSeal
	if i.Parent == nil {
		vv.Set(ar.NewNullArray())
	} else {
		vv.Set(i.Parent.MarshalRLPWith(ar))
	}

	// CommittedSeal
	if i.Committed == nil {
		vv.Set(ar.NewNullArray())
	} else {
		vv.Set(i.Committed.MarshalRLPWith(ar))
	}

	// Checkpoint
	if i.Checkpoint == nil {
		vv.Set(ar.NewNullArray())
	} else {
		vv.Set(i.Checkpoint.MarshalRLPWith(ar))
	}

	return vv
}

// UnmarshalRLP defines the unmarshal function wrapper for Extra
func (i *Extra) UnmarshalRLP(input []byte) error {
	return fastrlp.UnmarshalRLP(input, i)
}

// UnmarshalRLPWith defines the unmarshal implementation for Extra
func (i *Extra) UnmarshalRLPWith(v *fastrlp.Value) error {
	const expectedElements = 5

	elems, err := v.GetElems()
	if err != nil {
		return err
	}

	if num := len(elems); num != expectedElements {
		return fmt.Errorf("incorrect elements count to decode Extra, expected %d but found %d", expectedElements, num)
	}

	// Validators
	if elems[0].Elems() > 0 {
		i.Validators = &ValidatorSetDelta{}
		if err := i.Validators.UnmarshalRLPWith(elems[0]); err != nil {
			return err
		}
	}

	// Seal
	if elems[1].Len() > 0 {
		if i.Seal, err = elems[1].GetBytes(i.Seal); err != nil {
			return err
		}
	}

	// Parent
	if elems[2].Elems() > 0 {
		i.Parent = &Signature{}
		if err := i.Parent.UnmarshalRLPWith(elems[2]); err != nil {
			return err
		}
	}

	// Committed
	if elems[3].Elems() > 0 {
		i.Committed = &Signature{}
		if err := i.Committed.UnmarshalRLPWith(elems[3]); err != nil {
			return err
		}
	}

	// Checkpoint
	if elems[4].Elems() > 0 {
		i.Checkpoint = &CheckpointData{}
		if err := i.Checkpoint.UnmarshalRLPWith(elems[4]); err != nil {
			return err
		}
	}

	return nil
}

// ValidateFinalizedData contains extra data validations for finalized headers
func (i *Extra) ValidateFinalizedData(header *types.Header, parent *types.Header, parents []*types.Header,
	chainID uint64, consensusBackend polybftBackend, logger hclog.Logger) error {
	// validate committed signatures
	blockNumber := header.Number
	if i.Committed == nil {
		return fmt.Errorf("failed to verify signatures for block %d, because signatures are not present", blockNumber)
	}

	if i.Checkpoint == nil {
		return fmt.Errorf("failed to verify signatures for block %d, because checkpoint data are not present", blockNumber)
	}

	// validate current block signatures
	checkpointHash, err := i.Checkpoint.Hash(chainID, header.Number, header.Hash)
	if err != nil {
		return fmt.Errorf("failed to calculate proposal hash: %w", err)
	}

	validators, err := consensusBackend.GetValidators(blockNumber-1, parents)
	if err != nil {
		return fmt.Errorf("failed to validate header for block %d. could not retrieve block validators:%w", blockNumber, err)
	}

	if err := i.Committed.Verify(validators, checkpointHash, logger); err != nil {
		return fmt.Errorf("failed to verify signatures for block %d (proposal hash %s): %w",
			blockNumber, checkpointHash, err)
	}

	parentExtra, err := GetIbftExtra(parent.ExtraData)
	if err != nil {
		return fmt.Errorf("failed to verify signatures for block %d: %w", blockNumber, err)
	}

	// validate parent signatures
	if err := i.ValidateParentSignatures(blockNumber, consensusBackend, parents,
		parent, parentExtra, chainID, logger); err != nil {
		return err
	}

	return i.Checkpoint.ValidateBasic(parentExtra.Checkpoint)
}

// ValidateParentSignatures validates signatures for parent block
func (i *Extra) ValidateParentSignatures(blockNumber uint64, consensusBackend polybftBackend, parents []*types.Header,
	parent *types.Header, parentExtra *Extra, chainID uint64, logger hclog.Logger) error {
	// skip block 1 because genesis does not have committed signatures
	if blockNumber <= 1 {
		return nil
	}

	if i.Parent == nil {
		return fmt.Errorf("failed to verify signatures for parent of block %d because signatures are not present",
			blockNumber)
	}

	parentValidators, err := consensusBackend.GetValidators(blockNumber-2, parents)
	if err != nil {
		return fmt.Errorf(
			"failed to validate header for block %d. could not retrieve parent validators: %w",
			blockNumber,
			err,
		)
	}

	parentCheckpointHash, err := parentExtra.Checkpoint.Hash(chainID, parent.Number, parent.Hash)
	if err != nil {
		return fmt.Errorf("failed to calculate parent proposal hash: %w", err)
	}

	if err := i.Parent.Verify(parentValidators, parentCheckpointHash, logger); err != nil {
		return fmt.Errorf("failed to verify signatures for parent of block %d (proposal hash: %s): %w",
			blockNumber, parentCheckpointHash, err)
	}

	return nil
}

// createValidatorSetDelta calculates ValidatorSetDelta based on the provided old and new validator sets
func createValidatorSetDelta(oldValidatorSet, newValidatorSet AccountSet) (*ValidatorSetDelta, error) {
	var addedValidators, updatedValidators AccountSet

	oldValidatorSetMap := make(map[types.Address]*ValidatorMetadata)
	removedValidators := map[types.Address]int{}

	for i, validator := range oldValidatorSet {
		if (validator.Address != types.Address{}) {
			removedValidators[validator.Address] = i
			oldValidatorSetMap[validator.Address] = validator
		}
	}

	for _, newValidator := range newValidatorSet {
		// Check if the validator is among both old and new validator set
		oldValidator, validatorExists := oldValidatorSetMap[newValidator.Address]
		if validatorExists {
			if !oldValidator.EqualAddressAndBlsKey(newValidator) {
				return nil, fmt.Errorf("validator '%s' found in both old and new validator set, but its BLS keys differ",
					newValidator.Address.String())
			}

			// If it is, then discard it from removed validators...
			delete(removedValidators, newValidator.Address)

			if !oldValidator.Equals(newValidator) {
				updatedValidators = append(updatedValidators, newValidator)
			}
		} else {
			// ...otherwise it is added
			addedValidators = append(addedValidators, newValidator)
		}
	}

	removedValsBitmap := bitmap.Bitmap{}
	for _, i := range removedValidators {
		removedValsBitmap.Set(uint64(i))
	}

	delta := &ValidatorSetDelta{
		Added:   addedValidators,
		Updated: updatedValidators,
		Removed: removedValsBitmap,
	}

	return delta, nil
}

// ValidatorSetDelta holds information about added and removed validators compared to the previous epoch
type ValidatorSetDelta struct {
	// Added is the slice of added validators
	Added AccountSet
	// Updated is the slice of updated valiadtors
	Updated AccountSet
	// Removed is a bitmap of the validators removed from the set
	Removed bitmap.Bitmap
}

// MarshalRLPWith marshals ValidatorSetDelta to RLP format
func (d *ValidatorSetDelta) MarshalRLPWith(ar *fastrlp.Arena) *fastrlp.Value {
	vv := ar.NewArray()
	addedValidatorsRaw := ar.NewArray()
	updatedValidatorsRaw := ar.NewArray()

	for _, validatorAccount := range d.Added {
		addedValidatorsRaw.Set(validatorAccount.MarshalRLPWith(ar))
	}

	for _, validatorAccount := range d.Updated {
		updatedValidatorsRaw.Set(validatorAccount.MarshalRLPWith(ar))
	}

	vv.Set(addedValidatorsRaw)         // added
	vv.Set(updatedValidatorsRaw)       // updated
	vv.Set(ar.NewCopyBytes(d.Removed)) // removed

	return vv
}

// UnmarshalRLPWith unmarshals ValidatorSetDelta from RLP format
func (d *ValidatorSetDelta) UnmarshalRLPWith(v *fastrlp.Value) error {
	elems, err := v.GetElems()
	if err != nil {
		return err
	}

	if len(elems) == 0 {
		return nil
	} else if num := len(elems); num != 3 {
		return fmt.Errorf("incorrect elements count to decode validator set delta, expected 3 but found %d", num)
	}

	// Validators (added)
	{
		validatorsRaw, err := elems[0].GetElems()
		if err != nil {
			return fmt.Errorf("array expected for added validators")
		}

		d.Added, err = unmarshalValidators(validatorsRaw)
		if err != nil {
			return err
		}
	}

	// Validators (updated)
	{
		validatorsRaw, err := elems[1].GetElems()
		if err != nil {
			return fmt.Errorf("array expected for updated validators")
		}

		d.Updated, err = unmarshalValidators(validatorsRaw)
		if err != nil {
			return err
		}
	}

	// Bitmap (removed)
	{
		dst, err := elems[2].GetBytes(nil)
		if err != nil {
			return err
		}

		d.Removed = bitmap.Bitmap(dst)
	}

	return nil
}

// unmarshalValidators unmarshals RLP encoded validators and returns AccountSet instance
func unmarshalValidators(validatorsRaw []*fastrlp.Value) (AccountSet, error) {
	if len(validatorsRaw) == 0 {
		return nil, nil
	}

	validators := make(AccountSet, len(validatorsRaw))

	for i, validatorRaw := range validatorsRaw {
		acc := &ValidatorMetadata{}
		if err := acc.UnmarshalRLPWith(validatorRaw); err != nil {
			return nil, err
		}

		validators[i] = acc
	}

	return validators, nil
}

// IsEmpty returns indication whether delta is empty (namely added, updated slices and removed bitmap are empty)
func (d *ValidatorSetDelta) IsEmpty() bool {
	return len(d.Added) == 0 &&
		len(d.Updated) == 0 &&
		d.Removed.Len() == 0
}

// Copy creates deep copy of ValidatorSetDelta
func (d *ValidatorSetDelta) Copy() *ValidatorSetDelta {
	added := d.Added.Copy()
	removed := make([]byte, len(d.Removed))
	copy(removed, d.Removed)

	return &ValidatorSetDelta{Added: added, Removed: removed}
}

// fmt.Stringer interface implementation
func (d *ValidatorSetDelta) String() string {
	return fmt.Sprintf("Added %v Removed %v Updated %v", d.Added, d.Removed, d.Updated)
}

// Signature represents aggregated signatures of signers accompanied with a bitmap
// (in order to be able to determine identities of each signer)
type Signature struct {
	AggregatedSignature []byte
	Bitmap              []byte
}

// MarshalRLPWith marshals Signature object into RLP format
func (s *Signature) MarshalRLPWith(ar *fastrlp.Arena) *fastrlp.Value {
	committed := ar.NewArray()
	if s.AggregatedSignature == nil {
		committed.Set(ar.NewNull())
	} else {
		committed.Set(ar.NewBytes(s.AggregatedSignature))
	}

	if s.Bitmap == nil {
		committed.Set(ar.NewNull())
	} else {
		committed.Set(ar.NewBytes(s.Bitmap))
	}

	return committed
}

// UnmarshalRLPWith unmarshals Signature object from the RLP format
func (s *Signature) UnmarshalRLPWith(v *fastrlp.Value) error {
	vals, err := v.GetElems()
	if err != nil {
		return fmt.Errorf("array type expected for signature struct")
	}

	// there should be exactly two elements (aggregated signature and bitmap)
	if num := len(vals); num != 2 {
		return fmt.Errorf("incorrect elements count to decode Signature, expected 2 but found %d", num)
	}

	s.AggregatedSignature, err = vals[0].GetBytes(nil)
	if err != nil {
		return err
	}

	s.Bitmap, err = vals[1].GetBytes(nil)
	if err != nil {
		return err
	}

	return nil
}

<<<<<<< HEAD
// Verify is used to verify aggregated signature based on current validator set, message hash and domain
func (s *Signature) Verify(validators AccountSet, hash types.Hash, domain []byte, logger hclog.Logger) error {
=======
// Verify is checking for consensus proof in the header
func (s *Signature) Verify(validators AccountSet, hash types.Hash, logger hclog.Logger) error {
>>>>>>> f3da43af
	signers, err := validators.GetFilteredValidators(s.Bitmap)
	if err != nil {
		return err
	}

	validatorSet := NewValidatorSet(validators, logger)
	if !validatorSet.HasQuorum(signers.GetAddressesAsSet()) {
		return fmt.Errorf("quorum not reached")
	}

	blsPublicKeys := make([]*bls.PublicKey, len(signers))
	for i, validator := range signers {
		blsPublicKeys[i] = validator.BlsKey
	}

	// TODO: refactor AggregatedSignature
	aggs, err := bls.UnmarshalSignature(s.AggregatedSignature)
	if err != nil {
		return err
	}

	if !aggs.VerifyAggregated(blsPublicKeys, hash[:], domain) {
		return fmt.Errorf("could not verify aggregated signature")
	}

	return nil
}

var checkpointDataABIType = abi.MustNewType(`tuple(
	uint256 chainId,
	uint256 blockNumber,
	bytes32 blockHash,
	uint256 blockRound, 
	uint256 epochNumber,
	bytes32 eventRoot,
	bytes32 currentValidatorsHash,
	bytes32 nextValidatorsHash)`)

// CheckpointData represents data needed for checkpointing mechanism
type CheckpointData struct {
	BlockRound            uint64
	EpochNumber           uint64
	CurrentValidatorsHash types.Hash
	NextValidatorsHash    types.Hash
	EventRoot             types.Hash
}

// MarshalRLPWith defines the marshal function implementation for CheckpointData
func (c *CheckpointData) MarshalRLPWith(ar *fastrlp.Arena) *fastrlp.Value {
	vv := ar.NewArray()
	// BlockRound
	vv.Set(ar.NewUint(c.BlockRound))
	// EpochNumber
	vv.Set(ar.NewUint(c.EpochNumber))
	// CurrentValidatorsHash
	vv.Set(ar.NewBytes(c.CurrentValidatorsHash.Bytes()))
	// NextValidatorsHash
	vv.Set(ar.NewBytes(c.NextValidatorsHash.Bytes()))
	// EventRoot
	vv.Set(ar.NewBytes(c.EventRoot.Bytes()))

	return vv
}

// UnmarshalRLPWith unmarshals CheckpointData object from the RLP format
func (c *CheckpointData) UnmarshalRLPWith(v *fastrlp.Value) error {
	vals, err := v.GetElems()
	if err != nil {
		return fmt.Errorf("array type expected for CheckpointData struct")
	}

	// there should be exactly 5 elements:
	// BlockRound, EpochNumber, CurrentValidatorsHash, NextValidatorsHash, EventRoot
	if num := len(vals); num != 5 {
		return fmt.Errorf("incorrect elements count to decode CheckpointData, expected 5 but found %d", num)
	}

	// BlockRound
	c.BlockRound, err = vals[0].GetUint64()
	if err != nil {
		return err
	}

	// EpochNumber
	c.EpochNumber, err = vals[1].GetUint64()
	if err != nil {
		return err
	}

	// CurrentValidatorsHash
	currentValidatorsHashRaw, err := vals[2].GetBytes(nil)
	if err != nil {
		return err
	}

	c.CurrentValidatorsHash = types.BytesToHash(currentValidatorsHashRaw)

	// NextValidatorsHash
	nextValidatorsHashRaw, err := vals[3].GetBytes(nil)
	if err != nil {
		return err
	}

	c.NextValidatorsHash = types.BytesToHash(nextValidatorsHashRaw)

	// EventRoot
	eventRootRaw, err := vals[4].GetBytes(nil)
	if err != nil {
		return err
	}

	c.EventRoot = types.BytesToHash(eventRootRaw)

	return nil
}

// Copy returns deep copy of CheckpointData instance
func (c *CheckpointData) Copy() *CheckpointData {
	newCheckpointData := new(CheckpointData)
	*newCheckpointData = *c

	return newCheckpointData
}

// Hash calculates keccak256 hash of the CheckpointData.
// CheckpointData is ABI encoded and then hashed.
func (c *CheckpointData) Hash(chainID uint64, blockNumber uint64, blockHash types.Hash) (types.Hash, error) {
	checkpointMap := map[string]interface{}{
		"chainId":               new(big.Int).SetUint64(chainID),
		"blockNumber":           new(big.Int).SetUint64(blockNumber),
		"blockHash":             blockHash,
		"blockRound":            new(big.Int).SetUint64(c.BlockRound),
		"epochNumber":           new(big.Int).SetUint64(c.EpochNumber),
		"eventRoot":             c.EventRoot,
		"currentValidatorsHash": c.CurrentValidatorsHash,
		"nextValidatorsHash":    c.NextValidatorsHash,
	}

	abiEncoded, err := checkpointDataABIType.Encode(checkpointMap)
	if err != nil {
		return types.ZeroHash, err
	}

	return types.BytesToHash(crypto.Keccak256(abiEncoded)), nil
}

// ValidateBasic encapsulates basic validation logic for checkpoint data.
// It only checks epoch numbers validity and whether validators hashes are non-empty.
func (c *CheckpointData) ValidateBasic(parentCheckpoint *CheckpointData) error {
	if c.EpochNumber != parentCheckpoint.EpochNumber &&
		c.EpochNumber != parentCheckpoint.EpochNumber+1 {
		// epoch-beginning block
		// epoch number must be incremented by one compared to parent block's checkpoint
		return fmt.Errorf("invalid epoch number for epoch-beginning block")
	}

	if c.CurrentValidatorsHash == types.ZeroHash {
		return fmt.Errorf("current validators hash must not be empty")
	}

	if c.NextValidatorsHash == types.ZeroHash {
		return fmt.Errorf("next validators hash must not be empty")
	}

	return nil
}

// Validate encapsulates validation logic for checkpoint data
// (with regards to current and next epoch validators)
func (c *CheckpointData) Validate(parentCheckpoint *CheckpointData,
	currentValidators AccountSet, nextValidators AccountSet) error {
	if err := c.ValidateBasic(parentCheckpoint); err != nil {
		return err
	}

	// check if currentValidatorsHash, present in CheckpointData is correct
	currentValidatorsHash, err := currentValidators.Hash()
	if err != nil {
		return fmt.Errorf("failed to calculate current validators hash: %w", err)
	}

	if currentValidatorsHash != c.CurrentValidatorsHash {
		return fmt.Errorf("current validators hashes don't match")
	}

	// check if nextValidatorsHash, present in CheckpointData is correct
	nextValidatorsHash, err := nextValidators.Hash()
	if err != nil {
		return fmt.Errorf("failed to calculate next validators hash: %w", err)
	}

	if nextValidatorsHash != c.NextValidatorsHash {
		return fmt.Errorf("next validators hashes don't match")
	}

	// epoch ending blocks have validator set transitions
	if !currentValidators.Equals(nextValidators) &&
		c.EpochNumber != parentCheckpoint.EpochNumber {
		// epoch ending blocks should have the same epoch number as parent block
		// (as they belong to the same epoch)
		return fmt.Errorf("epoch number should not change for epoch-ending block")
	}

	return nil
}

// GetIbftExtraClean returns unmarshaled extra field from the passed in header,
// but without signatures for the given header (it only includes signatures for the parent block)
func GetIbftExtraClean(extraRaw []byte) ([]byte, error) {
	extra, err := GetIbftExtra(extraRaw)
	if err != nil {
		return nil, err
	}

	ibftExtra := &Extra{
		Parent:     extra.Parent,
		Validators: extra.Validators,
		Checkpoint: extra.Checkpoint,
		Seal:       []byte{},
		Committed:  &Signature{},
	}

	return ibftExtra.MarshalRLPTo(nil), nil
}

// GetIbftExtra returns the istanbul extra data field from the passed in header
func GetIbftExtra(extraB []byte) (*Extra, error) {
	if len(extraB) < ExtraVanity {
		return nil, fmt.Errorf("wrong extra size: %d", len(extraB))
	}

	data := extraB[ExtraVanity:]
	extra := &Extra{}

	if err := extra.UnmarshalRLP(data); err != nil {
		return nil, err
	}

	if extra.Validators == nil {
		extra.Validators = &ValidatorSetDelta{}
	}

	return extra, nil
}<|MERGE_RESOLUTION|>--- conflicted
+++ resolved
@@ -144,7 +144,7 @@
 
 // ValidateFinalizedData contains extra data validations for finalized headers
 func (i *Extra) ValidateFinalizedData(header *types.Header, parent *types.Header, parents []*types.Header,
-	chainID uint64, consensusBackend polybftBackend, logger hclog.Logger) error {
+	chainID uint64, consensusBackend polybftBackend, domain []byte, logger hclog.Logger) error {
 	// validate committed signatures
 	blockNumber := header.Number
 	if i.Committed == nil {
@@ -166,7 +166,7 @@
 		return fmt.Errorf("failed to validate header for block %d. could not retrieve block validators:%w", blockNumber, err)
 	}
 
-	if err := i.Committed.Verify(validators, checkpointHash, logger); err != nil {
+	if err := i.Committed.Verify(validators, checkpointHash, domain, logger); err != nil {
 		return fmt.Errorf("failed to verify signatures for block %d (proposal hash %s): %w",
 			blockNumber, checkpointHash, err)
 	}
@@ -178,7 +178,7 @@
 
 	// validate parent signatures
 	if err := i.ValidateParentSignatures(blockNumber, consensusBackend, parents,
-		parent, parentExtra, chainID, logger); err != nil {
+		parent, parentExtra, chainID, domain, logger); err != nil {
 		return err
 	}
 
@@ -187,7 +187,7 @@
 
 // ValidateParentSignatures validates signatures for parent block
 func (i *Extra) ValidateParentSignatures(blockNumber uint64, consensusBackend polybftBackend, parents []*types.Header,
-	parent *types.Header, parentExtra *Extra, chainID uint64, logger hclog.Logger) error {
+	parent *types.Header, parentExtra *Extra, chainID uint64, domain []byte, logger hclog.Logger) error {
 	// skip block 1 because genesis does not have committed signatures
 	if blockNumber <= 1 {
 		return nil
@@ -212,7 +212,7 @@
 		return fmt.Errorf("failed to calculate parent proposal hash: %w", err)
 	}
 
-	if err := i.Parent.Verify(parentValidators, parentCheckpointHash, logger); err != nil {
+	if err := i.Parent.Verify(parentValidators, parentCheckpointHash, domain, logger); err != nil {
 		return fmt.Errorf("failed to verify signatures for parent of block %d (proposal hash: %s): %w",
 			blockNumber, parentCheckpointHash, err)
 	}
@@ -443,13 +443,8 @@
 	return nil
 }
 
-<<<<<<< HEAD
 // Verify is used to verify aggregated signature based on current validator set, message hash and domain
 func (s *Signature) Verify(validators AccountSet, hash types.Hash, domain []byte, logger hclog.Logger) error {
-=======
-// Verify is checking for consensus proof in the header
-func (s *Signature) Verify(validators AccountSet, hash types.Hash, logger hclog.Logger) error {
->>>>>>> f3da43af
 	signers, err := validators.GetFilteredValidators(s.Bitmap)
 	if err != nil {
 		return err
