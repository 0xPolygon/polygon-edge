--- conflicted
+++ resolved
@@ -14,7 +14,6 @@
 
 var (
 	// core-contracts smart contracts
-<<<<<<< HEAD
 	CheckpointManager               *artifact.Artifact
 	ExitHelper                      *artifact.Artifact
 	StateSender                     *artifact.Artifact
@@ -39,34 +38,12 @@
 	ChildERC1155Predicate           *artifact.Artifact
 	ChildERC1155PredicateAccessList *artifact.Artifact
 	L2StateSender                   *artifact.Artifact
-=======
-	CheckpointManager     *artifact.Artifact
-	ExitHelper            *artifact.Artifact
-	StateSender           *artifact.Artifact
-	RootERC20Predicate    *artifact.Artifact
-	RootERC721Predicate   *artifact.Artifact
-	RootERC1155Predicate  *artifact.Artifact
-	BLS                   *artifact.Artifact
-	BLS256                *artifact.Artifact
-	System                *artifact.Artifact
-	Merkle                *artifact.Artifact
-	NativeERC20           *artifact.Artifact
-	NativeERC20Mintable   *artifact.Artifact
-	StateReceiver         *artifact.Artifact
-	ChildERC20            *artifact.Artifact
-	ChildERC20Predicate   *artifact.Artifact
-	ChildERC721           *artifact.Artifact
-	ChildERC721Predicate  *artifact.Artifact
-	ChildERC1155          *artifact.Artifact
-	ChildERC1155Predicate *artifact.Artifact
-	L2StateSender         *artifact.Artifact
-	CustomSupernetManager *artifact.Artifact
-	StakeManager          *artifact.Artifact
-	RewardPool            *artifact.Artifact
-	ValidatorSet          *artifact.Artifact
-	RootERC721            *artifact.Artifact
-	RootERC1155           *artifact.Artifact
->>>>>>> fe843f6e
+	CustomSupernetManager           *artifact.Artifact
+	StakeManager                    *artifact.Artifact
+	RewardPool                      *artifact.Artifact
+	ValidatorSet                    *artifact.Artifact
+	RootERC721                      *artifact.Artifact
+	RootERC1155                     *artifact.Artifact
 
 	// test smart contracts
 	//go:embed test-contracts/*
@@ -180,19 +157,11 @@
 		log.Fatal(err)
 	}
 
-<<<<<<< HEAD
 	ChildERC1155PredicateAccessList, err = artifact.DecodeArtifact([]byte(ChildERC1155PredicateAccessListArtifact))
 	if err != nil {
 		log.Fatal(err)
 	}
 
-	ChildValidatorSet, err = artifact.DecodeArtifact([]byte(ChildValidatorSetArtifact))
-	if err != nil {
-		log.Fatal(err)
-	}
-
-=======
->>>>>>> fe843f6e
 	NativeERC20, err = artifact.DecodeArtifact([]byte(NativeERC20Artifact))
 	if err != nil {
 		log.Fatal(err)
