--- conflicted
+++ resolved
@@ -240,13 +240,8 @@
 	// bucket to store proposer calculator snapshot
 	proposerCalcSnapshotBucket = []byte("proposerCalculatorSnapshot")
 	// array of all parent buckets
-<<<<<<< HEAD
 	parentBuckets = [][]byte{syncStateEventsBucket, exitEventsBucket, commitmentsBucket, stateSyncProofsBucket,
-		epochsBucket, validatorSnapshotsBucket}
-=======
-	parentBuckets = [][]byte{syncStateEventsBucket, exitEventsBucket, commitmentsBucket, bundlesBucket,
 		epochsBucket, validatorSnapshotsBucket, proposerCalcSnapshotBucket}
->>>>>>> 5f5bcf8e
 	// errNotEnoughStateSyncs error message
 	errNotEnoughStateSyncs = errors.New("there is either a gap or not enough sync events")
 	// errCommitmentNotBuilt error message
