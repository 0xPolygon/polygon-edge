package polybft

import (
	"bytes"
	"encoding/hex"
	"errors"
	"fmt"
	"sort"
	"sync"
	"sync/atomic"

	"github.com/0xPolygon/go-ibft/messages"
	"github.com/0xPolygon/go-ibft/messages/proto"

	"github.com/0xPolygon/polygon-edge/blockchain"
	"github.com/0xPolygon/polygon-edge/consensus/polybft/bitmap"
	bls "github.com/0xPolygon/polygon-edge/consensus/polybft/signer"
	"github.com/0xPolygon/polygon-edge/consensus/polybft/wallet"
	"github.com/0xPolygon/polygon-edge/txrelayer"
	"github.com/0xPolygon/polygon-edge/types"
	hcf "github.com/hashicorp/go-hclog"
	"github.com/umbracle/ethgo"
)

const (
	eventsBufferSize   = 10
	stateFileName      = "consensusState.db"
	uptimeLookbackSize = 2 // number of blocks to calculate uptime from the previous epoch
)

var (
	// errNotAValidator represents "node is not a validator" error message
	errNotAValidator = errors.New("node is not a validator")
	// errQuorumNotReached represents "quorum not reached for commitment message" error message
	errQuorumNotReached = errors.New("quorum not reached for commitment message")
)

// txPoolInterface is an abstraction of transaction pool
type txPoolInterface interface {
	Prepare()
	Length() uint64
	Peek() *types.Transaction
	Pop(*types.Transaction)
	Drop(*types.Transaction)
	Demote(*types.Transaction)
	SetSealing(bool)
	ResetWithHeaders(...*types.Header)
}

// checkpointBackend is an interface providing functions for working with checkpoints and exit evens
type checkpointBackend interface {
	// BuildEventRoot generates an event root hash from exit events in given epoch
	BuildEventRoot(epoch uint64, nonCommittedExitEvents []*ExitEvent) (types.Hash, error)
	// InsertExitEvents inserts provided exit events to persistence storage
	InsertExitEvents(exitEvents []*ExitEvent) error
}

// epochMetadata is the static info for epoch currently being processed
type epochMetadata struct {
	// Number is the number of the epoch
	Number uint64

	// Validators is the set of validators for the epoch
	Validators AccountSet

	// Commitment built in the current epoch
	Commitment *Commitment
}

// runtimeConfig is a struct that holds configuration data for given consensus runtime
type runtimeConfig struct {
	PolyBFTConfig   *PolyBFTConfig
	DataDir         string
	BridgeTransport BridgeTransport
	Key             *wallet.Key
	State           *State
	blockchain      blockchainBackend
	polybftBackend  polybftBackend
	txPool          txPoolInterface
}

// consensusRuntime is a struct that provides consensus runtime features like epoch, state and event management
type consensusRuntime struct {
	// config represents wrapper around required parameters which are received from the outside
	config *runtimeConfig

	// state is reference to the struct which encapsulates bridge events persistence logic
	state *State

	// fsm instance which is created for each `runSequence`
	fsm *fsm

	// eventTracker is a reference to the log event tracker
	eventTracker *eventTracker

	// lock is a lock to access 'epoch' and `lastBuiltBlock`
	lock sync.RWMutex

	// epoch is the metadata for the current epoch
	epoch *epochMetadata

	// lastBuiltBlock is the header of the last processed block
	lastBuiltBlock *types.Header

	// activeValidatorFlag indicates whether the given node is amongst currently active validator set
	activeValidatorFlag uint32

	// checkpointManager represents abstraction for checkpoint submission
	checkpointManager *checkpointManager

	// logger instance
	logger hcf.Logger
}

// newConsensusRuntime creates and starts a new consensus runtime instance with event tracking
func newConsensusRuntime(log hcf.Logger, config *runtimeConfig) (*consensusRuntime, error) {
	runtime := &consensusRuntime{
		state:  config.State,
		config: config,
		logger: log.Named("consensus_runtime"),
	}

	if runtime.IsBridgeEnabled() {
		txRelayer, err := txrelayer.NewTxRelayer(txrelayer.WithIPAddress(config.PolyBFTConfig.Bridge.JSONRPCEndpoint))
		if err != nil {
			return nil, err
		}

		runtime.checkpointManager = newCheckpointManager(
			wallet.NewEcdsaSigner(config.Key),
			defaultCheckpointsOffset,
			txRelayer,
			config.blockchain,
			config.polybftBackend,
			log.Named("checkpoint_manager"))
	}

	return runtime, nil
}

// getEpoch returns current epochMetadata in a thread-safe manner.
func (c *consensusRuntime) getEpoch() *epochMetadata {
	c.lock.RLock()
	defer c.lock.RUnlock()

	return c.epoch
}

// getLastBuiltBlockAndEpoch returns last build block and current epochMetadata in a thread-safe manner.
func (c *consensusRuntime) getLastBuiltBlockAndEpoch() (*types.Header, *epochMetadata) {
	c.lock.RLock()
	defer c.lock.RUnlock()

	lastBuiltBlock, epoch := new(types.Header), new(epochMetadata)
	*lastBuiltBlock, *epoch = *c.lastBuiltBlock, *c.epoch

	return lastBuiltBlock, epoch
}

func (c *consensusRuntime) IsBridgeEnabled() bool {
	return c.config.PolyBFTConfig.IsBridgeEnabled()
}

// AddLog is an implementation of eventSubscription interface,
// and is called from the event tracker when an event is final on the rootchain
func (c *consensusRuntime) AddLog(eventLog *ethgo.Log) {
	c.logger.Info(
		"Add State sync event",
		"block", eventLog.BlockNumber,
		"hash", eventLog.TransactionHash,
		"index", eventLog.LogIndex,
	)

	event, err := decodeStateSyncEvent(eventLog)
	if err != nil {
		c.logger.Error("failed to decode state sync event", "hash", eventLog.TransactionHash, "error", err)

		return
	}

	if err := c.state.insertStateSyncEvent(event); err != nil {
		c.logger.Error("failed to insert state sync event", "hash", eventLog.TransactionHash, "error", err)

		return
	}
}

// OnBlockInserted is called whenever fsm or syncer inserts new block
func (c *consensusRuntime) OnBlockInserted(block *types.Block) {
	parentHeader, _ := c.getLastBuiltBlockAndEpoch()
	if err := updateBlockMetrics(block, parentHeader); err != nil {
		c.logger.Error("failed to update block metrics", "error", err)
	}

	// after the block has been written we reset the txpool so that the old transactions are removed
	c.config.txPool.ResetWithHeaders(block.Header)

	// handle commitment and bundles creation
	if err := c.createCommitmentAndBundles(block.Transactions); err != nil {
		c.logger.Error("failed to create commitments and bundles", "error", err)
	}

	if c.isEndOfEpoch(block.Header.Number) {
		// reset the epoch. Internally it updates the parent block header.
		if err := c.restartEpoch(block.Header); err != nil {
			c.logger.Error("failed to restart epoch after block inserted", "error", err)
		}
	} else {
		c.lock.Lock()
		c.lastBuiltBlock = block.Header
		c.lock.Unlock()
	}
}

func (c *consensusRuntime) createCommitmentAndBundles(txs []*types.Transaction) error {
	if !c.IsBridgeEnabled() {
		return nil
	}

	commitment, err := getCommitmentMessageSignedTx(txs)
	if err != nil {
		return err
	}

	// no commitment message -> this is not end of epoch block
	if commitment == nil {
		return nil
	}

	if err := c.state.insertCommitmentMessage(commitment); err != nil {
		return fmt.Errorf("insert commitment message error: %w", err)
	}

	// TODO: keep systemState.GetNextExecutionIndex() also in cr?
	// Maybe some immutable structure `consensusMetaData`?
	previousBlock, epoch := c.getLastBuiltBlockAndEpoch()

	systemState, err := c.getSystemState(previousBlock)
	if err != nil {
		return fmt.Errorf("build bundles, get system state error: %w", err)
	}

	nextStateSyncExecutionIdx, err := systemState.GetNextExecutionIndex()
	if err != nil {
		return fmt.Errorf("build bundles, get next execution index error: %w", err)
	}

	if err := c.buildBundles(
		epoch.Commitment, commitment.Message, nextStateSyncExecutionIdx); err != nil {
		return fmt.Errorf("build bundles error: %w", err)
	}

	return nil
}

func (c *consensusRuntime) populateFsmIfBridgeEnabled(
	ff *fsm,
	epoch *epochMetadata,
	lastBuiltBlock *types.Header,
	isEndOfEpoch,
	isEndOfSprint bool,
) error {
	systemState, err := c.getSystemState(lastBuiltBlock)
	if err != nil {
		return err
	}

	nextStateSyncExecutionIdx, err := systemState.GetNextExecutionIndex()
	if err != nil {
		return fmt.Errorf("cannot get next execution index: %w", err)
	}

	ff.stateSyncExecutionIndex = nextStateSyncExecutionIdx

	nextRegisteredCommitmentIndex, err := systemState.GetNextCommittedIndex()
	if err != nil {
		return fmt.Errorf("cannot get next committed index: %w", err)
	}

	if isEndOfEpoch {
		commitment, err := c.getCommitmentToRegister(epoch, nextRegisteredCommitmentIndex)
		if err != nil {
			if errors.Is(err, errCommitmentNotBuilt) {
				c.logger.Debug(
					"[FSM] Have no built commitment to register",
					"epoch", epoch.Number,
					"from state sync index", nextRegisteredCommitmentIndex,
				)
			} else if errors.Is(err, errQuorumNotReached) {
				c.logger.Debug(
					"[FSM] Not enough votes to register commitment",
					"epoch", epoch.Number,
					"from state sync index", nextRegisteredCommitmentIndex,
				)
			} else {
				return fmt.Errorf("cannot get commitment to register: %w", err)
			}
		}

		ff.proposerCommitmentToRegister = commitment
	}

	if isEndOfSprint {
		if err := c.state.cleanCommitments(nextStateSyncExecutionIdx); err != nil {
			return fmt.Errorf("cannot clean commitments: %w", err)
		}
	}

	return nil
}

// FSM creates a new instance of fsm
func (c *consensusRuntime) FSM() error {
	// figure out the parent. At this point this peer has done its best to sync up
	// to the head of their remote peers.
	parent, epoch := c.getLastBuiltBlockAndEpoch()

	if !epoch.Validators.ContainsNodeID(c.config.Key.String()) {
		return errNotAValidator
	}

	blockBuilder, err := c.config.blockchain.NewBlockBuilder(
		parent,
		types.Address(c.config.Key.Address()),
		c.config.txPool,
		c.config.PolyBFTConfig.BlockTime,
		c.logger,
	)
	if err != nil {
		return fmt.Errorf("cannot create block builder: %w", err)
	}

	pendingBlockNumber := parent.Number + 1
	isEndOfSprint := c.isEndOfSprint(pendingBlockNumber)
	isEndOfEpoch := c.isEndOfEpoch(pendingBlockNumber)

	valSet, err := NewValidatorSet(epoch.Validators, c.logger)
	if err != nil {
		return fmt.Errorf("cannot create validator set for fsm: %w", err)
	}

	iterationNumber, err := getNumberOfIteration(parent, epoch.Number, c)
	if err != nil {
		return fmt.Errorf("cannot get number of iteration: %w", err)
	}

	if iterationNumber > 0 {
		err = valSet.IncrementProposerPriority(iterationNumber)
		if err != nil {
			return fmt.Errorf("cannot increment proposer priority in fsm: %w", err)
		}
	}

	ff := &fsm{
		config:            c.config.PolyBFTConfig,
		parent:            parent,
		backend:           c.config.blockchain,
		polybftBackend:    c.config.polybftBackend,
		checkpointBackend: c,
		epochNumber:       epoch.Number,
		blockBuilder:      blockBuilder,
		validators:        valSet,
		isEndOfEpoch:      isEndOfEpoch,
		isEndOfSprint:     isEndOfSprint,
		logger:            c.logger.Named("fsm"),
	}

	if c.IsBridgeEnabled() {
		err := c.populateFsmIfBridgeEnabled(ff, epoch, parent, isEndOfEpoch, isEndOfSprint)
		if err != nil {
			return fmt.Errorf("cannot populate fsm: %w", err)
		}
	}

	if isEndOfEpoch {
		ff.uptimeCounter, err = c.calculateUptime(parent, epoch)
		if err != nil {
			return fmt.Errorf("cannot calculate uptime: %w", err)
		}
	}

	c.logger.Info(
		"[FSM built]",
		"epoch", epoch.Number,
		"endOfEpoch", isEndOfEpoch,
		"endOfSprint", isEndOfSprint,
	)

	c.lock.Lock()
	c.fsm = ff
	c.lock.Unlock()

	return nil
}

// getNumberOfIteration returns number of iteration that are needed for the proposer calculation
func getNumberOfIteration(parent *types.Header, epochNumber uint64, c *consensusRuntime) (uint64, error) {
	iterationNumber := uint64(0)
	currentHeader := parent
	lastBlockOfPreviousEpoch := getEndEpochBlockNumber(epochNumber-1, c.config.PolyBFTConfig.EpochSize)

	for currentHeader.Number > lastBlockOfPreviousEpoch {
		blockExtra, err := GetIbftExtra(currentHeader.ExtraData)
		if err != nil {
			return 0, fmt.Errorf("cannot get ibft extra: %w", err)
		}

		iterationNumber += blockExtra.Checkpoint.BlockRound + 1 // because round 0 is one of the iterations

		var found bool
		currentHeader, found = c.config.blockchain.GetHeaderByNumber(currentHeader.Number - 1)

		if !found {
			return 0, fmt.Errorf("cannot get header by number: %d", currentHeader.Number)
		}
	}

	return iterationNumber, nil
}

// restartEpoch resets the previously run epoch and moves to the next one
func (c *consensusRuntime) restartEpoch(header *types.Header) error {
	systemState, err := c.getSystemState(header)
	if err != nil {
		return err
	}

	epochNumber, err := systemState.GetEpoch()
	if err != nil {
		return err
	}

	lastEpoch := c.getEpoch()
	if lastEpoch != nil {
		// Epoch might be already in memory, if its the same number do nothing.
		// Otherwise, reset the epoch metadata and restart the async services
		if lastEpoch.Number == epochNumber {
			return nil
		}
	}

	validatorSet, err := c.config.polybftBackend.GetValidators(header.Number, nil)
	if err != nil {
		return err
	}

	epoch := &epochMetadata{
		Number:     epochNumber,
		Validators: validatorSet,
	}

	updateEpochMetrics(*epoch)

	if err := c.state.cleanEpochsFromDB(); err != nil {
		c.logger.Error("Could not clean previous epochs from db.", "error", err)
	}

	if err := c.state.insertEpoch(epoch.Number); err != nil {
		return fmt.Errorf("an error occurred while inserting new epoch in db. Reason: %w", err)
	}

	// create commitment for state sync events
	if c.IsBridgeEnabled() {
		nextCommittedIndex, err := systemState.GetNextCommittedIndex()
		if err != nil {
			return err
		}

		commitment, err := c.buildCommitment(epochNumber, nextCommittedIndex)
		if err != nil {
			return err
		}

		epoch.Commitment = commitment
	}

	c.lock.Lock()
	c.epoch = epoch
	c.lastBuiltBlock = header
	c.lock.Unlock()

	c.logger.Info(
		"restartEpoch",
		"block number", header.Number,
		"epoch", epochNumber,
		"validators", validatorSet.Len(),
	)

	return nil
}

// buildCommitment builds a commitment message (if it is not already built in previous epoch)
// for state sync events starting from given index and saves the message in database
func (c *consensusRuntime) buildCommitment(epoch, fromIndex uint64) (*Commitment, error) {
	toIndex := fromIndex + stateSyncMainBundleSize - 1
	// if it is not already built in the previous epoch
	stateSyncEvents, err := c.state.getStateSyncEventsForCommitment(fromIndex, toIndex)
	if err != nil {
		if errors.Is(err, errNotEnoughStateSyncs) {
			c.logger.Debug("[buildCommitment] Not enough state syncs to build a commitment",
				"epoch", epoch, "from state sync index", fromIndex)
			// this is a valid case, there is not enough state syncs
			return nil, nil
		}

		return nil, err
	}

	commitment, err := NewCommitment(epoch, fromIndex, toIndex, stateSyncBundleSize, stateSyncEvents)
	if err != nil {
		return nil, err
	}

	hash, err := commitment.Hash()
	if err != nil {
		return nil, err
	}

	hashBytes := hash.Bytes()
	signature, err := c.config.Key.Sign(hashBytes)

	if err != nil {
		return nil, fmt.Errorf("failed to sign commitment message. Error: %w", err)
	}

	sig := &MessageSignature{
		From:      c.config.Key.String(),
		Signature: signature,
	}

	if _, err = c.state.insertMessageVote(epoch, hashBytes, sig); err != nil {
		return nil, fmt.Errorf(
			"failed to insert signature for hash=%v to the state. Error: %w",
			hex.EncodeToString(hashBytes),
			err,
		)
	}

	// gossip message
	c.config.BridgeTransport.Multicast(&TransportMessage{
		Hash:        hashBytes,
		Signature:   signature,
		NodeID:      c.config.Key.String(),
		EpochNumber: epoch,
	})

	c.logger.Debug(
		"[buildCommitment] Built commitment",
		"from", commitment.FromIndex,
		"to", commitment.ToIndex,
	)

	return commitment, nil
}

// buildBundles builds bundles if there is a created commitment by the validator and inserts them into db
func (c *consensusRuntime) buildBundles(commitment *Commitment, commitmentMsg *CommitmentMessage,
	stateSyncExecutionIndex uint64) error {
	c.logger.Debug(
		"[buildProofs] Building proofs...",
		"fromIndex", commitmentMsg.FromIndex,
		"toIndex", commitmentMsg.ToIndex,
		"nextExecutionIndex", stateSyncExecutionIndex,
	)

	if commitment == nil {
		// its a valid case when we do not have a built commitment so we can not build any proofs
		// we will be able to validate them though, since we have CommitmentMessageSigned taken from
		// register commitment state transaction when its block was inserted
		c.logger.Debug("[buildProofs] No commitment built.")

		return nil
	}

	var bundleProofs []*BundleProof

	for idx := uint64(0); idx < commitmentMsg.BundlesCount(); idx++ {
		p := commitment.MerkleTree.GenerateProof(idx, 0)
		events, err := c.getStateSyncEventsForBundle(commitmentMsg.GetFirstStateSyncIndexFromBundleIndex(idx),
			commitmentMsg.BundleSize)

		if err != nil {
			return err
		}

		bundleProofs = append(bundleProofs,
			&BundleProof{
				Proof:      p,
				StateSyncs: events,
			})
	}

	c.logger.Debug(
		"[buildProofs] Building proofs finished.",
		"fromIndex", commitmentMsg.FromIndex,
		"toIndex", commitmentMsg.ToIndex,
		"nextExecutionIndex", stateSyncExecutionIndex,
	)

	return c.state.insertBundles(bundleProofs)
}

// getAggSignatureForCommitmentMessage creates aggregated signatures for given commitment
// if it has a quorum of votes
func (c *consensusRuntime) getAggSignatureForCommitmentMessage(
	epoch *epochMetadata,
	commitmentHash types.Hash,
) (Signature, [][]byte, error) {
	validatorSet, err := NewValidatorSet(epoch.Validators, c.logger)
	if err != nil {
		return Signature{}, nil, err
	}

	validatorAddrToIndex := make(map[string]int, validatorSet.Len())
	validatorsMetadata := validatorSet.Accounts()

	for i, validator := range validatorsMetadata {
		validatorAddrToIndex[validator.Address.String()] = i
	}

	// get all the votes from the database for this commitment
	votes, err := c.state.getMessageVotes(epoch.Number, commitmentHash.Bytes())
	if err != nil {
		return Signature{}, nil, err
	}

	var signatures bls.Signatures

	publicKeys := make([][]byte, 0)
	bitmap := bitmap.Bitmap{}
	signers := make(map[types.Address]struct{}, 0)

	for _, vote := range votes {
		index, exists := validatorAddrToIndex[vote.From]
		if !exists {
			continue // don't count this vote, because it does not belong to validator
		}

		signature, err := bls.UnmarshalSignature(vote.Signature)
		if err != nil {
			return Signature{}, nil, err
		}

		bitmap.Set(uint64(index))

		signatures = append(signatures, signature)
		publicKeys = append(publicKeys, validatorsMetadata[index].BlsKey.Marshal())
		signers[types.StringToAddress(vote.From)] = struct{}{}
	}

	if !validatorSet.HasQuorum(signers) {
		return Signature{}, nil, errQuorumNotReached
	}

	aggregatedSignature, err := signatures.Aggregate().Marshal()
	if err != nil {
		return Signature{}, nil, err
	}

	result := Signature{
		AggregatedSignature: aggregatedSignature,
		Bitmap:              bitmap,
	}

	return result, publicKeys, nil
}

// getStateSyncEventsForBundle gets state sync events from database for the appropriate bundle
func (c *consensusRuntime) getStateSyncEventsForBundle(from, bundleSize uint64) ([]*StateSyncEvent, error) {
	until := bundleSize + from - 1

	return c.state.getStateSyncEventsForCommitment(from, until)
}

// startEventTracker starts the event tracker that listens to state sync events
func (c *consensusRuntime) startEventTracker() error {
	if c.eventTracker != nil {
		return nil
	}

	c.eventTracker = &eventTracker{
		config:     c.config.PolyBFTConfig,
		subscriber: c,
		dataDir:    c.config.DataDir,
		logger:     c.logger.Named("event_tracker"),
	}

	if err := c.eventTracker.start(); err != nil {
		return err
	}

	return nil
}

// deliverMessage receives the message vote from transport and inserts it in state db for given epoch.
// It returns indicator whether message is processed successfully and error object if any.
func (c *consensusRuntime) deliverMessage(msg *TransportMessage) error {
	epoch := c.getEpoch()

	if epoch == nil || msg.EpochNumber < epoch.Number {
		// Epoch metadata is undefined
		// or received message for some of the older epochs.
		return nil
	}

	if !c.isActiveValidator() {
		return fmt.Errorf("validator is not among the active validator set")
	}

	// check just in case
	if epoch.Validators == nil {
		return fmt.Errorf("validators are not set for the current epoch")
	}

	msgVote := &MessageSignature{
		From:      msg.NodeID,
		Signature: msg.Signature,
	}

	if err := validateVote(msgVote, epoch); err != nil {
		return err
	}

	numSignatures, err := c.state.insertMessageVote(msg.EpochNumber, msg.Hash, msgVote)
	if err != nil {
		return fmt.Errorf("error inserting message vote: %w", err)
	}

	c.logger.Info(
		"deliver message",
		"hash", hex.EncodeToString(msg.Hash),
		"sender", msg.NodeID,
		"signatures", numSignatures,
	)

	return nil
}

// calculateUptime calculates uptime for blocks starting from the last built block in current epoch,
// and ending at the last block of previous epoch
func (c *consensusRuntime) calculateUptime(currentBlock *types.Header, epoch *epochMetadata) (*CommitEpoch, error) {
	uptimeCounter := map[types.Address]uint64{}

	if c.config.PolyBFTConfig.EpochSize < (uptimeLookbackSize + 1) {
		// this means that epoch size must at least be 3 blocks,
		// since we are not calculating uptime for lastBlockInEpoch and lastBlockInEpoch-1
		// they will be included in the uptime calculation of next epoch
		return nil, errors.New("epoch size not large enough to calculate uptime")
	}

	calculateUptimeForBlock := func(header *types.Header, validators AccountSet) error {
		blockExtra, err := GetIbftExtra(header.ExtraData)
		if err != nil {
			return err
		}

		signers, err := validators.GetFilteredValidators(blockExtra.Parent.Bitmap)
		if err != nil {
			return err
		}

		for _, a := range signers.GetAddresses() {
			uptimeCounter[a]++
		}

		return nil
	}

	firstBlockInEpoch := calculateFirstBlockOfPeriod(currentBlock.Number, c.config.PolyBFTConfig.EpochSize)
	lastBlockInPreviousEpoch := firstBlockInEpoch - 1

	startBlock := (epoch.Number * c.config.PolyBFTConfig.EpochSize) - c.config.PolyBFTConfig.EpochSize + 1
	endBlock := getEndEpochBlockNumber(epoch.Number, c.config.PolyBFTConfig.EpochSize)

	blockHeader := currentBlock
	validators := epoch.Validators

	var found bool

	for blockHeader.Number > firstBlockInEpoch {
		if err := calculateUptimeForBlock(blockHeader, validators); err != nil {
			return nil, err
		}

		blockHeader, found = c.config.blockchain.GetHeaderByNumber(blockHeader.Number - 1)
		if !found {
			return nil, blockchain.ErrNoBlock
		}
	}

	// since we need to calculate uptime for the last block of the previous epoch,
	// we need to get the validators for the that epoch from the smart contract
	// this is something that should probably be optimized
	if lastBlockInPreviousEpoch > 0 { // do not calculate anything for genesis block
		for i := 0; i < uptimeLookbackSize; i++ {
			validators, err := c.config.polybftBackend.GetValidators(blockHeader.Number-2, nil)
			if err != nil {
				return nil, err
			}

			if err := calculateUptimeForBlock(blockHeader, validators); err != nil {
				return nil, err
			}

			blockHeader, found = c.config.blockchain.GetHeaderByNumber(blockHeader.Number - 1)
			if !found {
				return nil, blockchain.ErrNoBlock
			}
		}
	}

	epochID := epoch.Number

	uptime := Uptime{EpochID: epochID}

	// include the data in the uptime counter in a deterministic way
	addrSet := []types.Address{}

	for addr := range uptimeCounter {
		addrSet = append(addrSet, addr)
	}

	sort.Slice(addrSet, func(i, j int) bool {
		return bytes.Compare(addrSet[i][:], addrSet[j][:]) > 0
	})

	for _, addr := range addrSet {
		uptime.addValidatorUptime(addr, uptimeCounter[addr])
	}

	commitEpoch := &CommitEpoch{
		EpochID: epochID,
		Epoch: Epoch{
			StartBlock: startBlock,
			EndBlock:   endBlock,
			EpochRoot:  types.Hash{},
		},
		Uptime: uptime,
	}

	return commitEpoch, nil
}

// InsertExitEvents is an implementation of checkpointBackend interface
func (c *consensusRuntime) InsertExitEvents(exitEvents []*ExitEvent) error {
	return c.state.insertExitEvents(exitEvents)
}

// BuildEventRoot is an implementation of checkpointBackend interface
func (c *consensusRuntime) BuildEventRoot(epoch uint64, nonCommittedExitEvents []*ExitEvent) (types.Hash, error) {
	exitEvents, err := c.state.getExitEventsByEpoch(epoch)
	if err != nil {
		return types.ZeroHash, err
	}

	allEvents := append(exitEvents, nonCommittedExitEvents...)
	if len(allEvents) == 0 {
		return types.ZeroHash, nil
	}

	tree, err := createExitTree(allEvents)
	if err != nil {
		return types.ZeroHash, err
	}

	return tree.Hash(), nil
}

// GenerateExitProof generates proof of exit
func (c *consensusRuntime) GenerateExitProof(exitID, epoch, checkpointBlock uint64) (types.ExitProof, error) {
	exitEvent, err := c.state.getExitEvent(exitID, epoch)
	if err != nil {
		return types.ExitProof{}, err
	}

	e, err := ExitEventABIType.Encode(exitEvent)
	if err != nil {
		return types.ExitProof{}, err
	}

	exitEvents, err := c.state.getExitEventsForProof(epoch, checkpointBlock)
	if err != nil {
		return types.ExitProof{}, err
	}

	tree, err := createExitTree(exitEvents)
	if err != nil {
		return types.ExitProof{}, err
	}

	leafIndex, err := tree.LeafIndex(e)
	if err != nil {
		return types.ExitProof{}, err
	}

	proof, err := tree.GenerateProofForLeaf(e, 0)
	if err != nil {
		return types.ExitProof{}, err
	}

	return types.ExitProof{
		Proof:     proof,
		LeafIndex: leafIndex,
	}, nil
}

// GetStateSyncProof returns the proof of the bundle for the state sync
func (c *consensusRuntime) GetStateSyncProof(stateSyncID uint64) (*types.StateSyncProof, error) {
	bundlesToExecute, err := c.state.getBundles(stateSyncID, 1)
	if err != nil {
		return nil, fmt.Errorf("cannot get bundles: %w", err)
	}

	if len(bundlesToExecute) == 0 {
		return nil, fmt.Errorf("cannot find bundle containing StateSync id %d", stateSyncID)
	}

	for _, bundle := range bundlesToExecute[0].StateSyncs {
		if bundle.ID == stateSyncID {
			return &types.StateSyncProof{
				Proof:     bundlesToExecute[0].Proof,
				StateSync: types.StateSyncEvent(*bundle),
			}, nil
		}
	}

	return nil, fmt.Errorf("cannot find StateSync with id %d", stateSyncID)
}

// setIsActiveValidator updates the activeValidatorFlag field
func (c *consensusRuntime) setIsActiveValidator(isActiveValidator bool) {
	if isActiveValidator {
		atomic.StoreUint32(&c.activeValidatorFlag, 1)
	} else {
		atomic.StoreUint32(&c.activeValidatorFlag, 0)
	}
}

// isActiveValidator indicates if node is in validator set or not
func (c *consensusRuntime) isActiveValidator() bool {
	return atomic.LoadUint32(&c.activeValidatorFlag) == 1
}

// isEndOfEpoch checks if an end of an epoch is reached with the current block
func (c *consensusRuntime) isEndOfEpoch(blockNumber uint64) bool {
	return isEndOfPeriod(blockNumber, c.config.PolyBFTConfig.EpochSize)
}

// isEndOfSprint checks if an end of an sprint is reached with the current block
func (c *consensusRuntime) isEndOfSprint(blockNumber uint64) bool {
	return isEndOfPeriod(blockNumber, c.config.PolyBFTConfig.SprintSize)
}

// getSystemState builds SystemState instance for the most current block header
func (c *consensusRuntime) getSystemState(header *types.Header) (SystemState, error) {
	provider, err := c.config.blockchain.GetStateProviderForBlock(header)
	if err != nil {
		return nil, err
	}

	return c.config.blockchain.GetSystemState(c.config.PolyBFTConfig, provider), nil
}

// getCommitmentToRegister gets commitments to register via state transaction
func (c *consensusRuntime) getCommitmentToRegister(epoch *epochMetadata,
	registerCommitmentIndex uint64) (*CommitmentMessageSigned, error) {
	if epoch.Commitment == nil {
		// we did not build a commitment, so there is nothing to register
		return nil, errCommitmentNotBuilt
	}

	toIndex := registerCommitmentIndex + stateSyncMainBundleSize - 1
	commitmentMessage := NewCommitmentMessage(
		epoch.Commitment.MerkleTree.Hash(),
		registerCommitmentIndex,
		toIndex,
		stateSyncBundleSize)

	commitmentHash, err := epoch.Commitment.Hash()
	if err != nil {
		return nil, err
	}

	aggregatedSignature, publicKeys, err := c.getAggSignatureForCommitmentMessage(epoch, commitmentHash)
	if err != nil {
		return nil, err
	}

	return &CommitmentMessageSigned{
		Message:      commitmentMessage,
		AggSignature: aggregatedSignature,
		PublicKeys:   publicKeys,
	}, nil
}

func (c *consensusRuntime) IsValidBlock(proposal []byte) bool {
	if err := c.fsm.Validate(proposal); err != nil {
		c.logger.Error("failed to validate proposal", "error", err)

		return false
	}

	return true
}

func (c *consensusRuntime) IsValidSender(msg *proto.Message) bool {
	c.lock.RLock()
	defer c.lock.RUnlock()

	err := c.fsm.ValidateSender(msg)
	if err != nil {
		c.logger.Error("invalid sender", "error", err)

		return false
	}

	return true
}

func (c *consensusRuntime) IsProposer(id []byte, height, round uint64) bool {
	c.lock.RLock()
	defer c.lock.RUnlock()

	nextProposer, err := c.fsm.validators.CalcProposer(round)
	if err != nil {
		c.logger.Error("cannot calculate proposer", "error", err)

		return false
	}

	return bytes.Equal(id, nextProposer[:])
}

func (c *consensusRuntime) IsValidProposalHash(proposal, hash []byte) bool {
	if len(proposal) == 0 {
		c.logger.Error("proposal hash is not valid because proposal is empty")

		return false
	}

	block := types.Block{}
	if err := block.UnmarshalRLP(proposal); err != nil {
		c.logger.Error("unable to unmarshal proposal", "error", err)

		return false
	}

	extra, err := GetIbftExtra(block.Header.ExtraData)
	if err != nil {
		c.logger.Error("failed to retrieve extra", "block number", block.Number(), "error", err)

		return false
	}

	proposalHash, err := extra.Checkpoint.Hash(c.config.blockchain.GetChainID(), block.Number(), block.Hash())
	if err != nil {
		c.logger.Error("failed to calculate proposal hash", "block number", block.Number(), "error", err)

		return false
	}

	return bytes.Equal(proposalHash.Bytes(), hash)
}

func (c *consensusRuntime) IsValidCommittedSeal(proposalHash []byte, committedSeal *messages.CommittedSeal) bool {
	err := c.fsm.ValidateCommit(committedSeal.Signer, committedSeal.Signature, proposalHash)
	if err != nil {
		c.logger.Info("Invalid committed seal", "error", err)

		return false
	}

	return true
}

func (c *consensusRuntime) BuildProposal(view *proto.View) []byte {
	lastBuiltBlock, _ := c.getLastBuiltBlockAndEpoch()

	if lastBuiltBlock.Number+1 != view.Height {
		c.logger.Error("unable to build block, due to lack of parent block",
			"last", lastBuiltBlock.Number, "num", view.Height)

		return nil
	}

	proposal, err := c.fsm.BuildProposal(view.Round)
	if err != nil {
		c.logger.Info("Unable to create porposal", "blockNumber", view.Height, "error", err)

		return nil
	}

	return proposal
}

// InsertBlock inserts a proposal with the specified committed seals
func (c *consensusRuntime) InsertBlock(proposal []byte, committedSeals []*messages.CommittedSeal) {
	fsm := c.fsm

	block, err := fsm.Insert(proposal, committedSeals)
	if err != nil {
		c.logger.Error("cannot insert proposal", "error", err)

		return
	}

	if c.IsBridgeEnabled() {
<<<<<<< HEAD
		if fsm.isEndOfEpoch || c.checkpointManager.isCheckpointBlock(block.Header.Number) {
			if bytes.Equal(c.config.Key.Address().Bytes(), block.Header.Miner) { // true if node is proposer
				go func(header types.Header, epochNumber uint64) {
					err := c.checkpointManager.submitCheckpoint(header, fsm.isEndOfEpoch)
					if err != nil {
						c.logger.Warn("failed to submit checkpoint",
							"block", header.Number,
							"epoch number", epochNumber,
							"error", err,
							"sender", c.checkpointManager.key.Address())
					}
				}(*block.Header, fsm.epochNumber)
			}
=======
		if (fsm.isEndOfEpoch || c.checkpointManager.isCheckpointBlock(block.Header.Number)) &&
			bytes.Equal(c.config.Key.Address().Bytes(), block.Header.Miner) {
			go func(header types.Header, epochNumber uint64) {
				if err := c.checkpointManager.submitCheckpoint(header, fsm.isEndOfEpoch); err != nil {
					c.logger.Warn("failed to submit checkpoint",
						"checkpoint block", block.Header.Number,
						"epoch number", epochNumber,
						"error", err)
				}
			}(*block.Header, fsm.epochNumber)
>>>>>>> 84ef5305

			c.checkpointManager.latestCheckpointID = block.Number()
		}
	}

	c.OnBlockInserted(block)
}

// ID return ID (address actually) of the current node
func (c *consensusRuntime) ID() []byte {
	return c.config.Key.Address().Bytes()
}

// HasQuorum returns true if quorum is reached for the given blockNumber
func (c *consensusRuntime) HasQuorum(
	blockNumber uint64,
	messages []*proto.Message,
	msgType proto.MessageType,
) bool {
	c.lock.RLock()
	defer c.lock.RUnlock()
	// extract the addresses of all the signers of the messages
	ppIncluded := false
	signers := make(map[types.Address]struct{}, len(messages))

	for _, message := range messages {
		if message.Type == proto.MessageType_PREPREPARE {
			ppIncluded = true
		}

		signers[types.BytesToAddress(message.From)] = struct{}{}
	}

	// check quorum
	switch msgType {
	case proto.MessageType_PREPREPARE:
		return len(messages) >= 1
	case proto.MessageType_PREPARE:
		if ppIncluded {
			return c.fsm.validators.HasQuorum(signers)
		}

		return c.fsm.validators.HasQuorumWithoutProposer(signers)
	case proto.MessageType_ROUND_CHANGE, proto.MessageType_COMMIT:
		return c.fsm.validators.HasQuorum(signers)
	default:
		return false
	}
}

// BuildPrePrepareMessage builds a PREPREPARE message based on the passed in proposal
func (c *consensusRuntime) BuildPrePrepareMessage(
	proposal []byte,
	certificate *proto.RoundChangeCertificate,
	view *proto.View,
) *proto.Message {
	if len(proposal) == 0 {
		c.logger.Error("can not build pre-prepare message, since proposal is empty")

		return nil
	}

	block := types.Block{}
	if err := block.UnmarshalRLP(proposal); err != nil {
		c.logger.Error(fmt.Sprintf("cannot unmarshal RLP: %s", err))

		return nil
	}

	extra, err := GetIbftExtra(block.Header.ExtraData)
	if err != nil {
		c.logger.Error("failed to retrieve extra for block %d: %w", block.Number(), err)

		return nil
	}

	proposalHash, err := extra.Checkpoint.Hash(c.config.blockchain.GetChainID(), block.Number(), block.Hash())
	if err != nil {
		c.logger.Error("failed to calculate proposal hash for block %d: %w", block.Number(), err)

		return nil
	}

	msg := proto.Message{
		View: view,
		From: c.ID(),
		Type: proto.MessageType_PREPREPARE,
		Payload: &proto.Message_PreprepareData{
			PreprepareData: &proto.PrePrepareMessage{
				Proposal:     proposal,
				ProposalHash: proposalHash.Bytes(),
				Certificate:  certificate,
			},
		},
	}

	message, err := c.config.Key.SignEcdsaMessage(&msg)
	if err != nil {
		c.logger.Error("Cannot sign message", "error", err)

		return nil
	}

	return message
}

// BuildPrepareMessage builds a PREPARE message based on the passed in proposal
func (c *consensusRuntime) BuildPrepareMessage(proposalHash []byte, view *proto.View) *proto.Message {
	msg := proto.Message{
		View: view,
		From: c.ID(),
		Type: proto.MessageType_PREPARE,
		Payload: &proto.Message_PrepareData{
			PrepareData: &proto.PrepareMessage{
				ProposalHash: proposalHash,
			},
		},
	}

	message, err := c.config.Key.SignEcdsaMessage(&msg)
	if err != nil {
		c.logger.Error("Cannot sign message.", "error", err)

		return nil
	}

	return message
}

// BuildCommitMessage builds a COMMIT message based on the passed in proposal
func (c *consensusRuntime) BuildCommitMessage(proposalHash []byte, view *proto.View) *proto.Message {
	committedSeal, err := c.config.Key.Sign(proposalHash)
	if err != nil {
		c.logger.Error("Cannot create committed seal message.", "error", err)

		return nil
	}

	msg := proto.Message{
		View: view,
		From: c.ID(),
		Type: proto.MessageType_COMMIT,
		Payload: &proto.Message_CommitData{
			CommitData: &proto.CommitMessage{
				ProposalHash:  proposalHash,
				CommittedSeal: committedSeal,
			},
		},
	}

	message, err := c.config.Key.SignEcdsaMessage(&msg)
	if err != nil {
		c.logger.Error("Cannot sign message", "Error", err)

		return nil
	}

	return message
}

// BuildRoundChangeMessage builds a ROUND_CHANGE message based on the passed in proposal
func (c *consensusRuntime) BuildRoundChangeMessage(
	proposal []byte,
	certificate *proto.PreparedCertificate,
	view *proto.View,
) *proto.Message {
	msg := proto.Message{
		View: view,
		From: c.ID(),
		Type: proto.MessageType_ROUND_CHANGE,
		Payload: &proto.Message_RoundChangeData{RoundChangeData: &proto.RoundChangeMessage{
			LastPreparedProposedBlock: proposal,
			LatestPreparedCertificate: certificate,
		}},
	}

	signedMsg, err := c.config.Key.SignEcdsaMessage(&msg)
	if err != nil {
		c.logger.Error("Cannot sign message", "Error", err)

		return nil
	}

	return signedMsg
}

// validateVote validates if the senders address is in active validator set
func validateVote(vote *MessageSignature, epoch *epochMetadata) error {
	// get senders address
	senderAddress := types.StringToAddress(vote.From)
	if !epoch.Validators.ContainsAddress(senderAddress) {
		return fmt.Errorf(
			"message is received from sender %s, which is not in current validator set",
			vote.From,
		)
	}

	return nil
}

// createExitTree creates an exit event merkle tree from provided exit events
func createExitTree(exitEvents []*ExitEvent) (*MerkleTree, error) {
	numOfEvents := len(exitEvents)
	data := make([][]byte, numOfEvents)

	for i := 0; i < numOfEvents; i++ {
		b, err := ExitEventABIType.Encode(exitEvents[i])
		if err != nil {
			return nil, err
		}

		data[i] = b
	}

	return NewMerkleTree(data)
}<|MERGE_RESOLUTION|>--- conflicted
+++ resolved
@@ -1105,32 +1105,16 @@
 	}
 
 	if c.IsBridgeEnabled() {
-<<<<<<< HEAD
-		if fsm.isEndOfEpoch || c.checkpointManager.isCheckpointBlock(block.Header.Number) {
-			if bytes.Equal(c.config.Key.Address().Bytes(), block.Header.Miner) { // true if node is proposer
-				go func(header types.Header, epochNumber uint64) {
-					err := c.checkpointManager.submitCheckpoint(header, fsm.isEndOfEpoch)
-					if err != nil {
-						c.logger.Warn("failed to submit checkpoint",
-							"block", header.Number,
-							"epoch number", epochNumber,
-							"error", err,
-							"sender", c.checkpointManager.key.Address())
-					}
-				}(*block.Header, fsm.epochNumber)
-			}
-=======
 		if (fsm.isEndOfEpoch || c.checkpointManager.isCheckpointBlock(block.Header.Number)) &&
 			bytes.Equal(c.config.Key.Address().Bytes(), block.Header.Miner) {
 			go func(header types.Header, epochNumber uint64) {
 				if err := c.checkpointManager.submitCheckpoint(header, fsm.isEndOfEpoch); err != nil {
 					c.logger.Warn("failed to submit checkpoint",
-						"checkpoint block", block.Header.Number,
+						"checkpoint block", header.Number,
 						"epoch number", epochNumber,
 						"error", err)
 				}
 			}(*block.Header, fsm.epochNumber)
->>>>>>> 84ef5305
 
 			c.checkpointManager.latestCheckpointID = block.Number()
 		}
