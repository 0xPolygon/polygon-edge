--- conflicted
+++ resolved
@@ -597,17 +597,10 @@
 		return err
 	}
 
-<<<<<<< HEAD
 	stateSyncProofs := make([]*types.StateSyncProof, len(events))
 
 	for i, event := range events {
 		p := commitment.MerkleTree.GenerateProof(uint64(i), 0)
-=======
-	for idx := uint64(0); idx < commitmentMsg.BundlesCount(); idx++ {
-		p := commitment.MerkleTree.GenerateProof(idx, 0)
-		events, err := c.getStateSyncEventsForBundle(commitmentMsg.GetFirstStateSyncIndexFromBundleIndex(idx),
-			commitmentMsg.BundleSize)
->>>>>>> dc17eafa
 
 		stateSyncProofs[i] = &types.StateSyncProof{
 			Proof:     p,
