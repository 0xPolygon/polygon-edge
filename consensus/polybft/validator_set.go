package polybft

import (
	"bytes"
	"errors"
	"fmt"
	"math"
	"math/big"

	"github.com/0xPolygon/polygon-edge/types"
	"github.com/hashicorp/go-hclog"
)

const (
	// maxTotalVotingPower - the maximum allowed total voting power.
	// It needs to be sufficiently small to, in all cases:
	// 1. prevent clipping in incrementProposerPriority()
	// 2. let (diff+diffMax-1) not overflow in IncrementProposerPriority()
	// (Proof of 1 is tricky, left to the reader).
	// It could be higher, but this is sufficiently large for our purposes,
	// and leaves room for defensive purposes.
	maxTotalVotingPower = int64(math.MaxInt64) / 8

	// priorityWindowSizeFactor - is a constant that when multiplied with the
	// total voting power gives the maximum allowed distance between validator
	// priorities.
	priorityWindowSizeFactor = 2
)

var (
	// errInvalidTotalVotingPower is returned if the total voting power is zero
	errInvalidTotalVotingPower = errors.New(
		"invalid voting power configuration provided: total voting power must be greater than 0")
)

type ValidatorAccount struct {
	Metadata         *ValidatorMetadata
	ProposerPriority int64
}

// NewValidator returns a new validator with the given pubkey and voting power.
func NewValidator(metadata *ValidatorMetadata, priority int64) *ValidatorAccount {
	return &ValidatorAccount{
		Metadata:         metadata,
		ProposerPriority: priority,
	}
}

// CompareProposerPriority returns the one with higher proposer priority.
func (v *ValidatorAccount) CompareProposerPriority(other *ValidatorAccount) (*ValidatorAccount, error) {
	if v == nil {
		return other, nil
	}

	switch {
	case v.ProposerPriority > other.ProposerPriority:
		return v, nil
	case v.ProposerPriority < other.ProposerPriority:
		return other, nil
	default:
		result := bytes.Compare(v.Metadata.Address.Bytes(), other.Metadata.Address.Bytes())

		switch {
		case result < 0:
			return v, nil
		case result > 0:
			return other, nil
		default:
			return nil, fmt.Errorf("cannot compare identical validators")
		}
	}
}

// ValidatorSet interface of the current validator set
type ValidatorSet interface {
	// CalcProposer calculates next proposer based on the passed round
	CalcProposer(round uint64) (types.Address, error)

	// Includes checks if the passed address in included in the current validator set
	Includes(address types.Address) bool

	// Len returns the size of the validator set
	Len() int

	// Accounts returns the list of the ValidatorMetadata
	Accounts() AccountSet

	// IncrementProposerPriority increments priorities number of times
	IncrementProposerPriority(times uint64) error

	// checks if submitted signers have reached quorum
	HasQuorum(signers []types.Address) bool

	// checks if submitted signers have reached prepare quorum
	HasPrepareQuorum(signers []types.Address) bool
}

type validatorSet struct {
	// last proposer of a block
	last types.Address

	// validators represents current list of validators with their priority
	validators []*ValidatorAccount

	// proposer of a block
	proposer *ValidatorAccount

	// totalVotingPower denotes voting power of entire validator set
	totalVotingPower int64

	// quorum
	quorumSize uint64

	// votingPowerMap represents voting powers per validator address
	votingPowerMap map[types.Address]uint64

	// logger instance
	logger hclog.Logger
}

// NewValidatorSet creates a new validator set.
func NewValidatorSet(valz AccountSet, logger hclog.Logger) (*validatorSet, error) {
	var validators = make([]*ValidatorAccount, len(valz))
	for i, v := range valz {
		validators[i] = NewValidator(v, 0)
	}

	validatorSet := &validatorSet{
		validators: validators,
<<<<<<< HEAD
		logger:     logger.Named("validator_set"),
=======
>>>>>>> b983f75c
	}

	// populate voting power map
	validatorSet.populateVotingPower()

	// calculate quorum according to submitted voting powers
	err := validatorSet.calculateQuorum()
	if err != nil {
		return nil, err
	}

	err = validatorSet.updateWithChangeSet()
	if err != nil {
		return nil, fmt.Errorf("cannot update changeset: %w", err)
	}
<<<<<<< HEAD

	if len(valz) > 0 {
		err = validatorSet.IncrementProposerPriority(1)
		if err != nil {
			return nil, fmt.Errorf("cannot create validator set: %w", err)
		}
	}
=======
>>>>>>> b983f75c

	return validatorSet, nil
}

// populateVotingPower populates voting power map
// for each validator in the current validator set
func (v *validatorSet) populateVotingPower() {
	v.votingPowerMap = make(map[types.Address]uint64, len(v.validators))
	for _, validator := range v.validators {
		v.votingPowerMap[validator.Metadata.Address] = validator.Metadata.VotingPower
	}
}

// calculateQuorum calculates quorum size for given voting power map
func (v *validatorSet) calculateQuorum() error {
	totalVotingPower := uint64(0)
	for _, v := range v.votingPowerMap {
		totalVotingPower += v
	}

	if totalVotingPower == 0 {
		return errInvalidTotalVotingPower
	}

	// If there cannot be faulty nodes (less than 4 nodes in the network),
	// then quorum size is determined as total voting power (namely all the nodes must send vote).
	// Otherwise quorum size is calculated as 2/3 supermajority
	if v.calcMaxFaultyNodes() == 0 {
		v.quorumSize = totalVotingPower
	} else {
		v.quorumSize = uint64(math.Ceil(float64((2 * totalVotingPower) / 3)))
	}

	v.logger.Debug("calculateQuorum", "quorum", v.quorumSize, "voting powers map", v.votingPowerMap)

	return nil
}

// IncrementProposerPriority increments ProposerPriority of each validator and
// updates the proposer.
func (v *validatorSet) IncrementProposerPriority(times uint64) error {
	if v.isNilOrEmpty() {
		return fmt.Errorf("validator set cannot be nul or empty")
	}

	if times == 0 {
		return fmt.Errorf("cannot call IncrementProposerPriority with non-positive times")
	}

	// Cap the difference between priorities to be proportional to 2*totalPower by
	// re-normalizing priorities, i.e., rescale all priorities by multiplying with:
	//  2*totalVotingPower/(maxPriority - minPriority)
	vp, err := v.TotalVotingPower()

	if err != nil {
		return fmt.Errorf("cannot calculate total voting power")
	}

	diffMax := priorityWindowSizeFactor * vp

	err = v.rescalePriorities(diffMax)
	if err != nil {
		return fmt.Errorf("cannot rescale priorities: %w", err)
	}

	err = v.shiftByAvgProposerPriority()
	if err != nil {
		return fmt.Errorf("cannot shift avg priorities: %w", err)
	}

	var proposer *ValidatorAccount

	for i := uint64(0); i < times; i++ {
		proposer, err = v.incrementProposerPriority()
		if err != nil {
			return fmt.Errorf("cannot increment proposer priority: %w", err)
		}
	}

	v.proposer = proposer

	return nil
}

func (v *validatorSet) incrementProposerPriority() (*ValidatorAccount, error) {
	for _, val := range v.validators {
		// Check for overflow for sum.
		newPrio := safeAddClip(val.ProposerPriority, int64(val.Metadata.VotingPower))
		val.ProposerPriority = newPrio
	}
	// Decrement the validator with most ProposerPriority.
	mostest, err := v.getValWithMostPriority()
	if err != nil {
		return nil, fmt.Errorf("cannot get validator with most priority: %w", err)
	}
	// Mind the underflow.
	vp, err := v.TotalVotingPower()
	if err != nil {
		return nil, fmt.Errorf("cannot get total voting power: %w", err)
	}

	mostest.ProposerPriority = safeSubClip(mostest.ProposerPriority, vp)

	return mostest, nil
}

// TotalVotingPower returns the sum of the voting powers of all validators.
// It recomputes the total voting power if required.
func (v *validatorSet) TotalVotingPower() (int64, error) {
	if v.totalVotingPower == 0 {
		err := v.updateTotalVotingPower()
		if err != nil {
			return 0, fmt.Errorf("cannot update total voting power: %w", err)
		}
	}

	return v.totalVotingPower, nil
}

func (v *validatorSet) updateWithChangeSet() error {
	err := v.updateTotalVotingPower()
	if err != nil {
		return fmt.Errorf("cannot update total voting power: %w", err)
	}
	// Scale and center.
	totalVotingPower, err := v.TotalVotingPower()
	if err != nil {
		return fmt.Errorf("cannot get total voting power: %w", err)
	}

	err = v.rescalePriorities(priorityWindowSizeFactor * totalVotingPower)
	if err != nil {
		return fmt.Errorf("cannot rescale priorities: %w", err)
	}

	err = v.shiftByAvgProposerPriority()
	if err != nil {
		return fmt.Errorf("cannot shift proposer priorities: %w", err)
	}

	return nil
}

func (v *validatorSet) shiftByAvgProposerPriority() error {
	avgProposerPriority, err := v.computeAvgProposerPriority()
	if err != nil {
		return fmt.Errorf("cannot compute proposer priority: %w", err)
	}

	for _, val := range v.validators {
		val.ProposerPriority = safeSubClip(val.ProposerPriority, avgProposerPriority)
	}

	return nil
}

func (v *validatorSet) getValWithMostPriority() (*ValidatorAccount, error) {
	var (
		res *ValidatorAccount
		err error
	)

	for _, val := range v.validators {
		res, err = res.CompareProposerPriority(val)
		if err != nil {
			return nil, fmt.Errorf("cannot compare proposer priority: %w", err)
		}
	}

	return res, nil
}

// Should not be called on an empty validator set.
func (v *validatorSet) computeAvgProposerPriority() (int64, error) {
	if v.isNilOrEmpty() {
		return 0, fmt.Errorf("validator set cannot be nul or empty")
	}

	n := int64(len(v.validators))
	sum := big.NewInt(0)

	for _, val := range v.validators {
		sum.Add(sum, big.NewInt(val.ProposerPriority))
	}

	avg := sum.Div(sum, big.NewInt(n))
	if avg.IsInt64() {
		return avg.Int64(), nil
	}

	return 0, fmt.Errorf("cannot represent avg ProposerPriority as an int64 %v", avg)
}

// rescalePriorities rescales the priorities such that the distance between the
// maximum and minimum is smaller than `diffMax`.
func (v *validatorSet) rescalePriorities(diffMax int64) error {
	if v.isNilOrEmpty() {
		return fmt.Errorf("validator set cannot be nul or empty")
	}
	// NOTE: This check is merely a sanity check which could be
	// removed if all tests would init. voting power appropriately;
	// i.e. diffMax should always be > 0
	if diffMax <= 0 {
		return fmt.Errorf("difference between priorities must be positive")
	}

	// Calculating ceil(diff/diffMax):
	// Re-normalization is performed by dividing by an integer for simplicity.
	// NOTE: This may make debugging priority issues easier as well.
	diff := computeMaxMinPriorityDiff(v)
	ratio := (diff + diffMax - 1) / diffMax

	if diff > diffMax {
		for _, val := range v.validators {
			val.ProposerPriority /= ratio
		}
	}

	return nil
}

<<<<<<< HEAD
// HasQuorum determines if there is quorum of enough signers reached,
// based on its voting power and quorum size
func (v *validatorSet) HasQuorum(signers []types.Address) bool {
	votingPower := v.calculateVotingPower(signers)
	v.logger.Debug("HasQuorum", "voting power", votingPower, "quorum", v.quorumSize,
		"hasQuorum", votingPower >= v.quorumSize)

	return votingPower >= v.quorumSize
}

// checks if submitted signers have reached prepare quorum
func (v *validatorSet) HasPrepareQuorum(signers []types.Address) bool {
	votingPower := v.calculateVotingPower(signers)
	v.logger.Debug("HasPrepareQuorum", "voting power", votingPower, "quorum", v.quorumSize,
		"hasQuorum", votingPower >= v.quorumSize-1)

	return votingPower >= v.quorumSize-1
}

// calcMaxFaultyNodes calculates maximum faulty nodes in order to have Byzantine fault tollerant properties
func (v validatorSet) calcMaxFaultyNodes() uint64 {
	return uint64((v.Len() - 1) / 3)
}

// calculateVotingPower calculates voting power for provided validator ids
func (v validatorSet) calculateVotingPower(signers []types.Address) uint64 {
	accumulatedVotingPower := uint64(0)
	for _, address := range signers {
		accumulatedVotingPower += v.votingPowerMap[address]
	}

	return accumulatedVotingPower
}

// IsNilOrEmpty returns true if validator set is nil or empty.
func (v *validatorSet) IsNilOrEmpty() bool {
=======
// isNilOrEmpty returns true if validator set is nil or empty.
func (v *validatorSet) isNilOrEmpty() bool {
>>>>>>> b983f75c
	return v == nil || len(v.validators) == 0
}

// updateTotalVotingPower forces recalculation of the set's total voting power.
func (v *validatorSet) updateTotalVotingPower() error {
	sum := int64(0)
	for _, val := range v.validators {
		// mind overflow
		sum = safeAddClip(sum, int64(val.Metadata.VotingPower))
		if sum > maxTotalVotingPower {
			return fmt.Errorf(
				"total voting power cannot be guarded to not exceed %v; got: %v",
				maxTotalVotingPower,
				sum,
			)
		}
	}

	v.totalVotingPower = sum

	return nil
}

func (v *validatorSet) Accounts() AccountSet {
	var accountSet = make([]*ValidatorMetadata, len(v.validators))
	for i, validator := range v.validators {
		accountSet[i] = validator.Metadata
	}

	return accountSet
}

func (v *validatorSet) CalcProposer(round uint64) (types.Address, error) {
	vc := v.Copy()
	err := vc.IncrementProposerPriority(round + 1) // if round = 0 then we need one iteration

	if err != nil {
		return types.ZeroAddress, fmt.Errorf("cannot increment proposer priority: %w", err)
	}

	proposer, err := vc.getProposer()
	if err != nil {
		return types.ZeroAddress, fmt.Errorf("cannot get proposer: %w", err)
	}

	return proposer.Metadata.Address, nil
}

func (v *validatorSet) Includes(address types.Address) bool {
	for _, validator := range v.validators {
		if validator.Metadata.Address == address {
			return true
		}
	}

	return false
}

func (v *validatorSet) Len() int {
	return len(v.validators)
}

// getProposer returns the current proposer
func (v *validatorSet) getProposer() (*ValidatorAccount, error) {
	if v.isNilOrEmpty() {
		return nil, fmt.Errorf("validators cannot be nil or empty")
	}

	if v.proposer == nil {
		proposer, err := v.findProposer()

		if err != nil {
			return nil, fmt.Errorf("cannot find proposer: %w", err)
		}

		v.proposer = proposer
	}

	return NewValidator(v.proposer.Metadata, v.proposer.ProposerPriority), nil
}

func (v *validatorSet) findProposer() (*ValidatorAccount, error) {
	var (
		proposer *ValidatorAccount
		err      error
	)

	for _, val := range v.validators {
		if proposer == nil || !bytes.Equal(val.Metadata.Address.Bytes(), proposer.Metadata.Address.Bytes()) {
			proposer, err = proposer.CompareProposerPriority(val)
			if err != nil {
				return nil, fmt.Errorf("cannot compare proposer priority: %w", err)
			}
		}
	}

	return proposer, nil
}

// Copy each validator into a new ValidatorSet.
func (v *validatorSet) Copy() *validatorSet {
	return &validatorSet{
		validators:       validatorListCopy(v.validators),
		proposer:         v.proposer,
		totalVotingPower: v.totalVotingPower,
	}
}

// validatorListCopy makes a copy of the validator list.
func validatorListCopy(valList []*ValidatorAccount) []*ValidatorAccount {
	valCopy := make([]*ValidatorAccount, len(valList))
	for i, val := range valList {
		valCopy[i] = NewValidator(val.Metadata, val.ProposerPriority)
	}

	return valCopy
}

// computeMaxMinPriorityDiff computes the difference between the max and min ProposerPriority of that set.
func computeMaxMinPriorityDiff(v *validatorSet) int64 {
	max := int64(math.MinInt64)
	min := int64(math.MaxInt64)

	for _, v := range v.validators {
		if v.ProposerPriority < min {
			min = v.ProposerPriority
		}

		if v.ProposerPriority > max {
			max = v.ProposerPriority
		}
	}

	diff := max - min

	if diff < 0 {
		return -1 * diff
	}

	return diff
}<|MERGE_RESOLUTION|>--- conflicted
+++ resolved
@@ -127,10 +127,7 @@
 
 	validatorSet := &validatorSet{
 		validators: validators,
-<<<<<<< HEAD
 		logger:     logger.Named("validator_set"),
-=======
->>>>>>> b983f75c
 	}
 
 	// populate voting power map
@@ -146,16 +143,6 @@
 	if err != nil {
 		return nil, fmt.Errorf("cannot update changeset: %w", err)
 	}
-<<<<<<< HEAD
-
-	if len(valz) > 0 {
-		err = validatorSet.IncrementProposerPriority(1)
-		if err != nil {
-			return nil, fmt.Errorf("cannot create validator set: %w", err)
-		}
-	}
-=======
->>>>>>> b983f75c
 
 	return validatorSet, nil
 }
@@ -377,7 +364,6 @@
 	return nil
 }
 
-<<<<<<< HEAD
 // HasQuorum determines if there is quorum of enough signers reached,
 // based on its voting power and quorum size
 func (v *validatorSet) HasQuorum(signers []types.Address) bool {
@@ -413,11 +399,7 @@
 }
 
 // IsNilOrEmpty returns true if validator set is nil or empty.
-func (v *validatorSet) IsNilOrEmpty() bool {
-=======
-// isNilOrEmpty returns true if validator set is nil or empty.
 func (v *validatorSet) isNilOrEmpty() bool {
->>>>>>> b983f75c
 	return v == nil || len(v.validators) == 0
 }
 
