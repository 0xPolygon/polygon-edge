package common

import (
	"encoding/json"
	"errors"
	"fmt"
	"math"
	"os"
	"os/signal"
	"path/filepath"
<<<<<<< HEAD

	"github.com/0xPolygon/polygon-edge/helper/hex"
	"github.com/0xPolygon/polygon-edge/types"
=======
	"syscall"
>>>>>>> 48ec5c46
)

// Min returns the strictly lower number
func Min(a, b uint64) uint64 {
	if a < b {
		return a
	}

	return b
}

// Max returns the strictly bigger number
func Max(a, b uint64) uint64 {
	if a > b {
		return a
	}

	return b
}

func ConvertUnmarshalledInt(x interface{}) (int64, error) {
	switch tx := x.(type) {
	case float64:
		return roundFloat(tx), nil
	case string:
		v, err := types.ParseUint64orHex(&tx)
		if err != nil {
			return 0, err
		}

		return int64(v), nil
	default:
		return 0, errors.New("unsupported type for unmarshalled integer")
	}
}

func roundFloat(num float64) int64 {
	return int64(num + math.Copysign(0.5, num))
}

func ToFixedFloat(num float64, precision int) float64 {
	output := math.Pow(10, float64(precision))

	return float64(roundFloat(num*output)) / output
}

// SetupDataDir sets up the data directory and the corresponding sub-directories
func SetupDataDir(dataDir string, paths []string) error {
	if err := createDir(dataDir); err != nil {
		return fmt.Errorf("failed to create data dir: (%s): %w", dataDir, err)
	}

	for _, path := range paths {
		path := filepath.Join(dataDir, path)
		if err := createDir(path); err != nil {
			return fmt.Errorf("failed to create path: (%s): %w", path, err)
		}
	}

	return nil
}

// DirectoryExists checks if the directory at the specified path exists
func DirectoryExists(directoryPath string) bool {
	// Grab the absolute filepath
	pathAbs, err := filepath.Abs(directoryPath)
	if err != nil {
		return false
	}

	// Check if the directory exists, and that it's actually a directory if there is a hit
	if fileInfo, statErr := os.Stat(pathAbs); os.IsNotExist(statErr) || (fileInfo != nil && !fileInfo.IsDir()) {
		return false
	}

	return true
}

// createDir creates a file system directory if it doesn't exist
func createDir(path string) error {
	_, err := os.Stat(path)
	if err != nil && !os.IsNotExist(err) {
		return err
	}

	if os.IsNotExist(err) {
		if err := os.MkdirAll(path, os.ModePerm); err != nil {
			return err
		}
	}

	return nil
}

<<<<<<< HEAD
// JSONNumber is the number represented in decimal or hex in json
type JSONNumber struct {
	Value uint64
}

func (d *JSONNumber) MarshalJSON() ([]byte, error) {
	return []byte(fmt.Sprintf(`"%s"`, hex.EncodeUint64(d.Value))), nil
}

func (d *JSONNumber) UnmarshalJSON(data []byte) error {
	var rawValue interface{}
	if err := json.Unmarshal(data, &rawValue); err != nil {
		return err
	}

	val, err := ConvertUnmarshalledInt(rawValue)
	if err != nil {
		return err
	}

	if val < 0 {
		return errors.New("must be positive value")
	}

	d.Value = uint64(val)

	return nil
=======
// GetTerminationSignalCh returns a channel to emit signals by ctrl + c
func GetTerminationSignalCh() <-chan os.Signal {
	// wait for the user to quit with ctrl-c
	signalCh := make(chan os.Signal, 1)
	signal.Notify(signalCh, os.Interrupt, syscall.SIGTERM, syscall.SIGHUP)

	return signalCh
>>>>>>> 48ec5c46
}<|MERGE_RESOLUTION|>--- conflicted
+++ resolved
@@ -8,13 +8,10 @@
 	"os"
 	"os/signal"
 	"path/filepath"
-<<<<<<< HEAD
+	"syscall"
 
 	"github.com/0xPolygon/polygon-edge/helper/hex"
 	"github.com/0xPolygon/polygon-edge/types"
-=======
-	"syscall"
->>>>>>> 48ec5c46
 )
 
 // Min returns the strictly lower number
@@ -109,7 +106,6 @@
 	return nil
 }
 
-<<<<<<< HEAD
 // JSONNumber is the number represented in decimal or hex in json
 type JSONNumber struct {
 	Value uint64
@@ -137,7 +133,8 @@
 	d.Value = uint64(val)
 
 	return nil
-=======
+}
+
 // GetTerminationSignalCh returns a channel to emit signals by ctrl + c
 func GetTerminationSignalCh() <-chan os.Signal {
 	// wait for the user to quit with ctrl-c
@@ -145,5 +142,4 @@
 	signal.Notify(signalCh, os.Interrupt, syscall.SIGTERM, syscall.SIGHUP)
 
 	return signalCh
->>>>>>> 48ec5c46
 }