package framework

import (
	"math/big"

	"github.com/0xPolygon/polygon-sdk/types"
)

type ConsensusType int

const (
	ConsensusIBFT ConsensusType = iota
	ConsensusDev
	ConsensusDummy
)

type SrvAccount struct {
	Addr    types.Address
	Balance *big.Int
}

// TestServerConfig for the test server
type TestServerConfig struct {
	ReservedPorts []ReservedPort
	JsonRPCPort   int           // The JSON RPC endpoint port
	GRPCPort      int           // The GRPC endpoint port
	LibP2PPort    int           // The Libp2p endpoint port
	Seal          bool          // Flag indicating if blocks should be sealed
	RootDir       string        // The root directory for test environment
	IBFTDirPrefix string        // The prefix of data directory for IBFT
	IBFTDir       string        // The name of data directory for IBFT
	PremineAccts  []*SrvAccount // Accounts with existing balances (genesis accounts)
	Consensus     ConsensusType // Consensus Type
	Bootnodes     []string      // Bootnode Addresses
	Locals        []string      // Accounts whose transactions are treated as locals
	NoLocals      bool          // Flag to disable price exemptions for locally transactions
	PriceLimit    *uint64       // Minimum gas price limit to enforce for acceptance into the pool
	DevInterval   int           // Dev consensus update interval [s]
	BlockGasLimit uint64        // Block gas limit
	ShowsLog      bool
}

// CALLBACKS //
// Premine callback specifies an account with a balance (in WEI)
func (t *TestServerConfig) Premine(addr types.Address, amount *big.Int) {
	if t.PremineAccts == nil {
		t.PremineAccts = []*SrvAccount{}
	}
	t.PremineAccts = append(t.PremineAccts, &SrvAccount{
		Addr:    addr,
		Balance: amount,
	})
}

// SetConsensus callback sets consensus
func (t *TestServerConfig) SetConsensus(c ConsensusType) {
	t.Consensus = c
}

// SetDevInterval sets the update interval for the dev consensus
func (t *TestServerConfig) SetDevInterval(interval int) {
	t.DevInterval = interval
}

// SetIBFTDirPrefix callback sets prefix of IBFT directories
func (t *TestServerConfig) SetIBFTDirPrefix(ibftDirPrefix string) {
	t.IBFTDirPrefix = ibftDirPrefix
}

// SetIBFTDir callback sets the name of data directory for IBFT
func (t *TestServerConfig) SetIBFTDir(ibftDir string) {
	t.IBFTDir = ibftDir
}

// SetSeal callback toggles the seal mode
func (t *TestServerConfig) SetSeal(state bool) {
	t.Seal = state
}

// SetBootnodes sets bootnodes
func (t *TestServerConfig) SetBootnodes(bootnodes []string) {
	t.Bootnodes = bootnodes
}

<<<<<<< HEAD
// SetLocals sets locals
func (t *TestServerConfig) SetLocals(locals []string) {
	t.Locals = locals
}

// SetLocals sets NoLocals flag
func (t *TestServerConfig) SetNoLocals(noLocals bool) {
	t.NoLocals = noLocals
}

// SetLocals sets PriceLimit
func (t *TestServerConfig) SetPriceLimit(priceLimit *uint64) {
	t.PriceLimit = priceLimit
=======
// SetBlockLimit sets the block gas limit
func (t *TestServerConfig) SetBlockLimit(limit uint64) {
	t.BlockGasLimit = limit
>>>>>>> 2813f9b8
}

// SetShowsLog sets flag for logging
func (t *TestServerConfig) SetShowsLog(f bool) {
	t.ShowsLog = f
}<|MERGE_RESOLUTION|>--- conflicted
+++ resolved
@@ -82,7 +82,6 @@
 	t.Bootnodes = bootnodes
 }
 
-<<<<<<< HEAD
 // SetLocals sets locals
 func (t *TestServerConfig) SetLocals(locals []string) {
 	t.Locals = locals
@@ -96,11 +95,11 @@
 // SetLocals sets PriceLimit
 func (t *TestServerConfig) SetPriceLimit(priceLimit *uint64) {
 	t.PriceLimit = priceLimit
-=======
+}
+
 // SetBlockLimit sets the block gas limit
 func (t *TestServerConfig) SetBlockLimit(limit uint64) {
 	t.BlockGasLimit = limit
->>>>>>> 2813f9b8
 }
 
 // SetShowsLog sets flag for logging
