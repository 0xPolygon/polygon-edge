package framework

import (
	"context"
	"crypto/ecdsa"
	"encoding/hex"
	"errors"
	"fmt"
	"google.golang.org/grpc/credentials/insecure"
	"io"
	"math/big"
	"os"
	"os/exec"
	"path/filepath"
	"strconv"
	"strings"
	"testing"
	"time"

	"github.com/0xPolygon/polygon-edge/command/genesis"
	"github.com/0xPolygon/polygon-edge/command/helper"
	secretsCommand "github.com/0xPolygon/polygon-edge/command/secrets"
	"github.com/0xPolygon/polygon-edge/command/server"
	"github.com/0xPolygon/polygon-edge/consensus/ibft"
	ibftOp "github.com/0xPolygon/polygon-edge/consensus/ibft/proto"
	"github.com/0xPolygon/polygon-edge/crypto"
	"github.com/0xPolygon/polygon-edge/helper/tests"
	"github.com/0xPolygon/polygon-edge/network"
	"github.com/0xPolygon/polygon-edge/secrets"
	"github.com/0xPolygon/polygon-edge/secrets/local"
	"github.com/0xPolygon/polygon-edge/server/proto"
	txpoolProto "github.com/0xPolygon/polygon-edge/txpool/proto"
	"github.com/0xPolygon/polygon-edge/types"
	"github.com/hashicorp/go-hclog"
	"github.com/libp2p/go-libp2p-core/peer"
	"github.com/umbracle/go-web3"
	"github.com/umbracle/go-web3/jsonrpc"
	"google.golang.org/grpc"
	empty "google.golang.org/protobuf/types/known/emptypb"
)

type TestServerConfigCallback func(*TestServerConfig)

const (
	initialPort = 12000
	binaryName  = "polygon-edge"
)

type TestServer struct {
	t *testing.T

	Config *TestServerConfig
	cmd    *exec.Cmd
}

func NewTestServer(t *testing.T, rootDir string, callback TestServerConfigCallback) *TestServer {
	t.Helper()

	// Reserve ports
	ports, err := FindAvailablePorts(3, initialPort, initialPort+10000)
	if err != nil {
		t.Fatal(err)
	}

	// Sets the services to start on open ports
	config := &TestServerConfig{
		ReservedPorts: ports,
		GRPCPort:      ports[0].Port(),
		LibP2PPort:    ports[1].Port(),
		JSONRPCPort:   ports[2].Port(),
		RootDir:       rootDir,
		Signer:        crypto.NewEIP155Signer(100),
	}

	if callback != nil {
		callback(config)
	}

	return &TestServer{
		t:      t,
		Config: config,
	}
}

func (t *TestServer) GrpcAddr() string {
	return fmt.Sprintf("http://127.0.0.1:%d", t.Config.GRPCPort)
}

func (t *TestServer) JSONRPCAddr() string {
	return fmt.Sprintf("http://127.0.0.1:%d", t.Config.JSONRPCPort)
}

func (t *TestServer) JSONRPC() *jsonrpc.Client {
	clt, err := jsonrpc.NewClient(t.JSONRPCAddr())
	if err != nil {
		t.t.Fatal(err)
	}

	return clt
}

func (t *TestServer) Operator() proto.SystemClient {
	conn, err := grpc.Dial(
		fmt.Sprintf("127.0.0.1:%d", t.Config.GRPCPort),
		grpc.WithTransportCredentials(insecure.NewCredentials()))
	if err != nil {
		t.t.Fatal(err)
	}

	return proto.NewSystemClient(conn)
}

func (t *TestServer) TxnPoolOperator() txpoolProto.TxnPoolOperatorClient {
	conn, err := grpc.Dial(
		fmt.Sprintf("127.0.0.1:%d", t.Config.GRPCPort),
		grpc.WithTransportCredentials(insecure.NewCredentials()))
	if err != nil {
		t.t.Fatal(err)
	}

	return txpoolProto.NewTxnPoolOperatorClient(conn)
}

func (t *TestServer) IBFTOperator() ibftOp.IbftOperatorClient {
	conn, err := grpc.Dial(
		fmt.Sprintf("127.0.0.1:%d", t.Config.GRPCPort),
		grpc.WithTransportCredentials(insecure.NewCredentials()))
	if err != nil {
		t.t.Fatal(err)
	}

	return ibftOp.NewIbftOperatorClient(conn)
}

func (t *TestServer) ReleaseReservedPorts() {
	for _, p := range t.Config.ReservedPorts {
		if err := p.Close(); err != nil {
			t.t.Error(err)
		}
	}

	t.Config.ReservedPorts = nil
}

func (t *TestServer) Stop() {
	t.ReleaseReservedPorts()

	if t.cmd != nil {
		if err := t.cmd.Process.Kill(); err != nil {
			t.t.Error(err)
		}
	}
}

func (t *TestServer) GetLatestBlockHeight() (uint64, error) {
	return t.JSONRPC().Eth().BlockNumber()
}

type InitIBFTResult struct {
	Address string
	NodeID  string
}

func (t *TestServer) InitIBFT() (*InitIBFTResult, error) {
	secretsInitCmd := secretsCommand.SecretsInit{}

	var args []string

	commandSlice := strings.Split(secretsInitCmd.GetBaseCommand(), " ")
	args = append(args, commandSlice...)
	args = append(args, "--data-dir", t.Config.IBFTDir)

	cmd := exec.Command(binaryName, args...)
	cmd.Dir = t.Config.RootDir

	if _, err := cmd.Output(); err != nil {
		return nil, err
	}

	res := &InitIBFTResult{}

	localSecretsManager, factoryErr := local.SecretsManagerFactory(
		nil,
		&secrets.SecretsManagerParams{
			Logger: hclog.NewNullLogger(),
			Extra: map[string]interface{}{
				secrets.Path: filepath.Join(cmd.Dir, t.Config.IBFTDir),
			},
		})
	if factoryErr != nil {
		return nil, factoryErr
	}

	// Generate the IBFT validator private key
	validatorKey, validatorKeyEncoded, keyErr := crypto.GenerateAndEncodePrivateKey()
	if keyErr != nil {
		return nil, keyErr
	}

	// Write the validator private key to the secrets manager storage
	if setErr := localSecretsManager.SetSecret(secrets.ValidatorKey, validatorKeyEncoded); setErr != nil {
		return nil, setErr
	}

	// Generate the libp2p private key
	libp2pKey, libp2pKeyEncoded, keyErr := network.GenerateAndEncodeLibp2pKey()
	if keyErr != nil {
		return nil, keyErr
	}

	// Write the networking private key to the secrets manager storage
	if setErr := localSecretsManager.SetSecret(secrets.NetworkKey, libp2pKeyEncoded); setErr != nil {
		return nil, setErr
	}

	// Get the node ID from the private key
	nodeID, err := peer.IDFromPrivateKey(libp2pKey)
	if err != nil {
		return nil, err
	}

	res.Address = crypto.PubKeyToAddress(&validatorKey.PublicKey).String()
	res.NodeID = nodeID.String()

	return res, nil
}

func (t *TestServer) GenerateGenesis() error {
	genesisCmd := genesis.GenesisCommand{}
	args := []string{
		genesisCmd.GetBaseCommand(),
	}

	// add pre-mined accounts
	for _, acct := range t.Config.PremineAccts {
		args = append(args, "--premine", acct.Addr.String()+":0x"+acct.Balance.Text(16))
	}

	// add consensus flags
	switch t.Config.Consensus {
	case ConsensusIBFT:
		args = append(args, "--consensus", "ibft")

		if t.Config.IBFTDirPrefix == "" {
			return errors.New("prefix of IBFT directory is not set")
		}

		args = append(args, "--ibft-validators-prefix-path", t.Config.IBFTDirPrefix)

		if t.Config.EpochSize != 0 {
			args = append(args, "--epoch-size", strconv.FormatUint(t.Config.EpochSize, 10))
		}
	case ConsensusDev:
		args = append(args, "--consensus", "dev")

		// Set up any initial staker addresses for the predeployed Staking SC
		for _, stakerAddress := range t.Config.DevStakers {
			args = append(args, "--ibft-validator", stakerAddress.String())
		}
	case ConsensusDummy:
		args = append(args, "--consensus", "dummy")
	}

	for _, bootnode := range t.Config.Bootnodes {
		args = append(args, "--bootnode", bootnode)
	}

	// Make sure the correct mechanism is selected
	if t.Config.IsPos {
		args = append(args, "--pos")
	}

	// add block gas limit
	if t.Config.BlockGasLimit == 0 {
		t.Config.BlockGasLimit = helper.GenesisGasLimit
	}

	blockGasLimit := strconv.FormatUint(t.Config.BlockGasLimit, 10)
	args = append(args, "--block-gas-limit", blockGasLimit)

	cmd := exec.Command(binaryName, args...)
	cmd.Dir = t.Config.RootDir

	return cmd.Run()
}

func (t *TestServer) Start(ctx context.Context) error {
	serverCmd := server.ServerCommand{}
	args := []string{
		serverCmd.GetBaseCommand(),
		// add custom chain
		"--chain", filepath.Join(t.Config.RootDir, "genesis.json"),
		// enable grpc
		"--grpc", fmt.Sprintf(":%d", t.Config.GRPCPort),
		// enable libp2p
		"--libp2p", fmt.Sprintf(":%d", t.Config.LibP2PPort),
		// enable jsonrpc
		"--jsonrpc", fmt.Sprintf(":%d", t.Config.JSONRPCPort),
	}

	switch t.Config.Consensus {
	case ConsensusIBFT:
		args = append(args, "--data-dir", filepath.Join(t.Config.RootDir, t.Config.IBFTDir))
	case ConsensusDev:
		args = append(args, "--data-dir", t.Config.RootDir)
		args = append(args, "--dev")

		if t.Config.DevInterval != 0 {
			args = append(args, "--dev-interval", strconv.Itoa(t.Config.DevInterval))
		}
	case ConsensusDummy:
		args = append(args, "--data-dir", t.Config.RootDir)
	}

	if t.Config.Seal {
		args = append(args, "--seal")
	}

	if t.Config.PriceLimit != nil {
		args = append(args, "--price-limit", strconv.FormatUint(*t.Config.PriceLimit, 10))
	}

	if t.Config.ShowsLog {
		args = append(args, "--log-level", "debug")
	}

	// add block gas target
	if t.Config.BlockGasTarget != 0 {
		args = append(args, "--block-gas-target", *types.EncodeUint64(t.Config.BlockGasTarget))
	}

	t.ReleaseReservedPorts()

	// Start the server
	t.cmd = exec.Command(binaryName, args...)
	t.cmd.Dir = t.Config.RootDir

	if t.Config.ShowsLog {
		stdout := io.Writer(os.Stdout)
		t.cmd.Stdout = stdout
		t.cmd.Stderr = stdout
	}

	if err := t.cmd.Start(); err != nil {
		return err
	}

	_, err := tests.RetryUntilTimeout(ctx, func() (interface{}, bool) {
		ctx, cancel := context.WithTimeout(context.Background(), 5*time.Second)
		defer cancel()

		if _, err := t.Operator().GetStatus(ctx, &empty.Empty{}); err == nil {
			return nil, false
		}

		return nil, true
	})

	return err
}

<<<<<<< HEAD
func (t *TestServer) SwitchIBFTType(typ ibft.MechanismType, from uint64, to, deployment *uint64) error {
	t.t.Helper()

	args := []string{
		"ibft", "switch",
		// add custom chain
		"--chain", filepath.Join(t.Config.RootDir, "genesis.json"),
		"--type", string(typ),
		"--from", strconv.FormatUint(from, 10),
	}

	if to != nil {
		args = append(args, "--to", strconv.FormatUint(*to, 10))
	}

	if deployment != nil {
		args = append(args, "--deployment", strconv.FormatUint(*deployment, 10))
	}

	// Start the server
	t.cmd = exec.Command(binaryName, args...)
	t.cmd.Dir = t.Config.RootDir

	if t.Config.ShowsLog {
		stdout := io.Writer(os.Stdout)
		t.cmd.Stdout = stdout
		t.cmd.Stderr = stdout
	}

	return t.cmd.Run()
=======
// SignTx is a helper method for signing transactions
func (t *TestServer) SignTx(
	transaction *types.Transaction,
	privateKey *ecdsa.PrivateKey,
) (*types.Transaction, error) {
	return t.Config.Signer.SignTx(transaction, privateKey)
>>>>>>> cd021890
}

// DeployContract deploys a contract with account 0 and returns the address
func (t *TestServer) DeployContract(
	ctx context.Context,
	binary string,
	privateKey *ecdsa.PrivateKey,
) (web3.Address, error) {
	buf, err := hex.DecodeString(binary)
	if err != nil {
		return web3.Address{}, err
	}

	sender, err := crypto.GetAddressFromKey(privateKey)
	if err != nil {
		return web3.ZeroAddress, fmt.Errorf("unable to extract key, %w", err)
	}

	receipt, err := t.SendRawTx(ctx, &PreparedTransaction{
		From:     sender,
		Gas:      DefaultGasLimit,
		GasPrice: big.NewInt(DefaultGasPrice),
		Input:    buf,
	}, privateKey)
	if err != nil {
		return web3.Address{}, err
	}

	return receipt.ContractAddress, nil
}

const (
	DefaultGasPrice = 1879048192 // 0x70000000
	DefaultGasLimit = 5242880    // 0x500000
)

type PreparedTransaction struct {
	From     types.Address
	GasPrice *big.Int
	Gas      uint64
	To       *types.Address
	Value    *big.Int
	Input    []byte
}

// SendRawTx signs the transaction with the provided private key, executes it, and returns the receipt
func (t *TestServer) SendRawTx(
	ctx context.Context,
	tx *PreparedTransaction,
	signerKey *ecdsa.PrivateKey,
) (*web3.Receipt, error) {
	client := t.JSONRPC()

	nextNonce, err := client.Eth().GetNonce(web3.Address(tx.From), web3.Latest)
	if err != nil {
		return nil, err
	}

	signedTx, err := t.SignTx(&types.Transaction{
		From:     tx.From,
		GasPrice: tx.GasPrice,
		Gas:      tx.Gas,
		To:       tx.To,
		Value:    tx.Value,
		Input:    tx.Input,
		Nonce:    nextNonce,
	}, signerKey)
	if err != nil {
		return nil, err
	}

	txHash, err := client.Eth().SendRawTransaction(signedTx.MarshalRLP())
	if err != nil {
		return nil, err
	}

	return tests.WaitForReceipt(ctx, t.JSONRPC().Eth(), txHash)
}

func (t *TestServer) WaitForReceipt(ctx context.Context, hash web3.Hash) (*web3.Receipt, error) {
	client := t.JSONRPC()

	type result struct {
		receipt *web3.Receipt
		err     error
	}

	res, err := tests.RetryUntilTimeout(ctx, func() (interface{}, bool) {
		receipt, err := client.Eth().GetTransactionReceipt(hash)
		if err != nil && err.Error() != "not found" {
			return result{receipt, err}, false
		}
		if receipt != nil {
			return result{receipt, nil}, false
		}

		return nil, true
	})
	if err != nil {
		return nil, err
	}

	data, ok := res.(result)
	if !ok {
		return nil, errors.New("invalid type assertion")
	}

	return data.receipt, data.err
}

func (t *TestServer) WaitForReady(ctx context.Context) error {
	_, err := tests.RetryUntilTimeout(ctx, func() (interface{}, bool) {
		num, err := t.GetLatestBlockHeight()
		if err != nil {
			return nil, true
		}
		if num == 0 {
			return nil, true
		}

		return num, false
	})

	return err
}

func (t *TestServer) InvokeMethod(
	ctx context.Context,
	contractAddress types.Address,
	method string,
	fromKey *ecdsa.PrivateKey,
) *web3.Receipt {
	sig := MethodSig(method)

	fromAddress, err := crypto.GetAddressFromKey(fromKey)
	if err != nil {
		t.t.Fatalf("unable to extract key, %v", err)
	}

	receipt, err := t.SendRawTx(ctx, &PreparedTransaction{
		Gas:      DefaultGasLimit,
		GasPrice: big.NewInt(DefaultGasPrice),
		To:       &contractAddress,
		From:     fromAddress,
		Input:    sig,
	}, fromKey)

	if err != nil {
		t.t.Fatal(err)
	}

	return receipt
}<|MERGE_RESOLUTION|>--- conflicted
+++ resolved
@@ -6,7 +6,6 @@
 	"encoding/hex"
 	"errors"
 	"fmt"
-	"google.golang.org/grpc/credentials/insecure"
 	"io"
 	"math/big"
 	"os"
@@ -16,6 +15,8 @@
 	"strings"
 	"testing"
 	"time"
+
+	"google.golang.org/grpc/credentials/insecure"
 
 	"github.com/0xPolygon/polygon-edge/command/genesis"
 	"github.com/0xPolygon/polygon-edge/command/helper"
@@ -359,7 +360,6 @@
 	return err
 }
 
-<<<<<<< HEAD
 func (t *TestServer) SwitchIBFTType(typ ibft.MechanismType, from uint64, to, deployment *uint64) error {
 	t.t.Helper()
 
@@ -390,14 +390,14 @@
 	}
 
 	return t.cmd.Run()
-=======
+}
+
 // SignTx is a helper method for signing transactions
 func (t *TestServer) SignTx(
 	transaction *types.Transaction,
 	privateKey *ecdsa.PrivateKey,
 ) (*types.Transaction, error) {
 	return t.Config.Signer.SignTx(transaction, privateKey)
->>>>>>> cd021890
 }
 
 // DeployContract deploys a contract with account 0 and returns the address
