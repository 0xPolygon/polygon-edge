package framework

import (
	"context"
	"crypto/ecdsa"
	"encoding/hex"
	"errors"
	"fmt"
	"io"
	"math/big"
	"os"
	"os/exec"
	"path/filepath"
	"strconv"
	"strings"
	"testing"
	"time"

	"google.golang.org/grpc/credentials/insecure"

	"github.com/0xPolygon/polygon-edge/command/genesis"
	"github.com/0xPolygon/polygon-edge/command/helper"
	secretsCommand "github.com/0xPolygon/polygon-edge/command/secrets"
	"github.com/0xPolygon/polygon-edge/command/server"
	"github.com/0xPolygon/polygon-edge/consensus/ibft"
	ibftOp "github.com/0xPolygon/polygon-edge/consensus/ibft/proto"
	"github.com/0xPolygon/polygon-edge/crypto"
	"github.com/0xPolygon/polygon-edge/helper/tests"
	"github.com/0xPolygon/polygon-edge/network"
	"github.com/0xPolygon/polygon-edge/secrets"
	"github.com/0xPolygon/polygon-edge/secrets/local"
	"github.com/0xPolygon/polygon-edge/server/proto"
	txpoolProto "github.com/0xPolygon/polygon-edge/txpool/proto"
	"github.com/0xPolygon/polygon-edge/types"
	"github.com/hashicorp/go-hclog"
	"github.com/libp2p/go-libp2p-core/peer"
	"github.com/umbracle/go-web3"
	"github.com/umbracle/go-web3/jsonrpc"
	"google.golang.org/grpc"
	empty "google.golang.org/protobuf/types/known/emptypb"
)

type TestServerConfigCallback func(*TestServerConfig)

const (
	initialPort = 12000
	binaryName  = "polygon-edge"
)

type TestServer struct {
	t *testing.T

	Config *TestServerConfig
	cmd    *exec.Cmd
}

func NewTestServer(t *testing.T, rootDir string, callback TestServerConfigCallback) *TestServer {
	t.Helper()

	// Reserve ports
	ports, err := FindAvailablePorts(3, initialPort, initialPort+10000)
	if err != nil {
		t.Fatal(err)
	}

	// Sets the services to start on open ports
	config := &TestServerConfig{
		ReservedPorts: ports,
		GRPCPort:      ports[0].Port(),
		LibP2PPort:    ports[1].Port(),
		JSONRPCPort:   ports[2].Port(),
		RootDir:       rootDir,
		Signer:        crypto.NewEIP155Signer(100),
	}

	if callback != nil {
		callback(config)
	}

	return &TestServer{
		t:      t,
		Config: config,
	}
}

func (t *TestServer) GrpcAddr() string {
	return fmt.Sprintf("http://127.0.0.1:%d", t.Config.GRPCPort)
}

func (t *TestServer) JSONRPCAddr() string {
	return fmt.Sprintf("http://127.0.0.1:%d", t.Config.JSONRPCPort)
}

func (t *TestServer) JSONRPC() *jsonrpc.Client {
	clt, err := jsonrpc.NewClient(t.JSONRPCAddr())
	if err != nil {
		t.t.Fatal(err)
	}

	return clt
}

func (t *TestServer) Operator() proto.SystemClient {
	conn, err := grpc.Dial(
		fmt.Sprintf("127.0.0.1:%d", t.Config.GRPCPort),
		grpc.WithTransportCredentials(insecure.NewCredentials()))
	if err != nil {
		t.t.Fatal(err)
	}

	return proto.NewSystemClient(conn)
}

func (t *TestServer) TxnPoolOperator() txpoolProto.TxnPoolOperatorClient {
	conn, err := grpc.Dial(
		fmt.Sprintf("127.0.0.1:%d", t.Config.GRPCPort),
		grpc.WithTransportCredentials(insecure.NewCredentials()))
	if err != nil {
		t.t.Fatal(err)
	}

	return txpoolProto.NewTxnPoolOperatorClient(conn)
}

func (t *TestServer) IBFTOperator() ibftOp.IbftOperatorClient {
	conn, err := grpc.Dial(
		fmt.Sprintf("127.0.0.1:%d", t.Config.GRPCPort),
		grpc.WithTransportCredentials(insecure.NewCredentials()))
	if err != nil {
		t.t.Fatal(err)
	}

	return ibftOp.NewIbftOperatorClient(conn)
}

func (t *TestServer) ReleaseReservedPorts() {
	for _, p := range t.Config.ReservedPorts {
		if err := p.Close(); err != nil {
			t.t.Error(err)
		}
	}

	t.Config.ReservedPorts = nil
}

func (t *TestServer) Stop() {
	t.ReleaseReservedPorts()

	if t.cmd != nil {
		if err := t.cmd.Process.Kill(); err != nil {
			t.t.Error(err)
		}
	}
}

func (t *TestServer) GetLatestBlockHeight() (uint64, error) {
	return t.JSONRPC().Eth().BlockNumber()
}

type InitIBFTResult struct {
	Address string
	NodeID  string
}

func (t *TestServer) InitIBFT() (*InitIBFTResult, error) {
	secretsInitCmd := secretsCommand.SecretsInit{}

	var args []string

	commandSlice := strings.Split(secretsInitCmd.GetBaseCommand(), " ")
	args = append(args, commandSlice...)
	args = append(args, "--data-dir", t.Config.IBFTDir)

	cmd := exec.Command(binaryName, args...)
	cmd.Dir = t.Config.RootDir

	if _, err := cmd.Output(); err != nil {
		return nil, err
	}

	res := &InitIBFTResult{}

	localSecretsManager, factoryErr := local.SecretsManagerFactory(
		nil,
		&secrets.SecretsManagerParams{
			Logger: hclog.NewNullLogger(),
			Extra: map[string]interface{}{
				secrets.Path: filepath.Join(cmd.Dir, t.Config.IBFTDir),
			},
		})
	if factoryErr != nil {
		return nil, factoryErr
	}

	// Generate the IBFT validator private key
	validatorKey, validatorKeyEncoded, keyErr := crypto.GenerateAndEncodePrivateKey()
	if keyErr != nil {
		return nil, keyErr
	}

	// Write the validator private key to the secrets manager storage
	if setErr := localSecretsManager.SetSecret(secrets.ValidatorKey, validatorKeyEncoded); setErr != nil {
		return nil, setErr
	}

	// Generate the libp2p private key
	libp2pKey, libp2pKeyEncoded, keyErr := network.GenerateAndEncodeLibp2pKey()
	if keyErr != nil {
		return nil, keyErr
	}

	// Write the networking private key to the secrets manager storage
	if setErr := localSecretsManager.SetSecret(secrets.NetworkKey, libp2pKeyEncoded); setErr != nil {
		return nil, setErr
	}

	// Get the node ID from the private key
	nodeID, err := peer.IDFromPrivateKey(libp2pKey)
	if err != nil {
		return nil, err
	}

	res.Address = crypto.PubKeyToAddress(&validatorKey.PublicKey).String()
	res.NodeID = nodeID.String()

	return res, nil
}

func (t *TestServer) GenerateGenesis() error {
	genesisCmd := genesis.GenesisCommand{}
	args := []string{
		genesisCmd.GetBaseCommand(),
	}

	// add pre-mined accounts
	for _, acct := range t.Config.PremineAccts {
		args = append(args, "--premine", acct.Addr.String()+":0x"+acct.Balance.Text(16))
	}

	// add consensus flags
	switch t.Config.Consensus {
	case ConsensusIBFT:
		args = append(args, "--consensus", "ibft")

		if t.Config.IBFTDirPrefix == "" {
			return errors.New("prefix of IBFT directory is not set")
		}

		args = append(args, "--ibft-validators-prefix-path", t.Config.IBFTDirPrefix)

		if t.Config.EpochSize != 0 {
			args = append(args, "--epoch-size", strconv.FormatUint(t.Config.EpochSize, 10))
		}
	case ConsensusDev:
		args = append(args, "--consensus", "dev")

		// Set up any initial staker addresses for the predeployed Staking SC
		for _, stakerAddress := range t.Config.DevStakers {
			args = append(args, "--ibft-validator", stakerAddress.String())
		}
	case ConsensusDummy:
		args = append(args, "--consensus", "dummy")
	}

	for _, bootnode := range t.Config.Bootnodes {
		args = append(args, "--bootnode", bootnode)
	}

	// Make sure the correct mechanism is selected
	if t.Config.IsPos {
		args = append(args, "--pos")
	}

	// add block gas limit
	if t.Config.BlockGasLimit == 0 {
		t.Config.BlockGasLimit = helper.GenesisGasLimit
	}

	blockGasLimit := strconv.FormatUint(t.Config.BlockGasLimit, 10)
	args = append(args, "--block-gas-limit", blockGasLimit)

	cmd := exec.Command(binaryName, args...)
	cmd.Dir = t.Config.RootDir

	return cmd.Run()
}

func (t *TestServer) Start(ctx context.Context) error {
	serverCmd := server.ServerCommand{}
	args := []string{
		serverCmd.GetBaseCommand(),
		// add custom chain
		"--chain", filepath.Join(t.Config.RootDir, "genesis.json"),
		// enable grpc
		"--grpc", fmt.Sprintf(":%d", t.Config.GRPCPort),
		// enable libp2p
		"--libp2p", fmt.Sprintf(":%d", t.Config.LibP2PPort),
		// enable jsonrpc
		"--jsonrpc", fmt.Sprintf(":%d", t.Config.JSONRPCPort),
	}

	switch t.Config.Consensus {
	case ConsensusIBFT:
		args = append(args, "--data-dir", filepath.Join(t.Config.RootDir, t.Config.IBFTDir))
	case ConsensusDev:
		args = append(args, "--data-dir", t.Config.RootDir)
		args = append(args, "--dev")

		if t.Config.DevInterval != 0 {
			args = append(args, "--dev-interval", strconv.Itoa(t.Config.DevInterval))
		}
	case ConsensusDummy:
		args = append(args, "--data-dir", t.Config.RootDir)
	}

	if t.Config.Seal {
		args = append(args, "--seal")
	}

	if t.Config.PriceLimit != nil {
		args = append(args, "--price-limit", strconv.FormatUint(*t.Config.PriceLimit, 10))
	}

	if t.Config.ShowsLog {
		args = append(args, "--log-level", "debug")
	}

	// add block gas target
	if t.Config.BlockGasTarget != 0 {
		args = append(args, "--block-gas-target", *types.EncodeUint64(t.Config.BlockGasTarget))
	}

	t.ReleaseReservedPorts()

	// Start the server
	t.cmd = exec.Command(binaryName, args...)
	t.cmd.Dir = t.Config.RootDir

	if t.Config.ShowsLog {
		stdout := io.Writer(os.Stdout)
		t.cmd.Stdout = stdout
		t.cmd.Stderr = stdout
	}

	if err := t.cmd.Start(); err != nil {
		return err
	}

	_, err := tests.RetryUntilTimeout(ctx, func() (interface{}, bool) {
		ctx, cancel := context.WithTimeout(context.Background(), 5*time.Second)
		defer cancel()

		if _, err := t.Operator().GetStatus(ctx, &empty.Empty{}); err == nil {
			return nil, false
		}

		return nil, true
	})

	return err
}

func (t *TestServer) SwitchIBFTType(typ ibft.MechanismType, from uint64, to, deployment *uint64) error {
	t.t.Helper()

	args := []string{
		"ibft", "switch",
		// add custom chain
		"--chain", filepath.Join(t.Config.RootDir, "genesis.json"),
		"--type", string(typ),
		"--from", strconv.FormatUint(from, 10),
	}

	if to != nil {
		args = append(args, "--to", strconv.FormatUint(*to, 10))
	}

	if deployment != nil {
		args = append(args, "--deployment", strconv.FormatUint(*deployment, 10))
	}

	// Start the server
	t.cmd = exec.Command(binaryName, args...)
	t.cmd.Dir = t.Config.RootDir

	if t.Config.ShowsLog {
		stdout := io.Writer(os.Stdout)
		t.cmd.Stdout = stdout
		t.cmd.Stderr = stdout
	}

	return t.cmd.Run()
}

// SignTx is a helper method for signing transactions
func (t *TestServer) SignTx(
	transaction *types.Transaction,
	privateKey *ecdsa.PrivateKey,
) (*types.Transaction, error) {
	return t.Config.Signer.SignTx(transaction, privateKey)
}

// DeployContract deploys a contract with account 0 and returns the address
<<<<<<< HEAD
//nolint:lll
func (t *TestServer) DeployContract(ctx context.Context, binary string, privKey *ecdsa.PrivateKey) (web3.Address, error) {
=======
func (t *TestServer) DeployContract(
	ctx context.Context,
	binary string,
	privateKey *ecdsa.PrivateKey,
) (web3.Address, error) {
>>>>>>> c0835a5a
	buf, err := hex.DecodeString(binary)
	if err != nil {
		return web3.Address{}, err
	}

<<<<<<< HEAD
	receipt, err := t.SendRawTx(ctx, &PreparedTransaction{
		Input: buf,
	}, privKey)
=======
	sender, err := crypto.GetAddressFromKey(privateKey)
	if err != nil {
		return web3.ZeroAddress, fmt.Errorf("unable to extract key, %w", err)
	}
>>>>>>> c0835a5a

	receipt, err := t.SendRawTx(ctx, &PreparedTransaction{
		From:     sender,
		Gas:      DefaultGasLimit,
		GasPrice: big.NewInt(DefaultGasPrice),
		Input:    buf,
	}, privateKey)
	if err != nil {
		return web3.Address{}, err
	}

	return receipt.ContractAddress, nil
}

const (
	DefaultGasPrice = 1879048192 // 0x70000000
	DefaultGasLimit = 5242880    // 0x500000
)

type PreparedTransaction struct {
	From     types.Address
	GasPrice *big.Int
	Gas      uint64
	To       *types.Address
	Value    *big.Int
	Input    []byte
}

// SendRawTx signs the transaction with the provided private key, executes it, and returns the receipt
func (t *TestServer) SendRawTx(
	ctx context.Context,
	tx *PreparedTransaction,
	signerKey *ecdsa.PrivateKey,
) (*web3.Receipt, error) {
	client := t.JSONRPC()

	// if there is no from addr passed in we can find it in test server configuration
	var blankAddr types.Address
	if tx.From == blankAddr {
		tx.From = t.Config.PremineAccts[0].Addr
	}

	nextNonce, err := client.Eth().GetNonce(web3.Address(tx.From), web3.Latest)
	if err != nil {
		return nil, err
	}

<<<<<<< HEAD
	if tx.GasPrice == big.NewInt(int64(0)) || tx.GasPrice == nil {
		tx.GasPrice = big.NewInt(DefaultGasPrice)
	}

	if tx.Gas == 0 {
		tx.Gas = DefaultGasLimit
	}

	if tx.Value == big.NewInt(0) || tx.Value == nil {
		tx.Value = big.NewInt(0)
	}

	signedTx, err := signer.SignTx(&types.Transaction{
=======
	signedTx, err := t.SignTx(&types.Transaction{
>>>>>>> c0835a5a
		From:     tx.From,
		GasPrice: tx.GasPrice,
		Gas:      tx.Gas,
		To:       tx.To,
		Value:    tx.Value,
		Input:    tx.Input,
		Nonce:    nextNonce,
	}, signerKey)
	if err != nil {
		return nil, err
	}

	txHash, err := client.Eth().SendRawTransaction(signedTx.MarshalRLP())
	if err != nil {
		return nil, err
	}

	return tests.WaitForReceipt(ctx, t.JSONRPC().Eth(), txHash)
}

func (t *TestServer) WaitForReceipt(ctx context.Context, hash web3.Hash) (*web3.Receipt, error) {
	client := t.JSONRPC()

	type result struct {
		receipt *web3.Receipt
		err     error
	}

	res, err := tests.RetryUntilTimeout(ctx, func() (interface{}, bool) {
		receipt, err := client.Eth().GetTransactionReceipt(hash)
		if err != nil && err.Error() != "not found" {
			return result{receipt, err}, false
		}
		if receipt != nil {
			return result{receipt, nil}, false
		}

		return nil, true
	})
	if err != nil {
		return nil, err
	}

	data, ok := res.(result)
	if !ok {
		return nil, errors.New("invalid type assertion")
	}

	return data.receipt, data.err
}

func (t *TestServer) WaitForReady(ctx context.Context) error {
	_, err := tests.RetryUntilTimeout(ctx, func() (interface{}, bool) {
		num, err := t.GetLatestBlockHeight()
		if err != nil {
			return nil, true
		}
		if num == 0 {
			return nil, true
		}

		return num, false
	})

	return err
}

<<<<<<< HEAD
//nolint:lll
func (t *TestServer) TxnTo(ctx context.Context, address web3.Address, method string, signerKey *ecdsa.PrivateKey) *web3.Receipt {
	sig := MethodSig(method)

	toAddr := types.BytesToAddress(address.Bytes())

	receipt, err := t.SendRawTx(ctx, &PreparedTransaction{
		To:    &toAddr,
		Input: sig,
	}, signerKey)
=======
func (t *TestServer) InvokeMethod(
	ctx context.Context,
	contractAddress types.Address,
	method string,
	fromKey *ecdsa.PrivateKey,
) *web3.Receipt {
	sig := MethodSig(method)

	fromAddress, err := crypto.GetAddressFromKey(fromKey)
	if err != nil {
		t.t.Fatalf("unable to extract key, %v", err)
	}

	receipt, err := t.SendRawTx(ctx, &PreparedTransaction{
		Gas:      DefaultGasLimit,
		GasPrice: big.NewInt(DefaultGasPrice),
		To:       &contractAddress,
		From:     fromAddress,
		Input:    sig,
	}, fromKey)
>>>>>>> c0835a5a

	if err != nil {
		t.t.Fatal(err)
	}

	return receipt
}<|MERGE_RESOLUTION|>--- conflicted
+++ resolved
@@ -401,31 +401,20 @@
 }
 
 // DeployContract deploys a contract with account 0 and returns the address
-<<<<<<< HEAD
-//nolint:lll
-func (t *TestServer) DeployContract(ctx context.Context, binary string, privKey *ecdsa.PrivateKey) (web3.Address, error) {
-=======
 func (t *TestServer) DeployContract(
 	ctx context.Context,
 	binary string,
 	privateKey *ecdsa.PrivateKey,
 ) (web3.Address, error) {
->>>>>>> c0835a5a
 	buf, err := hex.DecodeString(binary)
 	if err != nil {
 		return web3.Address{}, err
 	}
 
-<<<<<<< HEAD
-	receipt, err := t.SendRawTx(ctx, &PreparedTransaction{
-		Input: buf,
-	}, privKey)
-=======
 	sender, err := crypto.GetAddressFromKey(privateKey)
 	if err != nil {
 		return web3.ZeroAddress, fmt.Errorf("unable to extract key, %w", err)
 	}
->>>>>>> c0835a5a
 
 	receipt, err := t.SendRawTx(ctx, &PreparedTransaction{
 		From:     sender,
@@ -473,23 +462,7 @@
 		return nil, err
 	}
 
-<<<<<<< HEAD
-	if tx.GasPrice == big.NewInt(int64(0)) || tx.GasPrice == nil {
-		tx.GasPrice = big.NewInt(DefaultGasPrice)
-	}
-
-	if tx.Gas == 0 {
-		tx.Gas = DefaultGasLimit
-	}
-
-	if tx.Value == big.NewInt(0) || tx.Value == nil {
-		tx.Value = big.NewInt(0)
-	}
-
-	signedTx, err := signer.SignTx(&types.Transaction{
-=======
 	signedTx, err := t.SignTx(&types.Transaction{
->>>>>>> c0835a5a
 		From:     tx.From,
 		GasPrice: tx.GasPrice,
 		Gas:      tx.Gas,
@@ -557,18 +530,6 @@
 	return err
 }
 
-<<<<<<< HEAD
-//nolint:lll
-func (t *TestServer) TxnTo(ctx context.Context, address web3.Address, method string, signerKey *ecdsa.PrivateKey) *web3.Receipt {
-	sig := MethodSig(method)
-
-	toAddr := types.BytesToAddress(address.Bytes())
-
-	receipt, err := t.SendRawTx(ctx, &PreparedTransaction{
-		To:    &toAddr,
-		Input: sig,
-	}, signerKey)
-=======
 func (t *TestServer) InvokeMethod(
 	ctx context.Context,
 	contractAddress types.Address,
@@ -589,7 +550,6 @@
 		From:     fromAddress,
 		Input:    sig,
 	}, fromKey)
->>>>>>> c0835a5a
 
 	if err != nil {
 		t.t.Fatal(err)
