package framework

import (
	"context"
	"errors"
	"fmt"
	"io/ioutil"
	"math/big"
	"net"
	"os"
	"strings"
	"testing"
	"time"

	"github.com/0xPolygon/polygon-sdk/crypto"
	"github.com/0xPolygon/polygon-sdk/helper/tests"
	"github.com/0xPolygon/polygon-sdk/server/proto"
	txpoolProto "github.com/0xPolygon/polygon-sdk/txpool/proto"
	"github.com/0xPolygon/polygon-sdk/types"
	"github.com/stretchr/testify/assert"
	"github.com/umbracle/go-web3"
	"github.com/umbracle/go-web3/jsonrpc"
	"golang.org/x/crypto/sha3"
	empty "google.golang.org/protobuf/types/known/emptypb"
)

func EthToWei(ethValue int64) *big.Int {
	return new(big.Int).Mul(
		big.NewInt(ethValue),
		new(big.Int).Exp(big.NewInt(10), big.NewInt(18), nil))
}

// GetAccountBalance is a helper method for fetching the Balance field of an account
func GetAccountBalance(
	address types.Address,
	rpcClient *jsonrpc.Client,
	t *testing.T,
) *big.Int {
	accountBalance, err := rpcClient.Eth().GetBalance(
		web3.Address(address),
		web3.Latest,
	)

	assert.NoError(t, err)

	return accountBalance
}

func EcrecoverFromBlockhash(hash types.Hash, signature []byte) (types.Address, error) {
	pubKey, err := crypto.RecoverPubkey(signature, crypto.Keccak256(hash.Bytes()))
	if err != nil {
		return types.Address{}, err
	}
	return crypto.PubKeyToAddress(pubKey), nil
}

func MultiJoinSerial(t *testing.T, srvs []*TestServer) {
	t.Helper()
	dials := []*TestServer{}
	for i := 0; i < len(srvs)-1; i++ {
		srv, dst := srvs[i], srvs[i+1]
		dials = append(dials, srv, dst)
	}
	MultiJoin(t, dials...)
}

func MultiJoin(t *testing.T, srvs ...*TestServer) {
	t.Helper()
	if len(srvs)%2 != 0 {
		t.Fatal("not an even number")
	}

	errCh := make(chan error, len(srvs)/2)
	for i := 0; i < len(srvs); i += 2 {
		src, dst := srvs[i], srvs[i+1]
		go func() {
			srcClient, dstClient := src.Operator(), dst.Operator()
			dstStatus, err := dstClient.GetStatus(context.Background(), &empty.Empty{})
			if err != nil {
				errCh <- err
				return
			}
			dstAddr := strings.Split(dstStatus.P2PAddr, ",")[0]
			_, err = srcClient.PeersAdd(context.Background(), &proto.PeersAddRequest{
				Id: dstAddr,
			})
			errCh <- err
		}()
	}

	errCount := 0
	for i := 0; i < len(srvs)/2; i++ {
		if err := <-errCh; err != nil {
			errCount++
			t.Errorf("failed to connect from %d to %d, error=%+v ", 2*i, 2*i+1, err)
		}
	}
	if errCount > 0 {
		t.Fail()
	}
}

// WaitUntilPeerConnects waits until server connects to required number of peers
// otherwise returns timeout
func WaitUntilPeerConnects(ctx context.Context, srv *TestServer, requiredNum int) (*proto.PeersListResponse, error) {
	clt := srv.Operator()
	res, err := tests.RetryUntilTimeout(ctx, func() (interface{}, bool) {
		subCtx, cancel := context.WithTimeout(context.Background(), 5*time.Second)
		defer cancel()
		res, _ := clt.PeersList(subCtx, &empty.Empty{})
		if res != nil && len(res.Peers) >= requiredNum {
			return res, false
		}
		return nil, true
	})

	if err != nil {
		return nil, err
	}
	return res.(*proto.PeersListResponse), nil
}

// WaitUntilTxPoolFilled waits until node has required number of transactions in txpool,
// otherwise returns timeout
func WaitUntilTxPoolFilled(ctx context.Context, srv *TestServer, requiredNum uint64) (*txpoolProto.TxnPoolStatusResp, error) {
	clt := srv.TxnPoolOperator()
	res, err := tests.RetryUntilTimeout(ctx, func() (interface{}, bool) {
		subCtx, cancel := context.WithTimeout(context.Background(), 5*time.Second)
		defer cancel()
		res, _ := clt.Status(subCtx, &empty.Empty{})
		if res != nil && res.Length >= requiredNum {
			return res, false
		}
		return nil, true
	})

	if err != nil {
		return nil, err
	}
	return res.(*txpoolProto.TxnPoolStatusResp), nil
}

<<<<<<< HEAD
// WaitUntilBlockMined waits until server mined block with bigger height than given height
// otherwise returns timeout
func WaitUntilBlockMined(ctx context.Context, srv *TestServer, desiredHeight uint64) (uint64, error) {
	clt := srv.JSONRPC().Eth()
	res, err := RetryUntilTimeout(ctx, func() (interface{}, bool) {
		height, err := clt.BlockNumber()
		if err == nil && height >= desiredHeight {
			return height, false
		}
		return nil, true
	})

	if err != nil {
		return 0, err
	}
	return res.(uint64), nil
}

func RetryUntilTimeout(ctx context.Context, f func() (interface{}, bool)) (interface{}, error) {
	type result struct {
		data interface{}
		err  error
	}
	resCh := make(chan result, 1)
	go func() {
		defer close(resCh)
		for {
			select {
			case <-ctx.Done():
				resCh <- result{nil, ErrTimeout}
				return
			default:
				res, retry := f()
				if !retry {
					resCh <- result{res, nil}
					return
				}
			}
			time.Sleep(time.Second)
		}
	}()
	res := <-resCh
	return res.data, res.err
}

=======
>>>>>>> 098e0c0e
// MethodSig returns the signature of a non-parametrized function
func MethodSig(name string) []byte {
	h := sha3.NewLegacyKeccak256()
	h.Write([]byte(name + "()"))
	b := h.Sum(nil)
	return b[:4]
}

// tempDir returns directory path in tmp with random directory name
func tempDir() (string, error) {
	return ioutil.TempDir("/tmp", "polygon-sdk-e2e-")
}

func ToLocalIPv4LibP2pAddr(port int, nodeID string) string {
	return fmt.Sprintf("/ip4/127.0.0.1/tcp/%d/p2p/%s", port, nodeID)
}

// ReservedPort keeps available port until use
type ReservedPort struct {
	port     int
	listener net.Listener
	isClosed bool
}

func (p *ReservedPort) Port() int {
	return p.port
}

func (p *ReservedPort) IsClosed() bool {
	return p.isClosed
}

func (p *ReservedPort) Close() error {
	if p.isClosed {
		return nil
	}
	err := p.listener.Close()
	p.isClosed = true
	return err
}

func FindAvailablePort(from, to int) *ReservedPort {
	for port := from; port < to; port++ {
		addr := fmt.Sprintf("localhost:%d", port)
		if l, err := net.Listen("tcp", addr); err == nil {
			return &ReservedPort{port: port, listener: l}
		}
	}
	return nil
}

func FindAvailablePorts(n, from, to int) ([]ReservedPort, error) {
	ports := make([]ReservedPort, 0, n)
	nextFrom := from
	for i := 0; i < n; i++ {
		newPort := FindAvailablePort(nextFrom, to)
		if newPort == nil {
			// Close current reserved ports
			for _, p := range ports {
				p.Close()
			}
			return nil, errors.New("couldn't reserve required number of ports")
		}
		ports = append(ports, *newPort)
		nextFrom = newPort.Port() + 1
	}
	return ports, nil
}

func NewTestServers(t *testing.T, num int, conf func(*TestServerConfig)) []*TestServer {
	t.Helper()

	srvs := make([]*TestServer, 0, num)
	t.Cleanup(func() {
		for _, srv := range srvs {
			srv.Stop()
			if err := os.RemoveAll(srv.Config.RootDir); err != nil {
				t.Log(err)
			}
		}
	})

	for i := 0; i < num; i++ {
		dataDir, err := tempDir()
		if err != nil {
			t.Fatal(err)
		}
		srv := NewTestServer(t, dataDir, conf)
		if err := srv.GenerateGenesis(); err != nil {
			t.Fatal(err)
		}
		ctx, cancel := context.WithTimeout(context.Background(), 10*time.Second)
		defer cancel()
		if err := srv.Start(ctx); err != nil {
			t.Fatal(err)
		}
		srvs = append(srvs, srv)
	}
	return srvs
}<|MERGE_RESOLUTION|>--- conflicted
+++ resolved
@@ -140,12 +140,11 @@
 	return res.(*txpoolProto.TxnPoolStatusResp), nil
 }
 
-<<<<<<< HEAD
 // WaitUntilBlockMined waits until server mined block with bigger height than given height
 // otherwise returns timeout
 func WaitUntilBlockMined(ctx context.Context, srv *TestServer, desiredHeight uint64) (uint64, error) {
 	clt := srv.JSONRPC().Eth()
-	res, err := RetryUntilTimeout(ctx, func() (interface{}, bool) {
+	res, err := tests.RetryUntilTimeout(ctx, func() (interface{}, bool) {
 		height, err := clt.BlockNumber()
 		if err == nil && height >= desiredHeight {
 			return height, false
@@ -159,35 +158,6 @@
 	return res.(uint64), nil
 }
 
-func RetryUntilTimeout(ctx context.Context, f func() (interface{}, bool)) (interface{}, error) {
-	type result struct {
-		data interface{}
-		err  error
-	}
-	resCh := make(chan result, 1)
-	go func() {
-		defer close(resCh)
-		for {
-			select {
-			case <-ctx.Done():
-				resCh <- result{nil, ErrTimeout}
-				return
-			default:
-				res, retry := f()
-				if !retry {
-					resCh <- result{res, nil}
-					return
-				}
-			}
-			time.Sleep(time.Second)
-		}
-	}()
-	res := <-resCh
-	return res.data, res.err
-}
-
-=======
->>>>>>> 098e0c0e
 // MethodSig returns the signature of a non-parametrized function
 func MethodSig(name string) []byte {
 	h := sha3.NewLegacyKeccak256()
