package e2e

import (
	"context"
	"crypto/ecdsa"
	"encoding/json"
	"math/big"
	"strings"
	"testing"
	"time"

	"github.com/0xPolygon/polygon-edge/crypto"
	"github.com/0xPolygon/polygon-edge/e2e/framework"
	"github.com/0xPolygon/polygon-edge/jsonrpc"
	"github.com/0xPolygon/polygon-edge/types"
	"github.com/gorilla/websocket"
	"github.com/stretchr/testify/assert"
)

type testWSRequest struct {
	JSONRPC string   `json:"jsonrpc"`
	Params  []string `json:"params"`
	Method  string   `json:"method"`
	ID      int      `json:"id"`
}

func constructWSRequest(id int, method string, params []string) ([]byte, error) {
	request := testWSRequest{
		JSONRPC: "2.0",
		Method:  method,
		ID:      id,
		Params:  params,
	}

	return json.Marshal(request)
}

func getWSResponse(t *testing.T, ws *websocket.Conn, request []byte) jsonrpc.SuccessResponse {
	t.Helper()

	if wsError := ws.WriteMessage(websocket.TextMessage, request); wsError != nil {
		t.Fatalf("Unable to write message to WS connection: %v", wsError)
	}

	_, response, wsError := ws.ReadMessage()

	if wsError != nil {
		t.Fatalf("Unable to read message from WS connection: %v", wsError)
	}

	var res jsonrpc.SuccessResponse
	if wsError = json.Unmarshal(response, &res); wsError != nil {
		t.Fatalf("Unable to unmarshal WS response: %v", wsError)
	}

	return res
}

func TestWS_Response(t *testing.T) {
<<<<<<< HEAD
	key1, addr1 := tests.GenerateKeyAndAddr(t)
	key2, addr2 := tests.GenerateKeyAndAddr(t)
	preminedAccounts := []struct {
		address types.Address
		privKey *ecdsa.PrivateKey
		balance *big.Int
	}{
		{addr1, key1, framework.EthToWei(10)},
		{addr2, key2, framework.EthToWei(20)},
	}
=======
	preminedAccounts := generateTestAccounts(t, 2)
	preminedAccounts[0].balance = framework.EthToWei(10)
	preminedAccounts[1].balance = framework.EthToWei(20)
>>>>>>> c0835a5a

	srvs := framework.NewTestServers(t, 1, func(config *framework.TestServerConfig) {
		config.SetConsensus(framework.ConsensusDev)
		config.SetSeal(true)

		for _, account := range preminedAccounts {
			config.Premine(account.address, account.balance)
		}
	})
	srv := srvs[0]
<<<<<<< HEAD
	client := srv.JSONRPC()
	signer := crypto.NewEIP155Signer(100)
=======
>>>>>>> c0835a5a

	// Convert the default JSONRPC address to a WebSocket one
	wsURL := "ws" + strings.TrimPrefix(srv.JSONRPCAddr(), "http") + "/ws"

	// Connect to the websocket server
	ws, _, err := websocket.DefaultDialer.Dial(wsURL, nil)
	if err != nil {
		t.Fatalf("Unable to connect to WS: %v", err)
	}
	defer ws.Close()

	t.Run("Valid account balance", func(t *testing.T) {
		requestID := 1

		request, constructErr := constructWSRequest(
			requestID,
			"eth_getBalance",
			[]string{preminedAccounts[0].address.String(), "latest"},
		)

		if constructErr != nil {
			t.Fatalf("Unable to construct request: %v", constructErr)
		}

		res := getWSResponse(t, ws, request)

		assert.Equalf(t, res.ID, float64(requestID), "Invalid response ID")

		var balanceHex string
		if wsError := json.Unmarshal(res.Result, &balanceHex); wsError != nil {
			t.Fatalf("Unable to unmarshal WS result: %v", wsError)
		}

		foundBalance, parseError := types.ParseUint256orHex(&balanceHex)
		if parseError != nil {
			t.Fatalf("Unable to parse WS result balance: %v", parseError)
		}

		preminedAccounts[0].balance.Cmp(foundBalance)
		assert.Equalf(t, 0, preminedAccounts[0].balance.Cmp(foundBalance), "Balances don't match")
	})

	t.Run("Valid block number after transfer", func(t *testing.T) {
<<<<<<< HEAD
		signedTxn, err := signer.SignTx(&types.Transaction{
			From:     preminedAccounts[0].address,
			To:       &preminedAccounts[1].address,
			GasPrice: big.NewInt(10000),
			Gas:      1000000,
			Value:    big.NewInt(10000),
			Nonce:    uint64(0),
		}, preminedAccounts[0].privKey)
		if err != nil {
			t.Log("Could not sign transaction")
		}

		hash, err := client.Eth().SendRawTransaction(signedTxn.MarshalRLP())
		assert.NoError(t, err)

=======
>>>>>>> c0835a5a
		ctx, cancel := context.WithTimeout(context.Background(), 10*time.Second)
		defer cancel()

		_, err = srv.SendRawTx(ctx, &framework.PreparedTransaction{
			From:     preminedAccounts[0].address,
			To:       &preminedAccounts[1].address,
			GasPrice: big.NewInt(10000),
			Gas:      1000000,
			Value:    big.NewInt(10000),
		}, preminedAccounts[0].key)
		if err != nil {
			t.Fatalf("Unable to send transaction, %v", err)
		}

		requestID := 2
		request, constructErr := constructWSRequest(
			requestID,
			"eth_blockNumber",
			[]string{},
		)

		if constructErr != nil {
			t.Fatalf("Unable to construct request: %v", constructErr)
		}

		res := getWSResponse(t, ws, request)

		assert.Equalf(t, res.ID, float64(requestID), "Invalid response ID")

		var blockNum string
		if wsError := json.Unmarshal(res.Result, &blockNum); wsError != nil {
			t.Fatalf("Unable to unmarshal WS result: %v", wsError)
		}

		blockNumInt, parseError := types.ParseUint256orHex(&blockNum)
		if parseError != nil {
			t.Fatalf("Unable to parse WS result balance: %v", parseError)
		}

		assert.Equalf(t, 1, blockNumInt.Cmp(big.NewInt(0)), "Invalid block number")
	})
}<|MERGE_RESOLUTION|>--- conflicted
+++ resolved
@@ -2,7 +2,6 @@
 
 import (
 	"context"
-	"crypto/ecdsa"
 	"encoding/json"
 	"math/big"
 	"strings"
@@ -57,22 +56,9 @@
 }
 
 func TestWS_Response(t *testing.T) {
-<<<<<<< HEAD
-	key1, addr1 := tests.GenerateKeyAndAddr(t)
-	key2, addr2 := tests.GenerateKeyAndAddr(t)
-	preminedAccounts := []struct {
-		address types.Address
-		privKey *ecdsa.PrivateKey
-		balance *big.Int
-	}{
-		{addr1, key1, framework.EthToWei(10)},
-		{addr2, key2, framework.EthToWei(20)},
-	}
-=======
 	preminedAccounts := generateTestAccounts(t, 2)
 	preminedAccounts[0].balance = framework.EthToWei(10)
 	preminedAccounts[1].balance = framework.EthToWei(20)
->>>>>>> c0835a5a
 
 	srvs := framework.NewTestServers(t, 1, func(config *framework.TestServerConfig) {
 		config.SetConsensus(framework.ConsensusDev)
@@ -83,11 +69,8 @@
 		}
 	})
 	srv := srvs[0]
-<<<<<<< HEAD
 	client := srv.JSONRPC()
 	signer := crypto.NewEIP155Signer(100)
-=======
->>>>>>> c0835a5a
 
 	// Convert the default JSONRPC address to a WebSocket one
 	wsURL := "ws" + strings.TrimPrefix(srv.JSONRPCAddr(), "http") + "/ws"
@@ -131,7 +114,6 @@
 	})
 
 	t.Run("Valid block number after transfer", func(t *testing.T) {
-<<<<<<< HEAD
 		signedTxn, err := signer.SignTx(&types.Transaction{
 			From:     preminedAccounts[0].address,
 			To:       &preminedAccounts[1].address,
@@ -139,16 +121,14 @@
 			Gas:      1000000,
 			Value:    big.NewInt(10000),
 			Nonce:    uint64(0),
-		}, preminedAccounts[0].privKey)
+		}, preminedAccounts[0].key)
 		if err != nil {
 			t.Log("Could not sign transaction")
 		}
 
-		hash, err := client.Eth().SendRawTransaction(signedTxn.MarshalRLP())
+		_, err = client.Eth().SendRawTransaction(signedTxn.MarshalRLP())
 		assert.NoError(t, err)
 
-=======
->>>>>>> c0835a5a
 		ctx, cancel := context.WithTimeout(context.Background(), 10*time.Second)
 		defer cancel()
 
