--- conflicted
+++ resolved
@@ -4,11 +4,7 @@
 	"context"
 	"crypto/ecdsa"
 	"errors"
-<<<<<<< HEAD
 	"fmt"
-=======
-	"github.com/umbracle/go-web3"
->>>>>>> b54f44f4
 	"io"
 	"math/big"
 	"testing"
@@ -23,6 +19,7 @@
 	"github.com/golang/protobuf/ptypes/any"
 	"github.com/golang/protobuf/ptypes/empty"
 	"github.com/stretchr/testify/assert"
+	"github.com/umbracle/go-web3"
 )
 
 var (
@@ -283,7 +280,6 @@
 	)
 }
 
-<<<<<<< HEAD
 func TestPriceLimit(t *testing.T) {
 	signer := &crypto.FrontierSigner{}
 	senderKey, senderAddr := tests.GenerateKeyAndAddr(t)
@@ -403,7 +399,8 @@
 			}
 		})
 	}
-=======
+}
+
 func TestInvalidTransactionRecover(t *testing.T) {
 	// Test scenario :
 	//
@@ -503,44 +500,44 @@
 	senderKey, senderAddress := tests.GenerateKeyAndAddr(t)
 	_, receiverAddress := tests.GenerateKeyAndAddr(t)
 	testTable := []struct {
-		name              string
-		sender            types.Address
-		senderKey         *ecdsa.PrivateKey
-		receiver          types.Address
-		nonce             uint64
-		gas               uint64
-		value             *big.Int
-		shouldSucceed     bool
+		name          string
+		sender        types.Address
+		senderKey     *ecdsa.PrivateKey
+		receiver      types.Address
+		nonce         uint64
+		gas           uint64
+		value         *big.Int
+		shouldSucceed bool
 	}{
 		{
-			name:              "Valid transaction #1",
-			sender:            senderAddress,
-			senderKey:         senderKey,
-			receiver:          receiverAddress,
-			nonce:             0,
-			gas:               framework.DefaultGasLimit - 1,
-			value:             oneEth,
-			shouldSucceed:     true,
-		},
-		{
-			name:              "Invalid transaction (no enough gas remaining in pool)",
-			sender:            senderAddress,
-			senderKey:         senderKey,
-			receiver:          receiverAddress,
-			nonce:             1,
-			gas:               framework.DefaultGasLimit / 2,
-			value:             oneEth,
-			shouldSucceed:     false,
-		},
-		{
-			name:              "Valid transaction #2",
-			sender:            senderAddress,
-			senderKey:         senderKey,
-			receiver:          receiverAddress,
-			nonce:             2,
-			gas:               framework.DefaultGasLimit / 2,
-			value:             oneEth,
-			shouldSucceed:     true,
+			name:          "Valid transaction #1",
+			sender:        senderAddress,
+			senderKey:     senderKey,
+			receiver:      receiverAddress,
+			nonce:         0,
+			gas:           framework.DefaultGasLimit - 1,
+			value:         oneEth,
+			shouldSucceed: true,
+		},
+		{
+			name:          "Invalid transaction (no enough gas remaining in pool)",
+			sender:        senderAddress,
+			senderKey:     senderKey,
+			receiver:      receiverAddress,
+			nonce:         1,
+			gas:           framework.DefaultGasLimit / 2,
+			value:         oneEth,
+			shouldSucceed: false,
+		},
+		{
+			name:          "Valid transaction #2",
+			sender:        senderAddress,
+			senderKey:     senderKey,
+			receiver:      receiverAddress,
+			nonce:         2,
+			gas:           framework.DefaultGasLimit / 2,
+			value:         oneEth,
+			shouldSucceed: true,
 		},
 	}
 
@@ -591,5 +588,4 @@
 	blockNumber, err := client.Eth().BlockNumber()
 	assert.NoError(t, err, "failed to retrieve most recent block number")
 	assert.Equal(t, blockNumber, uint64(2))
->>>>>>> b54f44f4
 }