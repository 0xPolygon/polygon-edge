--- conflicted
+++ resolved
@@ -4,15 +4,13 @@
 	"context"
 	"crypto/ecdsa"
 	"errors"
-<<<<<<< HEAD
 	"fmt"
-=======
-	"github.com/umbracle/go-web3"
->>>>>>> b54f44f4
 	"io"
 	"math/big"
 	"testing"
 	"time"
+
+	"github.com/umbracle/go-web3"
 
 	"github.com/0xPolygon/polygon-sdk/crypto"
 	"github.com/0xPolygon/polygon-sdk/e2e/framework"
@@ -283,7 +281,6 @@
 	)
 }
 
-<<<<<<< HEAD
 func TestPriceLimit(t *testing.T) {
 	signer := &crypto.FrontierSigner{}
 	senderKey, senderAddr := tests.GenerateKeyAndAddr(t)
@@ -403,7 +400,8 @@
 			}
 		})
 	}
-=======
+}
+
 func TestInvalidTransactionRecover(t *testing.T) {
 	// Test scenario :
 	//
@@ -503,44 +501,44 @@
 	senderKey, senderAddress := tests.GenerateKeyAndAddr(t)
 	_, receiverAddress := tests.GenerateKeyAndAddr(t)
 	testTable := []struct {
-		name              string
-		sender            types.Address
-		senderKey         *ecdsa.PrivateKey
-		receiver          types.Address
-		nonce             uint64
-		gas               uint64
-		value             *big.Int
-		shouldSucceed     bool
+		name          string
+		sender        types.Address
+		senderKey     *ecdsa.PrivateKey
+		receiver      types.Address
+		nonce         uint64
+		gas           uint64
+		value         *big.Int
+		shouldSucceed bool
 	}{
 		{
-			name:              "Valid transaction #1",
-			sender:            senderAddress,
-			senderKey:         senderKey,
-			receiver:          receiverAddress,
-			nonce:             0,
-			gas:               framework.DefaultGasLimit - 1,
-			value:             oneEth,
-			shouldSucceed:     true,
-		},
-		{
-			name:              "Invalid transaction (no enough gas remaining in pool)",
-			sender:            senderAddress,
-			senderKey:         senderKey,
-			receiver:          receiverAddress,
-			nonce:             1,
-			gas:               framework.DefaultGasLimit / 2,
-			value:             oneEth,
-			shouldSucceed:     false,
-		},
-		{
-			name:              "Valid transaction #2",
-			sender:            senderAddress,
-			senderKey:         senderKey,
-			receiver:          receiverAddress,
-			nonce:             2,
-			gas:               framework.DefaultGasLimit / 2,
-			value:             oneEth,
-			shouldSucceed:     true,
+			name:          "Valid transaction #1",
+			sender:        senderAddress,
+			senderKey:     senderKey,
+			receiver:      receiverAddress,
+			nonce:         0,
+			gas:           framework.DefaultGasLimit - 1,
+			value:         oneEth,
+			shouldSucceed: true,
+		},
+		{
+			name:          "Invalid transaction (no enough gas remaining in pool)",
+			sender:        senderAddress,
+			senderKey:     senderKey,
+			receiver:      receiverAddress,
+			nonce:         1,
+			gas:           framework.DefaultGasLimit / 2,
+			value:         oneEth,
+			shouldSucceed: false,
+		},
+		{
+			name:          "Valid transaction #2",
+			sender:        senderAddress,
+			senderKey:     senderKey,
+			receiver:      receiverAddress,
+			nonce:         2,
+			gas:           framework.DefaultGasLimit / 2,
+			value:         oneEth,
+			shouldSucceed: true,
 		},
 	}
 
@@ -591,5 +589,4 @@
 	blockNumber, err := client.Eth().BlockNumber()
 	assert.NoError(t, err, "failed to retrieve most recent block number")
 	assert.Equal(t, blockNumber, uint64(2))
->>>>>>> b54f44f4
 }