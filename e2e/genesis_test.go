--- conflicted
+++ resolved
@@ -109,14 +109,8 @@
 	assert.NoError(t, err)
 
 	block, err = client.Eth().GetBlockByNumber(1, true)
-<<<<<<< HEAD
 	assert.NoError(t, err, "failed to retreive block %d: %v", 1, err)
 	assert.NotNil(t, block)
-=======
-	if err != nil {
-		t.Fatalf("failed to retrieve block %d: %v", 1, err)
-	}
->>>>>>> 30862b11
 
 	if block.GasLimit != blockGasLimit {
 		t.Fatalf("invalid block gas limit, expected [%d] but got [%d]", blockGasLimit, block.GasLimit)
