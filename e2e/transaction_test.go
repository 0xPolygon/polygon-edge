package e2e

import (
	"context"
	"crypto/ecdsa"
	"encoding/hex"
	"errors"
	"fmt"
	"math/big"
	"strconv"
	"sync"
	"testing"
	"time"

	"github.com/0xPolygon/polygon-edge/contracts/abis"
	"github.com/0xPolygon/polygon-edge/crypto"
	"github.com/0xPolygon/polygon-edge/e2e/framework"
	"github.com/0xPolygon/polygon-edge/helper/tests"
	txpoolOp "github.com/0xPolygon/polygon-edge/txpool/proto"
	"github.com/0xPolygon/polygon-edge/types"
	"github.com/golang/protobuf/ptypes/any"
	"github.com/stretchr/testify/assert"
	"github.com/umbracle/go-web3"
	"github.com/umbracle/go-web3/jsonrpc"
)

func TestSignedTransaction(t *testing.T) {
	senderKey, senderAddr := tests.GenerateKeyAndAddr(t)
	_, receiverAddr := tests.GenerateKeyAndAddr(t)

	preminedAmount := framework.EthToWei(10)
	ibftManager := framework.NewIBFTServersManager(
		t,
		IBFTMinNodes,
		IBFTDirPrefix,
		func(i int, config *framework.TestServerConfig) {
			config.Premine(senderAddr, preminedAmount)
			config.SetSeal(true)
		})

	ctx, cancel := context.WithTimeout(context.Background(), 10*time.Minute)
	defer cancel()
	ibftManager.StartServers(ctx)

	srv := ibftManager.GetServer(0)
	clt := srv.JSONRPC()

	// check there is enough balance
	balance, err := clt.Eth().GetBalance(web3.Address(senderAddr), web3.Latest)
	assert.NoError(t, err)
	assert.Equal(t, preminedAmount, balance)

	for i := 0; i < 5; i++ {
		txn := &framework.PreparedTransaction{
			From:     senderAddr,
			To:       &receiverAddr,
			GasPrice: big.NewInt(10000),
			Gas:      1000000,
			Value:    big.NewInt(10000),
		}

		ctx, cancel := context.WithTimeout(context.Background(), 10*time.Second)
		defer cancel()

		receipt, err := srv.SendRawTx(ctx, txn, senderKey)
		assert.NoError(t, err)
		assert.NotNil(t, receipt)
		assert.NotNil(t, receipt.TransactionHash)
	}
}

func TestPreminedBalance(t *testing.T) {
	preminedAccounts := []struct {
		address types.Address
		balance *big.Int
	}{
		{types.StringToAddress("1"), big.NewInt(0)},
		{types.StringToAddress("2"), big.NewInt(20)},
	}

	testTable := []struct {
		name    string
		address types.Address
		balance *big.Int
	}{
		{
			"Account with 0 balance",
			preminedAccounts[0].address,
			preminedAccounts[0].balance,
		},
		{
			"Account with valid balance",
			preminedAccounts[1].address,
			preminedAccounts[1].balance,
		},
		{
			"Account not in genesis",
			types.StringToAddress("3"),
			big.NewInt(0),
		},
	}

	srvs := framework.NewTestServers(t, 1, func(config *framework.TestServerConfig) {
		config.SetConsensus(framework.ConsensusDev)
		for _, acc := range preminedAccounts {
			config.Premine(acc.address, acc.balance)
		}
	})
	srv := srvs[0]

	rpcClient := srv.JSONRPC()

	for _, testCase := range testTable {
		t.Run(testCase.name, func(t *testing.T) {
			balance, err := rpcClient.Eth().GetBalance(web3.Address(testCase.address), web3.Latest)
			assert.NoError(t, err)
			assert.Equal(t, testCase.balance, balance)
		})
	}
}

func TestEthTransfer(t *testing.T) {
<<<<<<< HEAD
	key1, addr1 := tests.GenerateKeyAndAddr(t)
	key2, addr2 := tests.GenerateKeyAndAddr(t)
	key3, addr3 := tests.GenerateKeyAndAddr(t)

	validAccounts := []struct {
		address types.Address
		privKey *ecdsa.PrivateKey
		balance *big.Int
	}{
		// Valid account #1
		{
			addr1,
			key1,
			framework.EthToWei(50), // 50 ETH
		},
		// Empty account
		{
			addr2,
			key2,
			big.NewInt(0),
		},
		// Valid account #2
		{
			addr3,
			key3,
			framework.EthToWei(10), // 10 ETH
		},
=======
	accountBalances := []*big.Int{
		framework.EthToWei(50), // 50 ETH
		big.NewInt(0),
		framework.EthToWei(10), // 10 ETH

	}

	validAccounts := make([]testAccount, len(accountBalances))

	for indx := 0; indx < len(accountBalances); indx++ {
		key, addr := tests.GenerateKeyAndAddr(t)

		validAccounts[indx] = testAccount{
			address: addr,
			key:     key,
			balance: accountBalances[indx],
		}
>>>>>>> c0835a5a
	}

	testTable := []struct {
		name          string
		sender        types.Address
		senderKey     *ecdsa.PrivateKey
		recipient     types.Address
		amount        *big.Int
		shouldSucceed bool
	}{
		{
			// ACC #1 -> ACC #3
			"Valid ETH transfer #1",
			validAccounts[0].address,
<<<<<<< HEAD
			validAccounts[0].privKey,
=======
			validAccounts[0].key,
>>>>>>> c0835a5a
			validAccounts[2].address,
			framework.EthToWei(10),
			true,
		},
		{
			// ACC #2 -> ACC #3
			"Invalid ETH transfer",
			validAccounts[1].address,
<<<<<<< HEAD
			validAccounts[1].privKey,
=======
			validAccounts[1].key,
>>>>>>> c0835a5a
			validAccounts[2].address,
			framework.EthToWei(100),
			false,
		},
		{
			// ACC #3 -> ACC #2
			"Valid ETH transfer #2",
			validAccounts[2].address,
<<<<<<< HEAD
			validAccounts[2].privKey,
=======
			validAccounts[2].key,
>>>>>>> c0835a5a
			validAccounts[1].address,
			framework.EthToWei(5),
			true,
		},
	}

	srvs := framework.NewTestServers(t, 1, func(config *framework.TestServerConfig) {
		config.SetConsensus(framework.ConsensusDev)
		config.SetSeal(true)
		for _, acc := range validAccounts {
			config.Premine(acc.address, acc.balance)
		}
	})
	srv := srvs[0]

	rpcClient := srv.JSONRPC()

	for _, testCase := range testTable {
		t.Run(testCase.name, func(t *testing.T) {
			// Fetch the balances before sending
			balanceSender, err := rpcClient.Eth().GetBalance(
				web3.Address(testCase.sender),
				web3.Latest,
			)
			assert.NoError(t, err)

			balanceReceiver, err := rpcClient.Eth().GetBalance(
				web3.Address(testCase.recipient),
				web3.Latest,
			)
			assert.NoError(t, err)

			// Set the preSend balances
			previousSenderBalance := balanceSender
			previousReceiverBalance := balanceReceiver

<<<<<<< HEAD
			// Get signer
			signer := crypto.NewEIP155Signer(100)
			// Sign txn
			txnObject, err := signer.SignTx(&types.Transaction{
				From:     testCase.sender,
				GasPrice: big.NewInt(int64(1048576)),
=======
			// Do the transfer
			ctx, cancel := context.WithTimeout(context.Background(), 10*time.Second)
			defer cancel()

			txn := &framework.PreparedTransaction{
				From:     testCase.sender,
				To:       &testCase.recipient,
				GasPrice: big.NewInt(1048576),
>>>>>>> c0835a5a
				Gas:      1000000,
				To:       &testCase.recipient,
				Value:    testCase.amount,
			}, testCase.senderKey)
			if err != nil {
				t.Error("Could not sign transacion", err.Error())
			}
<<<<<<< HEAD
			// Do the raw transfer
			txnHash, err := rpcClient.Eth().SendRawTransaction(txnObject.MarshalRLP())
			if testCase.shouldSucceed {
				assert.NoError(t, err)
			} else {
				assert.Error(t, err)
			}

			assert.IsTypef(t, web3.Hash{}, txnHash, "Return type mismatch")

			ctx, cancel := context.WithTimeout(context.Background(), 10*time.Second)
			defer cancel()
			receipt, err := tests.WaitForReceipt(ctx, srv.JSONRPC().Eth(), txnHash)
=======

			receipt, err := srv.SendRawTx(ctx, txn, testCase.senderKey)
>>>>>>> c0835a5a

			if testCase.shouldSucceed {
				assert.NoError(t, err)
				assert.NotNil(t, receipt)
			} else { // When an invalid transaction is supplied, there should be no receipt.
				assert.Error(t, err)
				assert.Nil(t, receipt)
			}

			// Fetch the balances after sending
			balanceSender, err = rpcClient.Eth().GetBalance(
				web3.Address(testCase.sender),
				web3.Latest,
			)
			assert.NoError(t, err)

			balanceReceiver, err = rpcClient.Eth().GetBalance(
				web3.Address(testCase.recipient),
				web3.Latest,
			)
			assert.NoError(t, err)

			expectedSenderBalance := previousSenderBalance
			expectedReceiverBalance := previousReceiverBalance
			if testCase.shouldSucceed {
				fee := new(big.Int).Mul(
					big.NewInt(int64(receipt.GasUsed)),
<<<<<<< HEAD
					big.NewInt(txnObject.GasPrice.Int64()),
=======
					txn.GasPrice,
>>>>>>> c0835a5a
				)

				expectedSenderBalance = previousSenderBalance.Sub(
					previousSenderBalance,
					new(big.Int).Add(testCase.amount, fee),
				)

				expectedReceiverBalance = previousReceiverBalance.Add(
					previousReceiverBalance,
					testCase.amount,
				)
			}

			// Check the balances
			assert.Equalf(t,
				expectedSenderBalance,
				balanceSender,
				"Sender balance incorrect")
			assert.Equalf(t,
				expectedReceiverBalance,
				balanceReceiver,
				"Receiver balance incorrect")
		})
	}
}

// getCount is a helper function for the stress test SC
func getCount(
	from types.Address,
	contractAddress web3.Address,
	rpcClient *jsonrpc.Client,
) (*big.Int, error) {
	stressTestMethod, ok := abis.StressTestABI.Methods["getCount"]
	if !ok {
		return nil, errors.New("getCount method doesn't exist in StessTest contract ABI")
	}

	selector := stressTestMethod.ID()
	response, err := rpcClient.Eth().Call(
		&web3.CallMsg{
			From:     web3.Address(from),
			To:       &contractAddress,
			Data:     selector,
			GasPrice: 100000000,
			Value:    big.NewInt(0),
		},
		web3.Latest,
	)

	if err != nil {
		return nil, fmt.Errorf("unable to call StressTest contract method, %w", err)
	}

	if response == "0x" {
		response = "0x0"
	}

	bigResponse, decodeErr := types.ParseUint256orHex(&response)

	if decodeErr != nil {
		return nil, fmt.Errorf("wnable to decode hex response, %w", decodeErr)
	}

	return bigResponse, nil
}

// addStressTestTxns adds numTransactions that call the
// passed in StressTest smart contract method
func addStressTestTxns(
	t *testing.T,
	srv *framework.TestServer,
	numTransactions int,
	contractAddr types.Address,
	senderKey *ecdsa.PrivateKey,
) {
	t.Helper()

	currentNonce := 1 // 1 because the first transaction was deployment
	clt := srv.TxnPoolOperator()

	for i := 0; i < numTransactions; i++ {
		var msg *txpoolOp.AddTxnReq

		setNameTxn := generateStressTestTx(
			t,
			uint64(currentNonce),
			contractAddr,
			senderKey,
		)
		currentNonce++

		msg = &txpoolOp.AddTxnReq{
			Raw: &any.Any{
				Value: setNameTxn.MarshalRLP(),
			},
			From: types.ZeroAddress.String(),
		}

		_, addErr := clt.AddTxn(context.Background(), msg)
		if addErr != nil {
			t.Fatalf("Unable to add txn #%d, %v", i, addErr)
		}
	}
}

// Test scenario (Dev mode):
// Deploy the StressTest smart contract and send ~50 transactions
// that modify it's state, and make sure that all
// transactions were correctly executed
func Test_TransactionDevLoop(t *testing.T) {
	senderKey, sender := tests.GenerateKeyAndAddr(t)
	defaultBalance := framework.EthToWei(100)
	devInterval := 5 // s

	// Set up the test server
	srvs := framework.NewTestServers(t, 1, func(config *framework.TestServerConfig) {
		config.SetConsensus(framework.ConsensusDev)
		config.SetSeal(true)
		config.SetDevInterval(devInterval)
		config.Premine(sender, defaultBalance)
		config.SetBlockLimit(20000000)
	})
	srv := srvs[0]
	client := srv.JSONRPC()

	// Deploy the stress test contract
	ctx, cancel := context.WithTimeout(context.Background(), 10*time.Second)
	defer cancel()

	contractAddr, err := srv.DeployContract(ctx, stressTestBytecode, senderKey)

	if err != nil {
		t.Fatal(err)
	}

	count, countErr := getCount(sender, contractAddr, client)
	if countErr != nil {
		t.Fatalf("Unable to call count method, %v", countErr)
	}

	// Check that the count is 0 before running the test
	assert.Equalf(t, "0", count.String(), "Count doesn't match")

	// Send ~50 transactions
	numTransactions := 50

	// Add stress test transactions
	addStressTestTxns(
		t,
		srv,
		numTransactions,
		types.StringToAddress(contractAddr.String()),
		senderKey,
	)

	// Set up the blockchain listener to catch the added block event
	_ = waitForBlock(t, srv, 1, 0)

	count, countErr = getCount(sender, contractAddr, client)
	if countErr != nil {
		t.Fatalf("Unable to call count method, %v", countErr)
	}

	// Check that the count is 0 before running the test
	assert.Equalf(t, strconv.Itoa(numTransactions), count.String(), "Count doesn't match")
}

// generateStressTestTx generates a transaction for the
// IBFT_Loop and Dev_Loop stress tests
func generateStressTestTx(
	t *testing.T,
	currentNonce uint64,
	contractAddr types.Address,
	senderKey *ecdsa.PrivateKey,
) *types.Transaction {
	t.Helper()

	bigGasPrice := big.NewInt(framework.DefaultGasPrice)
	signer := crypto.NewEIP155Signer(100)

	setNameMethod, ok := abis.StressTestABI.Methods["setName"]
	if !ok {
		t.Fatalf("Unable to get setName method")
	}

	encodedInput, encodeErr := setNameMethod.Inputs.Encode(
		map[string]interface{}{
			"sName": fmt.Sprintf("Name #%d", currentNonce),
		},
	)
	if encodeErr != nil {
		t.Fatalf("Unable to encode inputs, %v", encodeErr)
	}

	signedTx, signErr := signer.SignTx(&types.Transaction{
		Nonce:    currentNonce,
		From:     types.ZeroAddress,
		To:       &contractAddr,
		GasPrice: bigGasPrice,
		Gas:      framework.DefaultGasLimit,
		Value:    big.NewInt(0),
		V:        big.NewInt(1), // it is necessary to encode in rlp,
		Input:    append(setNameMethod.ID(), encodedInput...),
	}, senderKey)

	if signErr != nil {
		t.Fatalf("Unable to sign transaction, %v", signErr)
	}

	return signedTx
}

// addStressTxnsWithHashes adds numTransactions that call the
// passed in StressTest smart contract method, but saves their transaction
// hashes
func addStressTxnsWithHashes(
	t *testing.T,
	srv *framework.TestServer,
	numTransactions int,
	contractAddr types.Address,
	senderKey *ecdsa.PrivateKey,
) []web3.Hash {
	t.Helper()

	currentNonce := 1 // 1 because the first transaction was deployment

	txHashes := make([]web3.Hash, 0)

	for i := 0; i < numTransactions; i++ {
		setNameTxn := generateStressTestTx(
			t,
			uint64(currentNonce),
			contractAddr,
			senderKey,
		)
		currentNonce++

		if txHash, err := srv.JSONRPC().Eth().SendRawTransaction(setNameTxn.MarshalRLP()); err == nil {
			txHashes = append(txHashes, txHash)
		}
	}

	return txHashes
}

// Test scenario (IBFT):
// Deploy the StressTest smart contract and send ~50 transactions
// that modify it's state, and make sure that all
// transactions were correctly executed
func Test_TransactionIBFTLoop(t *testing.T) {
	senderKey, sender := tests.GenerateKeyAndAddr(t)
	defaultBalance := framework.EthToWei(100)

	// Set up the test server
	ibftManager := framework.NewIBFTServersManager(
		t,
		IBFTMinNodes,
		IBFTDirPrefix,
		func(i int, config *framework.TestServerConfig) {
			config.Premine(sender, defaultBalance)
			config.SetSeal(true)
			config.SetBlockLimit(20000000)
		})

	ctx, cancel := context.WithTimeout(context.Background(), time.Minute)
	defer cancel()
	ibftManager.StartServers(ctx)

	srv := ibftManager.GetServer(0)
	client := srv.JSONRPC()

	// Deploy the stress test contract
	deployCtx, deployCancel := context.WithTimeout(context.Background(), 10*time.Second)
	defer deployCancel()

	buf, err := hex.DecodeString(stressTestBytecode)
	if err != nil {
		t.Fatalf("Unable to decode bytecode, %v", err)
	}

	deployTx := &framework.PreparedTransaction{
		From:     sender,
		GasPrice: big.NewInt(framework.DefaultGasPrice),
		Gas:      framework.DefaultGasLimit,
		Value:    big.NewInt(0),
		Input:    buf,
	}
	receipt, err := srv.SendRawTx(deployCtx, deployTx, senderKey)
	assert.NoError(t, err)
	assert.NotNil(t, receipt)

	contractAddr := receipt.ContractAddress

	if err != nil {
		t.Fatalf("Unable to send transaction, %v", err)
	}

	count, countErr := getCount(sender, contractAddr, client)
	if countErr != nil {
		t.Fatalf("Unable to call count method, %v", countErr)
	}

	// Check that the count is 0 before running the test
	assert.Equalf(t, "0", count.String(), "Count doesn't match")

	// Send ~50 transactions
	numTransactions := 50

	var wg sync.WaitGroup

	wg.Add(numTransactions)

	// Add stress test transactions
	txHashes := addStressTxnsWithHashes(
		t,
		srv,
		numTransactions,
		types.StringToAddress(contractAddr.String()),
		senderKey,
	)
	if len(txHashes) != numTransactions {
		t.Fatalf(
			"Invalid number of txns sent [sent %d, expected %d]",
			len(txHashes),
			numTransactions,
		)
	}

	// For each transaction hash, wait for it to get included into a block
	for index, txHash := range txHashes {
		waitCtx, waitCancel := context.WithTimeout(context.Background(), time.Minute*3)

		receipt, receiptErr := tests.WaitForReceipt(waitCtx, client.Eth(), txHash)
		if receipt == nil {
			t.Fatalf("Unable to get receipt for hash index [%d]", index)
		} else if receiptErr != nil {
			t.Fatalf("Unable to get receipt for hash index [%d], %v", index, receiptErr)
		}

		waitCancel()
		wg.Done()
	}

	wg.Wait()

	statusCtx, statusCancel := context.WithTimeout(context.Background(), time.Second*30)
	defer statusCancel()

	resp, err := tests.WaitUntilTxPoolEmpty(statusCtx, srv.TxnPoolOperator())

	if err != nil {
		t.Fatalf("Unable to get txpool status, %v", err)
	}

	assert.Equal(t, 0, int(resp.Length))

	count, countErr = getCount(sender, contractAddr, client)
	if countErr != nil {
		t.Fatalf("Unable to call count method, %v", countErr)
	}

	// Check that the count is correct
	assert.Equalf(t, strconv.Itoa(numTransactions), count.String(), "Count doesn't match")
}<|MERGE_RESOLUTION|>--- conflicted
+++ resolved
@@ -120,35 +120,6 @@
 }
 
 func TestEthTransfer(t *testing.T) {
-<<<<<<< HEAD
-	key1, addr1 := tests.GenerateKeyAndAddr(t)
-	key2, addr2 := tests.GenerateKeyAndAddr(t)
-	key3, addr3 := tests.GenerateKeyAndAddr(t)
-
-	validAccounts := []struct {
-		address types.Address
-		privKey *ecdsa.PrivateKey
-		balance *big.Int
-	}{
-		// Valid account #1
-		{
-			addr1,
-			key1,
-			framework.EthToWei(50), // 50 ETH
-		},
-		// Empty account
-		{
-			addr2,
-			key2,
-			big.NewInt(0),
-		},
-		// Valid account #2
-		{
-			addr3,
-			key3,
-			framework.EthToWei(10), // 10 ETH
-		},
-=======
 	accountBalances := []*big.Int{
 		framework.EthToWei(50), // 50 ETH
 		big.NewInt(0),
@@ -166,7 +137,6 @@
 			key:     key,
 			balance: accountBalances[indx],
 		}
->>>>>>> c0835a5a
 	}
 
 	testTable := []struct {
@@ -181,11 +151,7 @@
 			// ACC #1 -> ACC #3
 			"Valid ETH transfer #1",
 			validAccounts[0].address,
-<<<<<<< HEAD
-			validAccounts[0].privKey,
-=======
 			validAccounts[0].key,
->>>>>>> c0835a5a
 			validAccounts[2].address,
 			framework.EthToWei(10),
 			true,
@@ -194,11 +160,7 @@
 			// ACC #2 -> ACC #3
 			"Invalid ETH transfer",
 			validAccounts[1].address,
-<<<<<<< HEAD
-			validAccounts[1].privKey,
-=======
 			validAccounts[1].key,
->>>>>>> c0835a5a
 			validAccounts[2].address,
 			framework.EthToWei(100),
 			false,
@@ -207,11 +169,7 @@
 			// ACC #3 -> ACC #2
 			"Valid ETH transfer #2",
 			validAccounts[2].address,
-<<<<<<< HEAD
-			validAccounts[2].privKey,
-=======
 			validAccounts[2].key,
->>>>>>> c0835a5a
 			validAccounts[1].address,
 			framework.EthToWei(5),
 			true,
@@ -248,14 +206,6 @@
 			previousSenderBalance := balanceSender
 			previousReceiverBalance := balanceReceiver
 
-<<<<<<< HEAD
-			// Get signer
-			signer := crypto.NewEIP155Signer(100)
-			// Sign txn
-			txnObject, err := signer.SignTx(&types.Transaction{
-				From:     testCase.sender,
-				GasPrice: big.NewInt(int64(1048576)),
-=======
 			// Do the transfer
 			ctx, cancel := context.WithTimeout(context.Background(), 10*time.Second)
 			defer cancel()
@@ -264,32 +214,14 @@
 				From:     testCase.sender,
 				To:       &testCase.recipient,
 				GasPrice: big.NewInt(1048576),
->>>>>>> c0835a5a
 				Gas:      1000000,
-				To:       &testCase.recipient,
 				Value:    testCase.amount,
-			}, testCase.senderKey)
+			}
 			if err != nil {
 				t.Error("Could not sign transacion", err.Error())
 			}
-<<<<<<< HEAD
-			// Do the raw transfer
-			txnHash, err := rpcClient.Eth().SendRawTransaction(txnObject.MarshalRLP())
-			if testCase.shouldSucceed {
-				assert.NoError(t, err)
-			} else {
-				assert.Error(t, err)
-			}
-
-			assert.IsTypef(t, web3.Hash{}, txnHash, "Return type mismatch")
-
-			ctx, cancel := context.WithTimeout(context.Background(), 10*time.Second)
-			defer cancel()
-			receipt, err := tests.WaitForReceipt(ctx, srv.JSONRPC().Eth(), txnHash)
-=======
 
 			receipt, err := srv.SendRawTx(ctx, txn, testCase.senderKey)
->>>>>>> c0835a5a
 
 			if testCase.shouldSucceed {
 				assert.NoError(t, err)
@@ -317,11 +249,7 @@
 			if testCase.shouldSucceed {
 				fee := new(big.Int).Mul(
 					big.NewInt(int64(receipt.GasUsed)),
-<<<<<<< HEAD
-					big.NewInt(txnObject.GasPrice.Int64()),
-=======
 					txn.GasPrice,
->>>>>>> c0835a5a
 				)
 
 				expectedSenderBalance = previousSenderBalance.Sub(
