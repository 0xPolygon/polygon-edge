package network

import (
	"context"
	"errors"
	"sync"
	"sync/atomic"

	rawGrpc "google.golang.org/grpc"

	"github.com/0xPolygon/polygon-sdk/network/grpc"
	"github.com/0xPolygon/polygon-sdk/network/proto"
	"github.com/libp2p/go-libp2p-core/network"
	"github.com/libp2p/go-libp2p-core/peer"
	empty "google.golang.org/protobuf/types/known/emptypb"
)

var identityProtoV1 = "/id/0.1"

var (
	ErrInvalidChainID   = errors.New("Invalid chain ID")
	ErrNotReady         = errors.New("Not ready")
	ErrNoAvailableSlots = errors.New("No available Slots")
)

type identity struct {
	proto.UnimplementedIdentityServer

	pending sync.Map

	pendingInboundCount int64

	pendingOutboundCount int64

	srv *Server

	initialized uint32
}

func (i *identity) pendingInboundConns() int64 {

	return atomic.LoadInt64(&i.pendingInboundCount)
}

func (i *identity) pendingOutboundConns() int64 {

	return atomic.LoadInt64(&i.pendingOutboundCount)
}

func (i *identity) isPending(id peer.ID) bool {
	_, ok := i.pending.Load(id)
	if !ok {
		return false
	}
	return ok
}

func (i *identity) delPending(id peer.ID) {
	if value, loaded := i.pending.LoadAndDelete(id); loaded {
		if value.(network.Direction) == network.DirInbound {
			atomic.AddInt64(&i.pendingInboundCount, -1)
		} else if value.(network.Direction) == network.DirOutbound {
			atomic.AddInt64(&i.pendingOutboundCount, -1)
		}
	}
}

func (i *identity) setPending(id peer.ID, direction network.Direction) {
	if _, loaded := i.pending.LoadOrStore(id, direction); !loaded {
		if direction == network.DirInbound {
			atomic.AddInt64(&i.pendingInboundCount, 1)
		} else if direction == network.DirOutbound {
			atomic.AddInt64(&i.pendingOutboundCount, 1)
		}
	}
}

func (i *identity) setup() {
	// register the protobuf protocol
	grpc := grpc.NewGrpcStream()
	proto.RegisterIdentityServer(grpc.GrpcServer(), i)
	grpc.Serve()

	i.srv.Register(identityProtoV1, grpc)

	// register callback messages to notify from new peers
	// need to start our handshake protocol immediately but don't want to connect to any peer until initialized
	i.srv.host.Network().Notify(&network.NotifyBundle{
		ConnectedF: func(net network.Network, conn network.Conn) {
			peerID := conn.RemotePeer()
			i.srv.logger.Debug("Conn", "peer", peerID, "direction", conn.Stat().Direction)

			initialized := atomic.LoadUint32(&i.initialized)
			if initialized == 0 {
				i.srv.Disconnect(peerID, ErrNotReady.Error())
				return
			}

			// limit by MaxPeers on incoming / outgoing requests
			if i.isPending(peerID) {
				// handshake has already started
				return
			}

<<<<<<< HEAD
			if conn.Stat().Direction == network.DirOutbound && i.srv.numOpenSlots() == 0 {
				i.srv.Disconnect(peerID, "no available slots")
				return
			}

			if conn.Stat().Direction == network.DirInbound && i.srv.inboundConns() >= i.srv.maxInboundConns() {
				i.srv.Disconnect(peerID, "no available slots")
=======
			if i.srv.numOpenSlots() == 0 {
				i.srv.Disconnect(peerID, ErrNoAvailableSlots.Error())
>>>>>>> ad1b15e0
				return
			}
			// pending of handshake
			i.setPending(peerID, conn.Stat().Direction)

			go func() {
				defer func() {
					if i.isPending(peerID) {
						i.delPending(peerID)
						i.srv.emitEvent(peerID, PeerDialCompleted)
					}
				}()

				if err := i.handleConnected(peerID, conn.Stat().Direction); err != nil {
					i.srv.Disconnect(peerID, err.Error())
				}
			}()
		},
	})
}

func (i *identity) start() error {
	atomic.StoreUint32(&i.initialized, 1)
	return nil
}

func (i *identity) getStatus() *proto.Status {
	return &proto.Status{
		Chain: int64(i.srv.config.Chain.Params.ChainID),
	}
}

func (i *identity) handleConnected(peerID peer.ID, direction network.Direction) error {
	// we initiated the connection, now we perform the handshake
	conn, err := i.srv.NewProtoStream(identityProtoV1, peerID)
	if err != nil {
		return err
	}
	clt := proto.NewIdentityClient(conn.(*rawGrpc.ClientConn))

	status := i.getStatus()
	resp, err := clt.Hello(context.Background(), status)
	if err != nil {
		return err
	}

	// validation
	if status.Chain != resp.Chain {
		return ErrInvalidChainID
	}

	i.srv.addPeer(peerID, direction)
	return nil
}

func (i *identity) Hello(ctx context.Context, req *proto.Status) (*proto.Status, error) {
	return i.getStatus(), nil
}

func (i *identity) Bye(ctx context.Context, req *proto.ByeMsg) (*empty.Empty, error) {
	i.srv.logger.Debug("peer bye", "id", ctx.(*grpc.Context).PeerID, "msg", req.Reason)
	return &empty.Empty{}, nil
}<|MERGE_RESOLUTION|>--- conflicted
+++ resolved
@@ -102,18 +102,13 @@
 				return
 			}
 
-<<<<<<< HEAD
 			if conn.Stat().Direction == network.DirOutbound && i.srv.numOpenSlots() == 0 {
-				i.srv.Disconnect(peerID, "no available slots")
+				i.srv.Disconnect(peerID, ErrNoAvailableSlots.Error())
 				return
 			}
 
 			if conn.Stat().Direction == network.DirInbound && i.srv.inboundConns() >= i.srv.maxInboundConns() {
-				i.srv.Disconnect(peerID, "no available slots")
-=======
-			if i.srv.numOpenSlots() == 0 {
 				i.srv.Disconnect(peerID, ErrNoAvailableSlots.Error())
->>>>>>> ad1b15e0
 				return
 			}
 			// pending of handshake
