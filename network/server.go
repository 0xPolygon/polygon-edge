package network

import (
	"context"
	"errors"
	"fmt"
	"math/rand"
	"net"
	"regexp"
	"sync"
	"time"

	"github.com/0xPolygon/polygon-sdk/chain"
	"github.com/0xPolygon/polygon-sdk/secrets"
	"github.com/hashicorp/go-hclog"
	"github.com/libp2p/go-libp2p"
	"github.com/libp2p/go-libp2p-core/crypto"
	"github.com/libp2p/go-libp2p-core/event"
	"github.com/libp2p/go-libp2p-core/host"
	"github.com/libp2p/go-libp2p-core/network"
	"github.com/libp2p/go-libp2p-core/peer"
	"github.com/libp2p/go-libp2p-core/protocol"
	noise "github.com/libp2p/go-libp2p-noise"
	pubsub "github.com/libp2p/go-libp2p-pubsub"
	"github.com/multiformats/go-multiaddr"
)

const DefaultLibp2pPort int = 1478

const (
	MinimumPeerConnections int64 = 1
	MinimumBootNodes       int   = 2 // MinimumBootNodes Count is set to 2 so that, a bootnode can reconnect to the network using other bootnode after restarting.
)

// Priority for dial queue
const (
	PriorityRequestedDial uint64 = 1
	PriorityRandomDial    uint64 = 10
)

type Config struct {
	NoDiscover     bool
	Addr           *net.TCPAddr
	NatAddr        net.IP
	Dns            multiaddr.Multiaddr
	DataDir        string
	MaxPeers       uint64
	Chain          *chain.Chain
	SecretsManager secrets.SecretsManager
}

func DefaultConfig() *Config {
	return &Config{
		NoDiscover: false,
		Addr:       &net.TCPAddr{IP: net.ParseIP("127.0.0.1"), Port: DefaultLibp2pPort},
		MaxPeers:   10,
	}
}

type Server struct {
	logger hclog.Logger
	config *Config

	closeCh chan struct{}

	host  host.Host
	addrs []multiaddr.Multiaddr

	peers     map[peer.ID]*Peer
	peersLock sync.Mutex

	dialQueue *dialQueue

	identity  *identity
	discovery *discovery

	protocols     map[string]Protocol
	protocolsLock sync.Mutex

	// Secrets manager
	secretsManager secrets.SecretsManager

	// pubsub
	ps *pubsub.PubSub

	joinWatchers     map[peer.ID]chan error
	joinWatchersLock sync.Mutex

	emitterPeerEvent event.Emitter
}

type Peer struct {
	srv *Server

	Info peer.AddrInfo
}

// setupLibp2pKey is a helper method for setting up the networking private key
func setupLibp2pKey(secretsManager secrets.SecretsManager) (crypto.PrivKey, error) {
	var key crypto.PrivKey
	if secretsManager.HasSecret(secrets.NetworkKey) {
		// The key is present in the secrets manager, read it
		networkingKey, readErr := ReadLibp2pKey(secretsManager)
		if readErr != nil {
			return nil, fmt.Errorf("unable to read networking private key from Secrets Manager, %v", readErr)
		}

		key = networkingKey
	} else {
		// The key is not present in the secrets manager, generate it
		libp2pKey, libp2pKeyEncoded, keyErr := GenerateAndEncodeLibp2pKey()
		if keyErr != nil {
			return nil, fmt.Errorf("unable to generate networking private key for Secrets Manager, %v", keyErr)
		}

		// Write the networking private key to disk
		if setErr := secretsManager.SetSecret(secrets.NetworkKey, libp2pKeyEncoded); setErr != nil {
			return nil, fmt.Errorf("unable to store networking private key to Secrets Manager, %v", setErr)
		}

		key = libp2pKey
	}

	return key, nil
}

func NewServer(logger hclog.Logger, config *Config) (*Server, error) {
	logger = logger.Named("network")

	key, err := setupLibp2pKey(config.SecretsManager)
	if err != nil {
		return nil, err
	}

	listenAddr, err := multiaddr.NewMultiaddr(fmt.Sprintf("/ip4/%s/tcp/%d", config.Addr.IP.String(), config.Addr.Port))
	if err != nil {
		return nil, err
	}

	addrsFactory := func(addrs []multiaddr.Multiaddr) []multiaddr.Multiaddr {
		if config.NatAddr != nil {
			addr, _ := multiaddr.NewMultiaddr(fmt.Sprintf("/ip4/%s/tcp/%d", config.NatAddr.String(), config.Addr.Port))

			if addr != nil {
				addrs = []multiaddr.Multiaddr{addr}
			}
		} else if config.Dns != nil {
			addrs = []multiaddr.Multiaddr{config.Dns}
		}

		return addrs
	}

	host, err := libp2p.New(
		context.Background(),
		// Use noise as the encryption protocol
		libp2p.Security(noise.ID, noise.New),
		libp2p.ListenAddrs(listenAddr),
		libp2p.AddrsFactory(addrsFactory),
		libp2p.Identity(key),
	)
	if err != nil {
		return nil, fmt.Errorf("failed to create libp2p stack: %v", err)
	}

	emitter, err := host.EventBus().Emitter(new(PeerEvent))
	if err != nil {
		return nil, err
	}

	srv := &Server{
		logger:           logger,
		config:           config,
		host:             host,
		addrs:            host.Addrs(),
		peers:            map[peer.ID]*Peer{},
		dialQueue:        newDialQueue(),
		closeCh:          make(chan struct{}),
		emitterPeerEvent: emitter,
		protocols:        map[string]Protocol{},
		secretsManager:   config.SecretsManager,
	}

	// start identity
	srv.identity = &identity{srv: srv}
	srv.identity.setup()

	// start gossip protocol
	ps, err := pubsub.NewGossipSub(context.Background(), host)
	if err != nil {
		return nil, err
	}
	srv.ps = ps

	return srv, nil
}

func (s *Server) Start() error {
	s.identity.start()

<<<<<<< HEAD
	go s.runDial()
	go s.checkPeerConnections()
	s.logger.Info("LibP2P server running", "addr", AddrInfoToString(s.AddrInfo()))

	if !s.config.NoDiscover {
=======
	if !config.NoDiscover {

		if config.Chain.Bootnodes != nil && len(config.Chain.Bootnodes) < MinimumBootNodes {
			return nil, errors.New("Minimum two bootnodes are required")
		}

>>>>>>> 7fe80919
		// start discovery
		s.discovery = &discovery{srv: s}

		// try to decode the bootnodes
		bootnodes := []*peer.AddrInfo{}
		for _, raw := range s.config.Chain.Bootnodes {
			node, err := StringToAddrInfo(raw)
			if err != nil {
				return fmt.Errorf("failed to parse bootnode %s: %v", raw, err)
			}
<<<<<<< HEAD
			if node.ID == s.host.ID() {
				s.logger.Info("Omitting bootnode with same ID as host", node.ID)
=======
			if node.ID == srv.host.ID() {
				srv.logger.Info("Omitting bootnode with same ID as host", "id", node.ID)
>>>>>>> 7fe80919
				continue
			}
			bootnodes = append(bootnodes, node)
		}

		s.discovery.setup(bootnodes)
	}

	go s.runJoinWatcher()

	// watch for disconnected peers
	s.host.Network().Notify(&network.NotifyBundle{
		DisconnectedF: func(net network.Network, conn network.Conn) {
			go func() {
				s.delPeer(conn.RemotePeer())
			}()
		},
	})

	return nil
}

// checkPeerCount will attempt to make new connections if the active peer count is lesser than the specified limit.
func (s *Server) checkPeerConnections() {
	for {
		select {
		case <-time.After(30 * time.Second):
		case <-s.closeCh:
			return
		}
		if s.numPeers() < MinimumPeerConnections {
			if s.config.NoDiscover || len(s.discovery.bootnodes) == 0 {
				//TODO: dial peers from the peerstore
			} else {
				randomNode := s.getRandomBootNode()
				s.addToDialQueue(randomNode, PriorityRandomDial)
			}
		}
	}
}

func (s *Server) runDial() {
	// watch for events of peers included or removed
	notifyCh := make(chan struct{})
	err := s.SubscribeFn(func(evnt *PeerEvent) {
		// only concerned about PeerConnected, PeerFailedToConnect, PeerDisconnected, PeerDialCompleted, and PeerAddedToDialQueue
		switch evnt.Type {
		case PeerConnected, PeerFailedToConnect, PeerDisconnected, PeerDialCompleted, PeerAddedToDialQueue:
		default:
			return
		}

		select {
		case notifyCh <- struct{}{}:
		default:
		}
	})
	if err != nil {
		s.logger.Error("dial manager failed to subscribe", "err", err)
	}

	for {

		// TODO: Right now the dial task are done sequentially because Connect
		// is a blocking request. In the future we should try to make up to
		// maxDials requests concurrently.
		for i := int64(0); i < s.numOpenSlots(); i++ {
			tt := s.dialQueue.pop()
			if tt == nil {
				// dial closed
				return
			}
			s.logger.Debug("dial", "local", s.host.ID(), "addr", tt.addr.String())

			if s.isConnected(tt.addr.ID) {
				// the node is already connected, send an event to wake up
				// any join watchers
				s.emitEvent(tt.addr.ID, PeerAlreadyConnected)
			} else {
				// the connection process is async because it involves connection (here) +
				// the handshake done in the identity service.
				if err := s.host.Connect(context.Background(), *tt.addr); err != nil {
					s.logger.Trace("failed to dial", "addr", tt.addr.String(), "err", err)
				}
			}
		}

		// wait until there is a change in the state of a peer that
		// might involve a new dial slot available
		select {
		case <-notifyCh:
		case <-s.closeCh:
			return
		}
	}
}

func (s *Server) numPeers() int64 {
	s.peersLock.Lock()
	defer s.peersLock.Unlock()
	return int64(len(s.peers))
}
func (s *Server) getRandomBootNode() *peer.AddrInfo {

	return s.discovery.bootnodes[rand.Intn(len(s.discovery.bootnodes))]

}
func (s *Server) Peers() []*Peer {
	s.peersLock.Lock()
	defer s.peersLock.Unlock()

	peers := make([]*Peer, 0, len(s.peers))
	for _, p := range s.peers {
		peers = append(peers, p)
	}
	return peers
}

func (s *Server) numOpenSlots() int64 {
	n := int64(s.config.MaxPeers) - (s.numPeers() + s.identity.numPending())
	if n < 0 {
		n = 0
	}
	return n
}

func (s *Server) isConnected(peerID peer.ID) bool {
	return s.host.Network().Connectedness(peerID) == network.Connected
}

func (s *Server) GetProtocols(peerID peer.ID) ([]string, error) {
	return s.host.Peerstore().GetProtocols(peerID)
}

func (s *Server) GetPeerInfo(peerID peer.ID) peer.AddrInfo {
	return s.host.Peerstore().PeerInfo(peerID)
}

func (s *Server) addPeer(id peer.ID) {
	s.logger.Info("Peer connected", "id", id.String())

	s.peersLock.Lock()
	defer s.peersLock.Unlock()

	p := &Peer{
		srv:  s,
		Info: s.host.Peerstore().PeerInfo(id),
	}
	s.peers[id] = p

	s.emitEvent(id, PeerConnected)
}

func (s *Server) delPeer(id peer.ID) {
	s.logger.Info("Peer disconnected", "id", id.String())

	s.peersLock.Lock()
	defer s.peersLock.Unlock()

	delete(s.peers, id)
	s.host.Network().ClosePeer(id)

	s.emitEvent(id, PeerDisconnected)
}

func (s *Server) Disconnect(peer peer.ID, reason string) {
	if s.host.Network().Connectedness(peer) == network.Connected {
		// send some close message
		s.host.Network().ClosePeer(peer)
	}
}

func (s *Server) waitForEvent(timeout time.Duration, handler func(evnt *PeerEvent) bool) bool {
	// TODO: Try to replace joinwatcher with this
	sub, _ := s.Subscribe()

	doneCh := make(chan struct{})
	closed := false
	go func() {
		loop := true
		for loop {
			select {
			case evnt := <-sub.GetCh():
				if handler(evnt) {
					loop = false
				}

			case <-s.closeCh:
				closed = true
				loop = false
			}
		}
		sub.Close()
		doneCh <- struct{}{}
	}()
	if closed {
		return false
	}

	select {
	case <-doneCh:
		return true
	case <-time.After(timeout):
		return false
	}
}

var DefaultJoinTimeout = 10 * time.Second

func (s *Server) JoinAddr(addr string, timeout time.Duration) error {
	addr0, err := multiaddr.NewMultiaddr(addr)
	if err != nil {
		return err
	}
	addr1, err := peer.AddrInfoFromP2pAddr(addr0)
	if err != nil {
		return err
	}
	return s.Join(addr1, timeout)
}

func (s *Server) Join(addr *peer.AddrInfo, timeout time.Duration) error {
	s.logger.Info("Join request", "addr", addr.String())
	s.addToDialQueue(addr, PriorityRequestedDial)

	if timeout == 0 {
		return nil
	}
	err := s.watch(addr.ID, timeout)
	return err
}

func (s *Server) watch(peerID peer.ID, dur time.Duration) error {
	ch := make(chan error)

	s.joinWatchersLock.Lock()
	if s.joinWatchers == nil {
		s.joinWatchers = map[peer.ID]chan error{}
	}
	s.joinWatchers[peerID] = ch
	s.joinWatchersLock.Unlock()

	select {
	case <-time.After(dur):
		s.joinWatchersLock.Lock()
		delete(s.joinWatchers, peerID)
		s.joinWatchersLock.Unlock()

		return fmt.Errorf("timeout %s %s", s.host.ID(), peerID)
	case err := <-ch:
		return err
	}
}

func (s *Server) runJoinWatcher() error {
	return s.SubscribeFn(func(evnt *PeerEvent) {
		switch evnt.Type {
		// only concerned about PeerConnected, PeerFailedToConnect, and PeerAlreadyConnected
		case PeerConnected, PeerFailedToConnect, PeerAlreadyConnected:
		default:
			return
		}

		// try to find a watcher for this peer
		s.joinWatchersLock.Lock()
		errCh, ok := s.joinWatchers[evnt.PeerID]
		if ok {
			errCh <- nil
			delete(s.joinWatchers, evnt.PeerID)
		}
		s.joinWatchersLock.Unlock()
	})
}

func (s *Server) Close() error {
	err := s.host.Close()
	s.dialQueue.Close()
	close(s.closeCh)

	return err
}

func (s *Server) NewProtoStream(proto string, id peer.ID) (interface{}, error) {
	s.protocolsLock.Lock()
	defer s.protocolsLock.Unlock()

	p, ok := s.protocols[proto]
	if !ok {
		return nil, fmt.Errorf("protocol not found: %s", proto)
	}
	stream, err := s.NewStream(proto, id)
	if err != nil {
		return nil, err
	}
	return p.Client(stream), nil
}

func (s *Server) NewStream(proto string, id peer.ID) (network.Stream, error) {
	return s.host.NewStream(context.Background(), id, protocol.ID(proto))
}

type Protocol interface {
	Client(network.Stream) interface{}
	Handler() func(network.Stream)
}

func (s *Server) Register(id string, p Protocol) {
	s.protocolsLock.Lock()
	s.protocols[id] = p
	s.wrapStream(id, p.Handler())
	s.protocolsLock.Unlock()
}

func (s *Server) wrapStream(id string, handle func(network.Stream)) {
	s.host.SetStreamHandler(protocol.ID(id), func(stream network.Stream) {
		peerID := stream.Conn().RemotePeer()
		s.logger.Trace("open stream", "protocol", id, "peer", peerID)

		handle(stream)
	})
}

func (s *Server) AddrInfo() *peer.AddrInfo {
	return &peer.AddrInfo{
		ID:    s.host.ID(),
		Addrs: s.addrs,
	}
}

func (s *Server) addToDialQueue(addr *peer.AddrInfo, priority uint64) {
	s.dialQueue.add(addr, priority)
	s.emitEvent(addr.ID, PeerAddedToDialQueue)
}

func (s *Server) emitEvent(peerID peer.ID, typ PeerEventType) {
	evnt := PeerEvent{
		PeerID: peerID,
		Type:   typ,
	}

	if err := s.emitterPeerEvent.Emit(evnt); err != nil {
		s.logger.Info("failed to emit event", "peer", evnt.PeerID, "type", evnt.Type, "err", err)
	}
}

type Subscription struct {
	sub event.Subscription
	ch  chan *PeerEvent
}

func (s *Subscription) run() {
	// convert interface{} to *PeerEvent channels
	for {
		evnt := <-s.sub.Out()
		if obj, ok := evnt.(PeerEvent); ok {
			s.ch <- &obj
		}
	}
}

func (s *Subscription) GetCh() chan *PeerEvent {
	return s.ch
}

func (s *Subscription) Get() *PeerEvent {
	obj := <-s.ch
	return obj
}

func (s *Subscription) Close() {
	s.sub.Close()
}

// Subscribe starts a PeerEvent subscription
func (s *Server) Subscribe() (*Subscription, error) {
	raw, err := s.host.EventBus().Subscribe(new(PeerEvent))
	if err != nil {
		return nil, err
	}

	sub := &Subscription{
		sub: raw,
		ch:  make(chan *PeerEvent),
	}
	go sub.run()
	return sub, nil
}

// SubscribeFn is a helper method to run subscription of PeerEvents
func (s *Server) SubscribeFn(handler func(evnt *PeerEvent)) error {
	sub, err := s.Subscribe()
	if err != nil {
		return err
	}

	go func() {
		for {
			select {
			case evnt := <-sub.GetCh():
				handler(evnt)

			case <-s.closeCh:
				sub.Close()
				return
			}
		}
	}()
	return nil
}

// SubscribeCh returns an event of of subscription events
func (s *Server) SubscribeCh() (<-chan *PeerEvent, error) {
	ch := make(chan *PeerEvent)

	var closed bool
	var mutex sync.Mutex

	isClosed := func() bool {
		mutex.Lock()
		defer mutex.Unlock()
		return closed
	}

	err := s.SubscribeFn(func(evnt *PeerEvent) {
		if !isClosed() {
			ch <- evnt
		}
	})
	if err != nil {
		close(ch)
		return nil, err
	}

	go func() {
		<-s.closeCh
		mutex.Lock()
		closed = true
		mutex.Unlock()
		close(ch)
	}()

	return ch, nil
}

func StringToAddrInfo(addr string) (*peer.AddrInfo, error) {
	addr0, err := multiaddr.NewMultiaddr(addr)
	if err != nil {
		return nil, err
	}
	addr1, err := peer.AddrInfoFromP2pAddr(addr0)
	if err != nil {
		return nil, err
	}
	return addr1, nil
}

var (
	// Regex used for matching loopback addresses (IPv4 and IPv6)
	// This regex will match:
	// /ip4/localhost/tcp/<port>
	// /ip4/127.0.0.1/tcp/<port>
	// /ip4/<any other loopback>/tcp/<port>
	// /ip6/<any loopback>/tcp/<port>
	loopbackRegex = regexp.MustCompile(
		`^\/ip4\/127(?:\.[0-9]+){0,2}\.[0-9]+\/tcp\/\d+$|^\/ip4\/localhost\/tcp\/\d+$|^\/ip6\/(?:0*\:)*?:?0*1\/tcp\/\d+$`,
	)
)

// AddrInfoToString converts an AddrInfo into a string representation that can be dialed from another node
func AddrInfoToString(addr *peer.AddrInfo) string {
	// Safety check
	if len(addr.Addrs) == 0 {
		panic("No dial addresses found")
	}

	dialAddress := addr.Addrs[0].String()

	// Try to see if a non loopback address is present in the list
	if len(addr.Addrs) > 1 && loopbackRegex.MatchString(dialAddress) {
		// Find an address that's not a loopback address
		for _, address := range addr.Addrs {
			if !loopbackRegex.MatchString(address.String()) {
				// Not a loopback address, dial address found
				dialAddress = address.String()
				break
			}
		}
	}

	// Format output and return
	return dialAddress + "/p2p/" + addr.ID.String()
}

type PeerEventType uint

const (
	PeerConnected        PeerEventType = iota // Emitted when a peer connected
	PeerFailedToConnect                       // Emitted when a peer failed to connect
	PeerDisconnected                          // Emitted when a peer disconnected from node
	PeerAlreadyConnected                      // Emitted when a peer already connected on dial
	PeerDialCompleted                         // Emitted when a peer completed dial
	PeerAddedToDialQueue                      // Emitted when a peer is added to dial queue
)

var peerEventToName = map[PeerEventType]string{
	PeerConnected:        "PeerConnected",
	PeerFailedToConnect:  "PeerFailedToConnect",
	PeerDisconnected:     "PeerDisconnected",
	PeerAlreadyConnected: "PeerAlreadyConnected",
	PeerDialCompleted:    "PeerDialCompleted",
	PeerAddedToDialQueue: "PeerAddedToDialQueue",
}

func (s PeerEventType) String() string {
	name, ok := peerEventToName[s]
	if !ok {
		return "unknown"
	}
	return name
}

type PeerEvent struct {
	// PeerID is the id of the peer that triggered
	// the event
	PeerID peer.ID

	// Type is the type of the event
	Type PeerEventType
}<|MERGE_RESOLUTION|>--- conflicted
+++ resolved
@@ -198,20 +198,15 @@
 func (s *Server) Start() error {
 	s.identity.start()
 
-<<<<<<< HEAD
 	go s.runDial()
 	go s.checkPeerConnections()
 	s.logger.Info("LibP2P server running", "addr", AddrInfoToString(s.AddrInfo()))
 
 	if !s.config.NoDiscover {
-=======
-	if !config.NoDiscover {
-
-		if config.Chain.Bootnodes != nil && len(config.Chain.Bootnodes) < MinimumBootNodes {
-			return nil, errors.New("Minimum two bootnodes are required")
-		}
-
->>>>>>> 7fe80919
+		if s.config.Chain.Bootnodes != nil && len(s.config.Chain.Bootnodes) < MinimumBootNodes {
+			return errors.New("Minimum two bootnodes are required")
+		}
+
 		// start discovery
 		s.discovery = &discovery{srv: s}
 
@@ -222,13 +217,8 @@
 			if err != nil {
 				return fmt.Errorf("failed to parse bootnode %s: %v", raw, err)
 			}
-<<<<<<< HEAD
 			if node.ID == s.host.ID() {
-				s.logger.Info("Omitting bootnode with same ID as host", node.ID)
-=======
-			if node.ID == srv.host.ID() {
-				srv.logger.Info("Omitting bootnode with same ID as host", "id", node.ID)
->>>>>>> 7fe80919
+				s.logger.Info("Omitting bootnode with same ID as host", "id", node.ID)
 				continue
 			}
 			bootnodes = append(bootnodes, node)
