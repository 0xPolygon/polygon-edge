package network

import (
	"context"
	"crypto/rand"
	"errors"
	"fmt"
	"math"
	"math/big"
	"net"
	"regexp"
	"sync"
	"sync/atomic"
	"time"

	"github.com/0xPolygon/polygon-edge/chain"
	"github.com/0xPolygon/polygon-edge/secrets"
	"github.com/hashicorp/go-hclog"
	"github.com/libp2p/go-libp2p"
	"github.com/libp2p/go-libp2p-core/crypto"
	"github.com/libp2p/go-libp2p-core/event"
	"github.com/libp2p/go-libp2p-core/host"
	"github.com/libp2p/go-libp2p-core/network"
	"github.com/libp2p/go-libp2p-core/peer"
	"github.com/libp2p/go-libp2p-core/protocol"
	noise "github.com/libp2p/go-libp2p-noise"
	pubsub "github.com/libp2p/go-libp2p-pubsub"
	"github.com/multiformats/go-multiaddr"
)

const DefaultLibp2pPort int = 1478

const (
	MinimumPeerConnections int64 = 1

<<<<<<< HEAD
	// MinimumBootNodes Count is set to 2 so that a bootnode can reconnect to the network
	// using other bootnode after restarting
	MinimumBootNodes int = 2

	DefaultDialRatio = 0.2
=======
	MinimumBootNodes int = 1
)

var (
	ErrNoBootnodes  = errors.New("no bootnodes specified")
	ErrMinBootnodes = errors.New("minimum 1 bootnode is required")
>>>>>>> 59c9e724
)

// Priority for dial queue
const (
	PriorityRequestedDial uint64 = 1
	PriorityRandomDial    uint64 = 10
)

type Config struct {
	NoDiscover       bool
	Addr             *net.TCPAddr
	NatAddr          net.IP
	DNS              multiaddr.Multiaddr
	DataDir          string
	MaxPeers         int64
	MaxInboundPeers  int64
	MaxOutboundPeers int64
	Chain            *chain.Chain
	SecretsManager   secrets.SecretsManager
	Metrics          *Metrics
}

func DefaultConfig() *Config {
	return &Config{
		NoDiscover:       false,
		Addr:             &net.TCPAddr{IP: net.ParseIP("127.0.0.1"), Port: DefaultLibp2pPort},
		MaxPeers:         40,
		MaxInboundPeers:  32,
		MaxOutboundPeers: 8,
	}
}

type Server struct {
	logger hclog.Logger
	config *Config

	closeCh chan struct{}

	host  host.Host
	addrs []multiaddr.Multiaddr

	peers     map[peer.ID]*Peer
	peersLock sync.Mutex

	metrics *Metrics

	dialQueue *dialQueue

	identity  *identity
	discovery *discovery

	protocols     map[string]Protocol
	protocolsLock sync.Mutex

	// Secrets manager
	secretsManager secrets.SecretsManager

	// pubsub
	ps *pubsub.PubSub

	joinWatchers     map[peer.ID]chan error
	joinWatchersLock sync.Mutex

	emitterPeerEvent event.Emitter

	inboundConnCount int64
}

type Peer struct {
	srv *Server

	Info peer.AddrInfo

	connDirection network.Direction
}

// setupLibp2pKey is a helper method for setting up the networking private key
func setupLibp2pKey(secretsManager secrets.SecretsManager) (crypto.PrivKey, error) {
	var key crypto.PrivKey

	if secretsManager.HasSecret(secrets.NetworkKey) {
		// The key is present in the secrets manager, read it
		networkingKey, readErr := ReadLibp2pKey(secretsManager)
		if readErr != nil {
			return nil, fmt.Errorf("unable to read networking private key from Secrets Manager, %w", readErr)
		}

		key = networkingKey
	} else {
		// The key is not present in the secrets manager, generate it
		libp2pKey, libp2pKeyEncoded, keyErr := GenerateAndEncodeLibp2pKey()
		if keyErr != nil {
			return nil, fmt.Errorf("unable to generate networking private key for Secrets Manager, %w", keyErr)
		}

		// Write the networking private key to disk
		if setErr := secretsManager.SetSecret(secrets.NetworkKey, libp2pKeyEncoded); setErr != nil {
			return nil, fmt.Errorf("unable to store networking private key to Secrets Manager, %w", setErr)
		}

		key = libp2pKey
	}

	return key, nil
}

func NewServer(logger hclog.Logger, config *Config) (*Server, error) {
	logger = logger.Named("network")

	if config.MaxPeers != DefaultConfig().MaxPeers {
		config.MaxOutboundPeers = int64(math.Floor(float64(config.MaxPeers) * DefaultDialRatio))
		config.MaxInboundPeers = config.MaxPeers - config.MaxOutboundPeers
	}

	key, err := setupLibp2pKey(config.SecretsManager)
	if err != nil {
		return nil, err
	}

	listenAddr, err := multiaddr.NewMultiaddr(fmt.Sprintf("/ip4/%s/tcp/%d", config.Addr.IP.String(), config.Addr.Port))
	if err != nil {
		return nil, err
	}

	addrsFactory := func(addrs []multiaddr.Multiaddr) []multiaddr.Multiaddr {
		if config.NatAddr != nil {
			addr, _ := multiaddr.NewMultiaddr(fmt.Sprintf("/ip4/%s/tcp/%d", config.NatAddr.String(), config.Addr.Port))

			if addr != nil {
				addrs = []multiaddr.Multiaddr{addr}
			}
		} else if config.DNS != nil {
			addrs = []multiaddr.Multiaddr{config.DNS}
		}

		return addrs
	}

	host, err := libp2p.New(
		context.Background(),
		// Use noise as the encryption protocol
		libp2p.Security(noise.ID, noise.New),
		libp2p.ListenAddrs(listenAddr),
		libp2p.AddrsFactory(addrsFactory),
		libp2p.Identity(key),
	)
	if err != nil {
		return nil, fmt.Errorf("failed to create libp2p stack: %w", err)
	}

	emitter, err := host.EventBus().Emitter(new(PeerEvent))
	if err != nil {
		return nil, err
	}

	srv := &Server{
		logger:           logger,
		config:           config,
		host:             host,
		addrs:            host.Addrs(),
		peers:            map[peer.ID]*Peer{},
		metrics:          config.Metrics,
		dialQueue:        newDialQueue(),
		closeCh:          make(chan struct{}),
		emitterPeerEvent: emitter,
		protocols:        map[string]Protocol{},
		secretsManager:   config.SecretsManager,
	}

	// start identity
	srv.identity = &identity{srv: srv}
	srv.identity.setup()

	// start gossip protocol
	ps, err := pubsub.NewGossipSub(context.Background(), host)
	if err != nil {
		return nil, err
	}

	srv.ps = ps

	return srv, nil
}

func (s *Server) Start() error {
	if identityStartErr := s.identity.start(); identityStartErr != nil {
		return identityStartErr
	}

	go s.runDial()
	go s.checkPeerConnections()
	s.logger.Info("LibP2P server running", "addr", AddrInfoToString(s.AddrInfo()))

	if !s.config.NoDiscover {
		// Check the bootnode config is present
		if s.config.Chain.Bootnodes == nil {
			return ErrNoBootnodes
		}

		// Check if at least one bootnode is specified
		if len(s.config.Chain.Bootnodes) < MinimumBootNodes {
			return ErrMinBootnodes
		}

		// start discovery
		s.discovery = &discovery{srv: s}

		// try to decode the bootnodes
		bootnodes := []*peer.AddrInfo{}

		for _, raw := range s.config.Chain.Bootnodes {
			node, err := StringToAddrInfo(raw)
			if err != nil {
				return fmt.Errorf("failed to parse bootnode %s: %w", raw, err)
			}

			if node.ID == s.host.ID() {
				s.logger.Info("Omitting bootnode with same ID as host", "id", node.ID)

				continue
			}

			bootnodes = append(bootnodes, node)
		}

		if setupErr := s.discovery.setup(bootnodes); setupErr != nil {
			return fmt.Errorf("unable to setup discovery, %w", setupErr)
		}
	}

	go func() {
		if err := s.runJoinWatcher(); err != nil {
			s.logger.Error(fmt.Sprintf("Unable to start join watcher service, %v", err))
		}
	}()

	// watch for disconnected peers
	s.host.Network().Notify(&network.NotifyBundle{
		DisconnectedF: func(net network.Network, conn network.Conn) {
			go func() {
				s.delPeer(conn.RemotePeer())
			}()
		},
	})

	return nil
}

// checkPeerCount will attempt to make new connections if the active peer count is lesser than the specified limit.
func (s *Server) checkPeerConnections() {
	for {
		select {
		case <-time.After(10 * time.Second):
		case <-s.closeCh:
			return
		}

		if s.numPeers() < MinimumPeerConnections {
			if s.config.NoDiscover || len(s.discovery.bootnodes) == 0 {
				//TODO: dial peers from the peerstore
			} else {
				randomNode := s.getRandomBootNode()
				s.addToDialQueue(randomNode, PriorityRandomDial)
			}
		}
	}
}

func (s *Server) runDial() {
	// watch for events of peers included or removed
	notifyCh := make(chan struct{})
	err := s.SubscribeFn(func(evnt *PeerEvent) {
		// Only concerned about the listed event types
		switch evnt.Type {
		case PeerConnected, PeerFailedToConnect, PeerDisconnected, PeerDialCompleted, PeerAddedToDialQueue:
		default:
			return
		}

		select {
		case notifyCh <- struct{}{}:
		default:
		}
	})

	if err != nil {
		s.logger.Error("dial manager failed to subscribe", "err", err)
	}

	for {
		// TODO: Right now the dial task are done sequentially because Connect
		// is a blocking request. In the future we should try to make up to
		// maxDials requests concurrently.
		for i := int64(0); i < s.numOpenSlots(); i++ {
			tt := s.dialQueue.pop()
			if tt == nil {
				// dial closed
				return
			}

			s.logger.Debug("dial", "local", s.host.ID(), "addr", tt.addr.String())

			if s.isConnected(tt.addr.ID) {
				// the node is already connected, send an event to wake up
				// any join watchers
				s.emitEvent(tt.addr.ID, PeerAlreadyConnected)
			} else {
				// the connection process is async because it involves connection (here) +
				// the handshake done in the identity service.
				if err := s.host.Connect(context.Background(), *tt.addr); err != nil {
					s.logger.Debug("failed to dial", "addr", tt.addr.String(), "err", err)
					s.emitEvent(tt.addr.ID, PeerFailedToConnect)
				}
			}
		}

		// wait until there is a change in the state of a peer that
		// might involve a new dial slot available
		select {
		case <-notifyCh:
		case <-s.closeCh:
			return
		}
	}
}

func (s *Server) numPeers() int64 {
	s.peersLock.Lock()
	defer s.peersLock.Unlock()

	return int64(len(s.peers))
}

func (s *Server) getRandomBootNode() *peer.AddrInfo {
	randNum, _ := rand.Int(rand.Reader, big.NewInt(int64(len(s.discovery.bootnodes))))

	return s.discovery.bootnodes[randNum.Int64()]
}

func (s *Server) Peers() []*Peer {
	s.peersLock.Lock()
	defer s.peersLock.Unlock()

	peers := make([]*Peer, 0, len(s.peers))
	for _, p := range s.peers {
		peers = append(peers, p)
	}

	return peers
}

// hasPeer checks if the peer is present in the peers list [Thread-safe]
func (s *Server) hasPeer(peerID peer.ID) bool {
	s.peersLock.Lock()
	defer s.peersLock.Unlock()

	_, ok := s.peers[peerID]

	return ok
}

func (s *Server) numOpenSlots() int64 {
	n := s.maxOutboundConns() - s.outboundConns()
	if n < 0 {
		n = 0
	}

	return n
}

func (s *Server) inboundConns() int64 {
	count := atomic.LoadInt64(&s.inboundConnCount)
	if count < 0 {
		count = 0
	}

	return count + s.identity.pendingInboundConns()
}

func (s *Server) outboundConns() int64 {
	return (s.numPeers() - atomic.LoadInt64(&s.inboundConnCount)) + s.identity.pendingOutboundConns()
}

func (s *Server) maxInboundConns() int64 {
	return s.config.MaxInboundPeers
}

func (s *Server) maxOutboundConns() int64 {
	return s.config.MaxOutboundPeers
}

func (s *Server) isConnected(peerID peer.ID) bool {
	return s.host.Network().Connectedness(peerID) == network.Connected
}

func (s *Server) GetProtocols(peerID peer.ID) ([]string, error) {
	return s.host.Peerstore().GetProtocols(peerID)
}

func (s *Server) GetPeerInfo(peerID peer.ID) peer.AddrInfo {
	return s.host.Peerstore().PeerInfo(peerID)
}

func (s *Server) addPeer(id peer.ID, direction network.Direction) {
	s.logger.Info("Peer connected", "id", id.String())
	s.peersLock.Lock()
	defer s.peersLock.Unlock()

	p := &Peer{
		srv:           s,
		Info:          s.host.Peerstore().PeerInfo(id),
		connDirection: direction,
	}
	s.peers[id] = p

	if direction == network.DirInbound {
		atomic.AddInt64(&s.inboundConnCount, 1)
	}

	s.emitEvent(id, PeerConnected)
	s.metrics.Peers.Set(float64(len(s.peers)))
}

func (s *Server) delPeer(id peer.ID) {
	s.logger.Info("Peer disconnected", "id", id.String())

	s.peersLock.Lock()
	defer s.peersLock.Unlock()

	if peer, ok := s.peers[id]; ok {
		if peer.connDirection == network.DirInbound {
			atomic.AddInt64(&s.inboundConnCount, -1)
		}

		delete(s.peers, id)
	}

	if closeErr := s.host.Network().ClosePeer(id); closeErr != nil {
		s.logger.Error(
			fmt.Sprintf("Unable to gracefully close connection to peer [%s], %v", id.String(), closeErr),
		)
	}

	s.emitEvent(id, PeerDisconnected)
	s.metrics.Peers.Set(float64(len(s.peers)))
}

func (s *Server) Disconnect(peer peer.ID, reason string) {
	if s.host.Network().Connectedness(peer) == network.Connected {
		s.logger.Info(fmt.Sprintf("Closing connection to peer [%s] for reason [%s]", peer.String(), reason))

		if closeErr := s.host.Network().ClosePeer(peer); closeErr != nil {
			s.logger.Error(fmt.Sprintf("Unable to gracefully close peer connection, %v", closeErr))
		}
	}
}

var (
	// Anything below 35s is prone to false timeouts, as seen from empirical test data
	DefaultJoinTimeout   = 40 * time.Second
	DefaultBufferTimeout = DefaultJoinTimeout + time.Second*5
)

func (s *Server) JoinAddr(addr string, timeout time.Duration) error {
	addr0, err := multiaddr.NewMultiaddr(addr)
	if err != nil {
		return err
	}

	addr1, err := peer.AddrInfoFromP2pAddr(addr0)

	if err != nil {
		return err
	}

	return s.Join(addr1, timeout)
}

func (s *Server) Join(addr *peer.AddrInfo, timeout time.Duration) error {
	s.logger.Info("Join request", "addr", addr.String())
	s.addToDialQueue(addr, PriorityRequestedDial)

	if timeout == 0 {
		return nil
	}

	err := s.watch(addr.ID, timeout)

	return err
}

func (s *Server) watch(peerID peer.ID, dur time.Duration) error {
	ch := make(chan error)

	s.joinWatchersLock.Lock()
	if s.joinWatchers == nil {
		s.joinWatchers = map[peer.ID]chan error{}
	}

	s.joinWatchers[peerID] = ch
	s.joinWatchersLock.Unlock()

	select {
	case <-time.After(dur):
		s.joinWatchersLock.Lock()
		delete(s.joinWatchers, peerID)
		s.joinWatchersLock.Unlock()

		return fmt.Errorf("timeout %s %s", s.host.ID(), peerID)
	case err := <-ch:
		return err
	}
}

func (s *Server) runJoinWatcher() error {
	return s.SubscribeFn(func(evnt *PeerEvent) {
		switch evnt.Type {
		// only concerned about PeerConnected, PeerFailedToConnect, and PeerAlreadyConnected
		case PeerConnected, PeerFailedToConnect, PeerAlreadyConnected:
		default:
			return
		}

		// try to find a watcher for this peer
		s.joinWatchersLock.Lock()
		errCh, ok := s.joinWatchers[evnt.PeerID]
		if ok {
			errCh <- nil
			delete(s.joinWatchers, evnt.PeerID)
		}
		s.joinWatchersLock.Unlock()
	})
}

func (s *Server) Close() error {
	err := s.host.Close()
	s.dialQueue.Close()
	close(s.closeCh)

	return err
}

func (s *Server) NewProtoStream(proto string, id peer.ID) (interface{}, error) {
	s.protocolsLock.Lock()
	defer s.protocolsLock.Unlock()

	p, ok := s.protocols[proto]
	if !ok {
		return nil, fmt.Errorf("protocol not found: %s", proto)
	}

	stream, err := s.NewStream(proto, id)

	if err != nil {
		return nil, err
	}

	return p.Client(stream), nil
}

func (s *Server) NewStream(proto string, id peer.ID) (network.Stream, error) {
	return s.host.NewStream(context.Background(), id, protocol.ID(proto))
}

type Protocol interface {
	Client(network.Stream) interface{}
	Handler() func(network.Stream)
}

func (s *Server) Register(id string, p Protocol) {
	s.protocolsLock.Lock()
	s.protocols[id] = p
	s.wrapStream(id, p.Handler())
	s.protocolsLock.Unlock()
}

func (s *Server) wrapStream(id string, handle func(network.Stream)) {
	s.host.SetStreamHandler(protocol.ID(id), func(stream network.Stream) {
		peerID := stream.Conn().RemotePeer()
		s.logger.Debug("open stream", "protocol", id, "peer", peerID)

		handle(stream)
	})
}

func (s *Server) AddrInfo() *peer.AddrInfo {
	return &peer.AddrInfo{
		ID:    s.host.ID(),
		Addrs: s.addrs,
	}
}

func (s *Server) addToDialQueue(addr *peer.AddrInfo, priority uint64) {
	s.dialQueue.add(addr, priority)
	s.emitEvent(addr.ID, PeerAddedToDialQueue)
}

func (s *Server) emitEvent(peerID peer.ID, typ PeerEventType) {
	evnt := PeerEvent{
		PeerID: peerID,
		Type:   typ,
	}

	if err := s.emitterPeerEvent.Emit(evnt); err != nil {
		s.logger.Info("failed to emit event", "peer", evnt.PeerID, "type", evnt.Type, "err", err)
	}
}

type Subscription struct {
	sub event.Subscription
	ch  chan *PeerEvent
}

func (s *Subscription) run() {
	// convert interface{} to *PeerEvent channels
	for {
		evnt := <-s.sub.Out()
		if obj, ok := evnt.(PeerEvent); ok {
			s.ch <- &obj
		}
	}
}

func (s *Subscription) GetCh() chan *PeerEvent {
	return s.ch
}

func (s *Subscription) Get() *PeerEvent {
	obj := <-s.ch

	return obj
}

func (s *Subscription) Close() {
	s.sub.Close()
}

// Subscribe starts a PeerEvent subscription
func (s *Server) Subscribe() (*Subscription, error) {
	raw, err := s.host.EventBus().Subscribe(new(PeerEvent))
	if err != nil {
		return nil, err
	}

	sub := &Subscription{
		sub: raw,
		ch:  make(chan *PeerEvent),
	}
	go sub.run()

	return sub, nil
}

// SubscribeFn is a helper method to run subscription of PeerEvents
func (s *Server) SubscribeFn(handler func(evnt *PeerEvent)) error {
	sub, err := s.Subscribe()
	if err != nil {
		return err
	}

	go func() {
		for {
			select {
			case evnt := <-sub.GetCh():
				handler(evnt)

			case <-s.closeCh:
				sub.Close()

				return
			}
		}
	}()

	return nil
}

// SubscribeCh returns an event of of subscription events
func (s *Server) SubscribeCh() (<-chan *PeerEvent, error) {
	ch := make(chan *PeerEvent)

	var closed bool

	var mutex sync.Mutex

	isClosed := func() bool {
		mutex.Lock()
		defer mutex.Unlock()

		return closed
	}

	err := s.SubscribeFn(func(evnt *PeerEvent) {
		if !isClosed() {
			ch <- evnt
		}
	})
	if err != nil {
		close(ch)

		return nil, err
	}

	go func() {
		<-s.closeCh
		mutex.Lock()
		closed = true
		mutex.Unlock()
		close(ch)
	}()

	return ch, nil
}

func StringToAddrInfo(addr string) (*peer.AddrInfo, error) {
	addr0, err := multiaddr.NewMultiaddr(addr)
	if err != nil {
		return nil, err
	}

	addr1, err := peer.AddrInfoFromP2pAddr(addr0)

	if err != nil {
		return nil, err
	}

	return addr1, nil
}

var (
	// Regex used for matching loopback addresses (IPv4 and IPv6)
	// This regex will match:
	// /ip4/localhost/tcp/<port>
	// /ip4/127.0.0.1/tcp/<port>
	// /ip4/<any other loopback>/tcp/<port>
	// /ip6/<any loopback>/tcp/<port>
	loopbackRegex = regexp.MustCompile(
		`^\/ip4\/127(?:\.[0-9]+){0,2}\.[0-9]+\/tcp\/\d+$|^\/ip4\/localhost\/tcp\/\d+$|^\/ip6\/(?:0*\:)*?:?0*1\/tcp\/\d+$`,
	)
)

// AddrInfoToString converts an AddrInfo into a string representation that can be dialed from another node
func AddrInfoToString(addr *peer.AddrInfo) string {
	// Safety check
	if len(addr.Addrs) == 0 {
		panic("No dial addresses found")
	}

	dialAddress := addr.Addrs[0].String()

	// Try to see if a non loopback address is present in the list
	if len(addr.Addrs) > 1 && loopbackRegex.MatchString(dialAddress) {
		// Find an address that's not a loopback address
		for _, address := range addr.Addrs {
			if !loopbackRegex.MatchString(address.String()) {
				// Not a loopback address, dial address found
				dialAddress = address.String()

				break
			}
		}
	}

	// Format output and return
	return dialAddress + "/p2p/" + addr.ID.String()
}

type PeerEventType uint

const (
	PeerConnected        PeerEventType = iota // Emitted when a peer connected
	PeerFailedToConnect                       // Emitted when a peer failed to connect
	PeerDisconnected                          // Emitted when a peer disconnected from node
	PeerAlreadyConnected                      // Emitted when a peer already connected on dial
	PeerDialCompleted                         // Emitted when a peer completed dial
	PeerAddedToDialQueue                      // Emitted when a peer is added to dial queue
)

var peerEventToName = map[PeerEventType]string{
	PeerConnected:        "PeerConnected",
	PeerFailedToConnect:  "PeerFailedToConnect",
	PeerDisconnected:     "PeerDisconnected",
	PeerAlreadyConnected: "PeerAlreadyConnected",
	PeerDialCompleted:    "PeerDialCompleted",
	PeerAddedToDialQueue: "PeerAddedToDialQueue",
}

func (s PeerEventType) String() string {
	name, ok := peerEventToName[s]
	if !ok {
		return "unknown"
	}

	return name
}

type PeerEvent struct {
	// PeerID is the id of the peer that triggered
	// the event
	PeerID peer.ID

	// Type is the type of the event
	Type PeerEventType
}<|MERGE_RESOLUTION|>--- conflicted
+++ resolved
@@ -32,21 +32,15 @@
 
 const (
 	MinimumPeerConnections int64 = 1
-
-<<<<<<< HEAD
-	// MinimumBootNodes Count is set to 2 so that a bootnode can reconnect to the network
-	// using other bootnode after restarting
-	MinimumBootNodes int = 2
-
+  
 	DefaultDialRatio = 0.2
-=======
+  
 	MinimumBootNodes int = 1
 )
 
 var (
 	ErrNoBootnodes  = errors.New("no bootnodes specified")
 	ErrMinBootnodes = errors.New("minimum 1 bootnode is required")
->>>>>>> 59c9e724
 )
 
 // Priority for dial queue
