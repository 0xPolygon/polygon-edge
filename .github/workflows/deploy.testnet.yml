--- conflicted
+++ resolved
@@ -158,7 +158,7 @@
 
   pandoras_box_eoa:
     uses: ./.github/workflows/pandoras_box.yml
-    name: Pandora's Box
+    name: Pandora's Box EOA
     needs: deploy_testnet
     secrets:
       SLACK_PERFORMANCE_WEBHOOK_URL: ${{ secrets.SLACK_PERFORMANCE_WEBHOOK_URL }}
@@ -168,14 +168,11 @@
       runner: testnet
       environment: testnet
       transaction_batch: '200'
-<<<<<<< HEAD
-      transaction_count: '10000'
-=======
       transaction_count: '10000'
       mode: EOA
   pandoras_box_erc20:
     uses: ./.github/workflows/pandoras_box.yml
-    name: Pandora's Box
+    name: Pandora's Box ERC20
     needs: pandoras_box_eoa
     secrets:
       SLACK_PERFORMANCE_WEBHOOK_URL: ${{ secrets.SLACK_PERFORMANCE_WEBHOOK_URL }}
@@ -189,7 +186,7 @@
       mode: ERC20
   pandoras_box_erc721:
     uses: ./.github/workflows/pandoras_box.yml
-    name: Pandora's Box
+    name: Pandora's Box ERC721
     needs: pandoras_box_erc20
     secrets:
       SLACK_PERFORMANCE_WEBHOOK_URL: ${{ secrets.SLACK_PERFORMANCE_WEBHOOK_URL }}
@@ -200,23 +197,4 @@
       environment: testnet
       transaction_batch: '200'
       transaction_count: '10000'
-      mode: ERC721
-
-  loadbot:
-    uses: ./.github/workflows/loadbot.yml
-    name: Loadbot
-    needs: deploy_testnet
-    secrets:
-      SLACK_PERFORMANCE_WEBHOOK_URL: ${{ secrets.SLACK_PERFORMANCE_WEBHOOK_URL }}
-      LOADBOT_JSONRPC_URL: ${{ secrets.LOADBOT_JSONRPC_URL }}
-      LOADBOT_SENDER_ADDRESS: ${{ secrets.LOADBOT_SENDER_ADDRESS }}
-      LOADBOT_GRPC_ADDRESS: ${{ secrets.LOADBOT_GRPC_ADDRESS }}
-      LOADBOT_0x1AB8C3df809b85012a009c0264eb92dB04eD6EFa: ${{ secrets.LOADBOT_0x1AB8C3df809b85012a009c0264eb92dB04eD6EFa }}
-    with:
-      runner: testnet
-      environment: testnet
-      chain_id: '750'
-      transaction_value: '100'
-      transaction_count: '10000'
-      transactions_per_second: '100'
->>>>>>> dc33bad2
+      mode: ERC721