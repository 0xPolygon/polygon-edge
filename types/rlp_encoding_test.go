package types

import (
	"math/big"
	"reflect"
	"testing"

	"github.com/umbracle/fastrlp"

	"github.com/stretchr/testify/assert"
)

type codec interface {
	RLPMarshaler
	RLPUnmarshaler
}

func TestRLPEncoding(t *testing.T) {
	cases := []codec{
		&Header{},
		&Receipt{},
	}
	for _, c := range cases {
		buf := c.MarshalRLPTo(nil)

		res, ok := reflect.New(reflect.TypeOf(c).Elem()).Interface().(codec)
		if !ok {
			t.Fatalf("Unable to assert type")
		}

		if err := res.UnmarshalRLP(buf); err != nil {
			t.Fatal(err)
		}

		buf2 := c.MarshalRLPTo(nil)
		if !reflect.DeepEqual(buf, buf2) {
			t.Fatal("[ERROR] Buffers not equal")
		}
	}
}

func TestRLPMarshall_And_Unmarshall_Transaction(t *testing.T) {
	addrTo := StringToAddress("11")
	txn := &Transaction{
		Nonce:    0,
		GasPrice: big.NewInt(11),
		Gas:      11,
		To:       &addrTo,
		Value:    big.NewInt(1),
		Input:    []byte{1, 2},
		V:        big.NewInt(25),
		S:        big.NewInt(26),
		R:        big.NewInt(27),
	}
	unmarshalledTxn := new(Transaction)
	marshaledRlp := txn.MarshalRLP()

	if err := unmarshalledTxn.UnmarshalRLP(marshaledRlp); err != nil {
		t.Fatal(err)
	}

	unmarshalledTxn.ComputeHash()

	txn.Hash = unmarshalledTxn.Hash
	assert.Equal(t, txn, unmarshalledTxn, "[ERROR] Unmarshalled transaction not equal to base transaction")
}

func TestRLPStorage_Marshall_And_Unmarshall_Receipt(t *testing.T) {
	addr := StringToAddress("11")
	hash := StringToHash("10")

	testTable := []struct {
		name      string
		receipt   *Receipt
		setStatus bool
	}{
		{
			"Marshal receipt with status",
			&Receipt{
				CumulativeGasUsed: 10,
				GasUsed:           100,
				ContractAddress:   &addr,
				TxHash:            hash,
			},
			true,
		},
		{
			"Marshal receipt without status",
			&Receipt{
				Root:              hash,
				CumulativeGasUsed: 10,
				GasUsed:           100,
				ContractAddress:   &addr,
				TxHash:            hash,
			},
			false,
		},
	}

	for _, testCase := range testTable {
		t.Run(testCase.name, func(t *testing.T) {
			receipt := testCase.receipt

			if testCase.setStatus {
				receipt.SetStatus(ReceiptSuccess)
			}

			unmarshalledReceipt := new(Receipt)
			marshaledRlp := receipt.MarshalStoreRLPTo(nil)

			if err := unmarshalledReceipt.UnmarshalStoreRLP(marshaledRlp); err != nil {
				t.Fatal(err)
			}

			if !assert.Exactly(t, receipt, unmarshalledReceipt) {
				t.Fatal("[ERROR] Unmarshalled receipt not equal to base receipt")
			}
		})
	}
}

func TestRLPUnmarshal_Header_ComputeHash(t *testing.T) {
	// header computes hash after unmarshalling
	h := &Header{}
	h.ComputeHash()

	data := h.MarshalRLP()
	h2 := new(Header)
	assert.NoError(t, h2.UnmarshalRLP(data))
	assert.Equal(t, h.Hash, h2.Hash)
}

func TestRLPMarshall_And_Unmarshall_TypedTransaction(t *testing.T) {
	addrTo := StringToAddress("11")
	addrFrom := StringToAddress("22")
	originalTx := &Transaction{
		Nonce:     0,
		GasPrice:  big.NewInt(11),
		GasFeeCap: big.NewInt(12),
		GasTipCap: big.NewInt(13),
		Gas:       11,
		To:        &addrTo,
		From:      addrFrom,
		Value:     big.NewInt(1),
		Input:     []byte{1, 2},
		V:         big.NewInt(25),
		S:         big.NewInt(26),
		R:         big.NewInt(27),
	}

	txTypes := []TxType{
		StateTx,
		LegacyTx,
		DynamicFeeTx,
	}

	for _, v := range txTypes {
		t.Run(v.String(), func(t *testing.T) {
			originalTx.Type = v
			originalTx.ComputeHash()

			txRLP := originalTx.MarshalRLP()

			unmarshalledTx := new(Transaction)
			assert.NoError(t, unmarshalledTx.UnmarshalRLP(txRLP))

<<<<<<< HEAD
			unmarshalledTx.ComputeHash()
			assert.Equal(t, originalTx.Type, unmarshalledTx.Type)
		})
=======
		unmarshalledTx.ComputeHash()
		assert.Equal(t, originalTx.Type, unmarshalledTx.Type)
		assert.Equal(t, originalTx.Hash, unmarshalledTx.Hash)
	}
}

func TestRLPMarshall_Unmarshall_Missing_Data(t *testing.T) {
	t.Parallel()

	txTypes := []TxType{
		StateTx,
		LegacyTx,
	}

	for _, txType := range txTypes {
		txType := txType
		testTable := []struct {
			name          string
			expectedErr   bool
			ommitedValues map[string]bool
			fromAddrSet   bool
		}{
			{
				name:        "Insuficient params",
				expectedErr: true,
				ommitedValues: map[string]bool{
					"Nonce":    true,
					"GasPrice": true,
				},
			},
			{
				name:        "Missing From",
				expectedErr: false,
				ommitedValues: map[string]bool{
					"From": true,
				},
				fromAddrSet: false,
			},
			{
				name:          "Address set for state tx only",
				expectedErr:   false,
				ommitedValues: map[string]bool{},
				fromAddrSet:   txType == StateTx,
			},
		}

		for _, tt := range testTable {
			tt := tt
			t.Run(tt.name, func(t *testing.T) {
				t.Parallel()

				arena := fastrlp.DefaultArenaPool.Get()
				parser := fastrlp.DefaultParserPool.Get()
				testData := testRLPData(arena, tt.ommitedValues)
				v, err := parser.Parse(testData)
				assert.Nil(t, err)

				unmarshalledTx := &Transaction{Type: txType}

				if tt.expectedErr {
					assert.Error(t, unmarshalledTx.unmarshalRLPFrom(parser, v), tt.name)
				} else {
					assert.NoError(t, unmarshalledTx.unmarshalRLPFrom(parser, v), tt.name)
					assert.Equal(t, tt.fromAddrSet, len(unmarshalledTx.From) != 0 && unmarshalledTx.From != ZeroAddress, unmarshalledTx.Type.String(), unmarshalledTx.From)
				}

				fastrlp.DefaultParserPool.Put(parser)
				fastrlp.DefaultArenaPool.Put(arena)
			})
		}
>>>>>>> 2d045065
	}
}

func TestRLPMarshall_And_Unmarshall_TxType(t *testing.T) {
	testTable := []struct {
		name        string
		txType      TxType
		expectedErr bool
	}{
		{
			name:   "StateTx",
			txType: StateTx,
		},
		{
			name:   "LegacyTx",
			txType: LegacyTx,
		},
		{
			name:   "DynamicFeeTx",
			txType: DynamicFeeTx,
		},
		{
			name:        "undefined type",
			txType:      TxType(0x09),
			expectedErr: true,
		},
	}

	for _, tt := range testTable {
		ar := &fastrlp.Arena{}

		var txType TxType
		err := txType.unmarshalRLPFrom(nil, ar.NewBytes([]byte{byte(tt.txType)}))

		if tt.expectedErr {
			assert.Error(t, err)
		} else {
			assert.NoError(t, err)
			assert.Equal(t, tt.txType, txType)
		}
	}
}

func testRLPData(arena *fastrlp.Arena, ommitValues map[string]bool) []byte {
	vv := arena.NewArray()

	_, ommit := ommitValues["Nonce"]
	if !ommit {
		vv.Set(arena.NewUint(10))
	}

	_, ommit = ommitValues["GasPrice"]
	if !ommit {
		vv.Set(arena.NewBigInt(big.NewInt(11)))
	}

	_, ommit = ommitValues["Gas"]
	if !ommit {
		vv.Set(arena.NewUint(12))
	}

	_, ommit = ommitValues["To"]
	if !ommit {
		vv.Set(arena.NewBytes((StringToAddress("13")).Bytes()))
	}

	_, ommit = ommitValues["Value"]
	if !ommit {
		vv.Set(arena.NewBigInt(big.NewInt(14)))
	}

	_, ommit = ommitValues["Input"]
	if !ommit {
		vv.Set(arena.NewCopyBytes([]byte{1, 2}))
	}

	_, ommit = ommitValues["V"]
	if !ommit {
		vv.Set(arena.NewBigInt(big.NewInt(15)))
	}

	_, ommit = ommitValues["R"]
	if !ommit {
		vv.Set(arena.NewBigInt(big.NewInt(16)))
	}

	_, ommit = ommitValues["S"]
	if !ommit {
		vv.Set(arena.NewBigInt(big.NewInt(17)))
	}

	_, ommit = ommitValues["From"]
	if !ommit {
		vv.Set(arena.NewBytes((StringToAddress("18")).Bytes()))
	}

	var testData []byte
	testData = vv.MarshalTo(testData)

	return testData
}<|MERGE_RESOLUTION|>--- conflicted
+++ resolved
@@ -164,14 +164,10 @@
 			unmarshalledTx := new(Transaction)
 			assert.NoError(t, unmarshalledTx.UnmarshalRLP(txRLP))
 
-<<<<<<< HEAD
 			unmarshalledTx.ComputeHash()
 			assert.Equal(t, originalTx.Type, unmarshalledTx.Type)
+			assert.Equal(t, originalTx.Hash, unmarshalledTx.Hash)
 		})
-=======
-		unmarshalledTx.ComputeHash()
-		assert.Equal(t, originalTx.Type, unmarshalledTx.Type)
-		assert.Equal(t, originalTx.Hash, unmarshalledTx.Hash)
 	}
 }
 
@@ -239,7 +235,6 @@
 				fastrlp.DefaultArenaPool.Put(arena)
 			})
 		}
->>>>>>> 2d045065
 	}
 }
 
