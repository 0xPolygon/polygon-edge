--- conflicted
+++ resolved
@@ -12,9 +12,10 @@
 const (
 	HashLength    = 32
 	AddressLength = 20
+
+	SignatureSize = 4
 )
 
-<<<<<<< HEAD
 var (
 	// ZeroAddress is the default zero address
 	ZeroAddress = Address{}
@@ -28,9 +29,6 @@
 	// EmptyUncleHash is the root when there are no uncles
 	EmptyUncleHash = StringToHash("0x1dcc4de8dec75d7aab85b567b6ccd41ad312451b948a7413f0a142fd40d49347")
 )
-=======
-const SignatureSize = 4
->>>>>>> c615d0c6
 
 type Hash [HashLength]byte
 
