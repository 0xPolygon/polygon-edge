package types

import (
	"fmt"
	"math/big"
	"strings"
	"unicode"

	"github.com/0xPolygon/polygon-edge/helper/hex"
	"github.com/0xPolygon/polygon-edge/helper/keccak"
)

const (
	HashLength    = 32
	AddressLength = 20

	SignatureSize = 4
)

var (
	// ZeroAddress is the default zero address
	ZeroAddress = Address{}

	// ZeroHash is the default zero hash
	ZeroHash = Hash{}

	// EmptyRootHash is the root when there are no transactions
	EmptyRootHash = StringToHash("0x56e81f171bcc55a6ff8345e692c0f86e5b48e01b996cadc001622fb5e363b421")

	// EmptyUncleHash is the root when there are no uncles
	EmptyUncleHash = StringToHash("0x1dcc4de8dec75d7aab85b567b6ccd41ad312451b948a7413f0a142fd40d49347")
)

type Hash [HashLength]byte

type Address [AddressLength]byte

func min(i, j int) int {
	if i < j {
		return i
	}

	return j
}

func BytesToHash(b []byte) Hash {
	var h Hash

	size := len(b)
	min := min(size, HashLength)

	copy(h[HashLength-min:], b[len(b)-min:])

	return h
}

func (h Hash) Bytes() []byte {
	return h[:]
}

func (h Hash) String() string {
	return hex.EncodeToHex(h[:])
}

// checksumEncode returns the checksummed address with 0x prefix, as by EIP-55
// https://github.com/ethereum/EIPs/blob/master/EIPS/eip-55.md
func (a Address) checksumEncode() string {
	addrBytes := a.Bytes() // 20 bytes

	// Encode to hex without the 0x prefix
	lowercaseHex := hex.EncodeToHex(addrBytes)[2:]
	hashedAddress := hex.EncodeToHex(keccak.Keccak256(nil, []byte(lowercaseHex)))[2:]

	result := make([]rune, len(lowercaseHex))
	// Iterate over each character in the lowercase hex address
	for idx, ch := range lowercaseHex {
		if ch >= '0' && ch <= '9' || hashedAddress[idx] >= '0' && hashedAddress[idx] <= '7' {
			// Numbers in range [0, 9] are ignored (as well as hashed values [0, 7]),
			// because they can't be uppercased
			result[idx] = ch
		} else {
			// The current character / hashed character is in the range [8, f]
			result[idx] = unicode.ToUpper(ch)
		}
	}

	return "0x" + string(result)
}

func (a Address) Ptr() *Address {
	return &a
}

func (a Address) String() string {
	return a.checksumEncode()
}

func (a Address) Bytes() []byte {
	return a[:]
}

func StringToHash(str string) Hash {
	return BytesToHash(StringToBytes(str))
}

func StringToAddress(str string) Address {
	return BytesToAddress(StringToBytes(str))
}

func AddressToString(address Address) string {
	return string(address[:])
}

func BytesToAddress(b []byte) Address {
	var a Address

	size := len(b)
	min := min(size, AddressLength)

	copy(a[AddressLength-min:], b[len(b)-min:])

	return a
}

func StringToBytes(str string) []byte {
	str = strings.TrimPrefix(str, "0x")
	if len(str)%2 == 1 {
		str = "0" + str
	}

	b, _ := hex.DecodeString(str)

	return b
}

// IsValidAddress checks if provided string is a valid Ethereum address
func IsValidAddress(address string) error {
	// remove 0x prefix if it exists
	if strings.HasPrefix(address, "0x") {
		address = address[2:]
	}

	// decode the address
	decodedAddress, err := hex.DecodeString(address)
	if err != nil {
		return fmt.Errorf("address %s contains invalid characters", address)
	}

	// check if the address has the correct length
	if len(decodedAddress) != AddressLength {
		return fmt.Errorf("address %s has invalid length", address)
	}

	return nil
}

// UnmarshalText parses a hash in hex syntax.
func (h *Hash) UnmarshalText(input []byte) error {
	*h = BytesToHash(StringToBytes(string(input)))

	return nil
}

// UnmarshalText parses an address in hex syntax.
func (a *Address) UnmarshalText(input []byte) error {
	buf := StringToBytes(string(input))
	if len(buf) != AddressLength {
		return fmt.Errorf("incorrect length")
	}

	*a = BytesToAddress(buf)

	return nil
}

func (h Hash) MarshalText() ([]byte, error) {
	return []byte(h.String()), nil
}

func (a Address) MarshalText() ([]byte, error) {
	return []byte(a.String()), nil
}

<<<<<<< HEAD
var (
	// EmptyRootHash is the root when there are no transactions
	EmptyRootHash = StringToHash("0x56e81f171bcc55a6ff8345e692c0f86e5b48e01b996cadc001622fb5e363b421")

	// EmptyUncleHash is the root when there are no uncles
	EmptyUncleHash = StringToHash("0x1dcc4de8dec75d7aab85b567b6ccd41ad312451b948a7413f0a142fd40d49347")

	// EmptyCodeHash is the root where there is no code.
	// Equivalent of: `types.BytesToHash(crypto.Keccak256(nil))`
	EmptyCodeHash = StringToHash("0xc5d2460186f7233c927e7db2dcc703c0e500b653ca82273b7bfad8045d85a470")
)

=======
>>>>>>> 062414f9
type Proof struct {
	Data     []Hash // the proof himself
	Metadata map[string]interface{}
}

type OverrideAccount struct {
	Nonce     *uint64
	Code      []byte
	Balance   *big.Int
	State     map[Hash]Hash
	StateDiff map[Hash]Hash
}

type StateOverride map[Address]OverrideAccount<|MERGE_RESOLUTION|>--- conflicted
+++ resolved
@@ -29,6 +29,10 @@
 
 	// EmptyUncleHash is the root when there are no uncles
 	EmptyUncleHash = StringToHash("0x1dcc4de8dec75d7aab85b567b6ccd41ad312451b948a7413f0a142fd40d49347")
+  
+  // EmptyCodeHash is the root where there is no code.
+	// Equivalent of: `types.BytesToHash(crypto.Keccak256(nil))`
+	EmptyCodeHash = StringToHash("0xc5d2460186f7233c927e7db2dcc703c0e500b653ca82273b7bfad8045d85a470")
 )
 
 type Hash [HashLength]byte
@@ -181,21 +185,6 @@
 	return []byte(a.String()), nil
 }
 
-<<<<<<< HEAD
-var (
-	// EmptyRootHash is the root when there are no transactions
-	EmptyRootHash = StringToHash("0x56e81f171bcc55a6ff8345e692c0f86e5b48e01b996cadc001622fb5e363b421")
-
-	// EmptyUncleHash is the root when there are no uncles
-	EmptyUncleHash = StringToHash("0x1dcc4de8dec75d7aab85b567b6ccd41ad312451b948a7413f0a142fd40d49347")
-
-	// EmptyCodeHash is the root where there is no code.
-	// Equivalent of: `types.BytesToHash(crypto.Keccak256(nil))`
-	EmptyCodeHash = StringToHash("0xc5d2460186f7233c927e7db2dcc703c0e500b653ca82273b7bfad8045d85a470")
-)
-
-=======
->>>>>>> 062414f9
 type Proof struct {
 	Data     []Hash // the proof himself
 	Metadata map[string]interface{}
