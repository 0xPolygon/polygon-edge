package types

import (
	"fmt"

	"github.com/umbracle/fastrlp"
)

type RLPStoreUnmarshaler interface {
	UnmarshalStoreRLP(input []byte) error
}

func (b *Body) UnmarshalRLP(input []byte) error {
	return UnmarshalRlp(b.UnmarshalRLPFrom, input)
}

func (b *Body) UnmarshalRLPFrom(p *fastrlp.Parser, v *fastrlp.Value) error {
	tuple, err := v.GetElems()
	if err != nil {
		return err
	}

	if len(tuple) < 2 {
		return fmt.Errorf("incorrect number of elements to decode header, expected 2 but found %d", len(tuple))
	}

	// transactions
	txns, err := tuple[0].GetElems()
	if err != nil {
		return err
	}

	for _, txn := range txns {
		bTxn := &Transaction{}
		if err := bTxn.UnmarshalStoreRLPFrom(p, txn); err != nil {
			return err
		}

		b.Transactions = append(b.Transactions, bTxn)
	}

	// uncles
	uncles, err := tuple[1].GetElems()
	if err != nil {
		return err
	}

	for _, uncle := range uncles {
		bUncle := &Header{}
		if err := bUncle.UnmarshalRLPFrom(p, uncle); err != nil {
			return err
		}

		b.Uncles = append(b.Uncles, bUncle)
	}

	return nil
}

func (t *Transaction) UnmarshalStoreRLP(input []byte) error {
	return UnmarshalRlp(t.UnmarshalStoreRLPFrom, input)
}

func (t *Transaction) UnmarshalStoreRLPFrom(p *fastrlp.Parser, v *fastrlp.Value) error {
	elems, err := v.GetElems()
	if err != nil {
		return err
	}

	if len(elems) < 2 {
		return fmt.Errorf("incorrect number of elements to decode transaction, expected 2 but found %d", len(elems))
	}

	// consensus part
	if err := t.UnmarshalRLPFrom(p, elems[0]); err != nil {
		return err
	}
	// context part
	if err = elems[1].GetAddr(t.From[:]); err != nil {
		return err
	}

	return nil
}

func (r *Receipts) UnmarshalStoreRLP(input []byte) error {
	return UnmarshalRlp(r.UnmarshalStoreRLPFrom, input)
}

func (r *Receipts) UnmarshalStoreRLPFrom(p *fastrlp.Parser, v *fastrlp.Value) error {
	elems, err := v.GetElems()
	if err != nil {
		return err
	}

	for _, elem := range elems {
		rr := &Receipt{}
		if err := rr.UnmarshalStoreRLPFrom(p, elem); err != nil {
			return err
		}

		(*r) = append(*r, rr)
	}

	return nil
}

func (r *Receipt) UnmarshalStoreRLP(input []byte) error {
	return UnmarshalRlp(r.UnmarshalStoreRLPFrom, input)
}

func (r *Receipt) UnmarshalStoreRLPFrom(p *fastrlp.Parser, v *fastrlp.Value) error {
	elems, err := v.GetElems()
	if err != nil {
		return err
	}

	if len(elems) < 3 {
<<<<<<< HEAD
		return fmt.Errorf("incorrect number of elements to decode receipt, expected 3 but found %d", len(elems))
=======
		return fmt.Errorf("expected at least 3 elements")
>>>>>>> 315cc6fe
	}

	if err := r.UnmarshalRLPFrom(p, elems[0]); err != nil {
		return err
	}

<<<<<<< HEAD
	{
		// contract address
		vv, err := elems[1].Bytes()
		if err != nil {
			return err
		}
		if len(vv) == 20 {
			// address
			r.SetContractAddress(BytesToAddress(vv))
		}
=======
	// contract address
	vv, err := elems[1].Bytes()
	if err != nil {
		return err
	}

	if len(vv) == 20 {
		// address
		r.ContractAddress = BytesToAddress(vv)
>>>>>>> 315cc6fe
	}

	// gas used
	if r.GasUsed, err = elems[2].GetUint64(); err != nil {
		return err
	}

	// tx hash
	// backwards compatibility, old receipts did not marshal a TxHash
	if len(elems) == 4 {
		vv, err := elems[3].Bytes()
		if err != nil {
			return err
		}

		r.TxHash = BytesToHash(vv)
	}

	return nil
}<|MERGE_RESOLUTION|>--- conflicted
+++ resolved
@@ -116,39 +116,21 @@
 	}
 
 	if len(elems) < 3 {
-<<<<<<< HEAD
-		return fmt.Errorf("incorrect number of elements to decode receipt, expected 3 but found %d", len(elems))
-=======
-		return fmt.Errorf("expected at least 3 elements")
->>>>>>> 315cc6fe
+		return fmt.Errorf("incorrect number of elements to decode receipt, expected at least 3 but found %d", len(elems))
 	}
 
 	if err := r.UnmarshalRLPFrom(p, elems[0]); err != nil {
 		return err
 	}
 
-<<<<<<< HEAD
-	{
-		// contract address
-		vv, err := elems[1].Bytes()
-		if err != nil {
-			return err
-		}
-		if len(vv) == 20 {
-			// address
-			r.SetContractAddress(BytesToAddress(vv))
-		}
-=======
 	// contract address
 	vv, err := elems[1].Bytes()
 	if err != nil {
 		return err
 	}
-
 	if len(vv) == 20 {
 		// address
-		r.ContractAddress = BytesToAddress(vv)
->>>>>>> 315cc6fe
+		r.SetContractAddress(BytesToAddress(vv))
 	}
 
 	// gas used
