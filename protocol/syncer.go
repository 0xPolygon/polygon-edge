--- conflicted
+++ resolved
@@ -470,25 +470,14 @@
 				return fmt.Errorf("unable to fetch blocks from peer, %w", err)
 			}
 
-<<<<<<< HEAD
 			// Verify and write the data locally
 			for _, block := range sk.blocks {
+				if err := s.blockchain.VerifyFinalizedBlock(block); err != nil {
+					return fmt.Errorf("unable to verify block, %w", err)
+				}
+
 				if err := s.blockchain.WriteBlock(block); err != nil {
 					return fmt.Errorf("failed to write block while bulk syncing: %w", err)
-=======
-			// sync the data
-			for _, slot := range sk.slots {
-				for _, block := range slot.blocks {
-					if err := s.blockchain.VerifyFinalizedBlock(block); err != nil {
-						return fmt.Errorf("unable to verify block, %w", err)
-					}
-
-					if err := s.blockchain.WriteBlock(block); err != nil {
-						return fmt.Errorf("failed to write bulk sync block: %w", err)
-					}
-
-					newBlockHandler(block)
->>>>>>> d3002b4b
 				}
 
 				newBlockHandler(block)
