--- conflicted
+++ resolved
@@ -85,11 +85,6 @@
 	timeoutCh := time.After(timeout)
 	for {
 
-<<<<<<< HEAD
-		s.enqueueLock.Lock()
-		if len(s.enqueue) != 0 {
-			b, s.enqueue = s.enqueue[0], s.enqueue[1:]
-=======
 		if !s.IsClosed() {
 			s.enqueueLock.Lock()
 			if len(s.enqueue) != 0 {
@@ -98,7 +93,6 @@
 				return
 			}
 
->>>>>>> f72e0651
 			s.enqueueLock.Unlock()
 			select {
 			case <-s.enqueueCh:
