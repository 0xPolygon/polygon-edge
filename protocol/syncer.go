package protocol

import (
	"context"
	"errors"
	"fmt"
	"math"
	"math/big"
	"sync"
	"sync/atomic"

	"github.com/0xPolygon/polygon-sdk/blockchain"
	"github.com/0xPolygon/polygon-sdk/network"
	libp2pGrpc "github.com/0xPolygon/polygon-sdk/network/grpc"
	"github.com/0xPolygon/polygon-sdk/protocol/proto"
	"github.com/0xPolygon/polygon-sdk/types"
	"github.com/hashicorp/go-hclog"
	"github.com/libp2p/go-libp2p-core/peer"
	"google.golang.org/grpc"
	"google.golang.org/grpc/connectivity"
	any "google.golang.org/protobuf/types/known/anypb"
	empty "google.golang.org/protobuf/types/known/emptypb"
)

const maxEnqueueSize = 50

// syncPeer is a representation of the peer the node is syncing with
type syncPeer struct {
	peer   peer.ID
	conn   *grpc.ClientConn
	client proto.V1Client

	status     *Status
	statusLock sync.RWMutex

	enqueueLock sync.Mutex
	enqueue     []*types.Block
	enqueueCh   chan struct{}
}

// Number returns the latest peer block height
func (s *syncPeer) Number() uint64 {
	s.statusLock.RLock()
	defer s.statusLock.RUnlock()

	return s.status.Number
}

// IsClosed returns whether peer's connectivity has been closed
func (s *syncPeer) IsClosed() bool {
	return s.conn.GetState() == connectivity.Shutdown
}

// purgeBlocks purges the cache of broadcasted blocks the node has written so far
// from the syncPeer
func (s *syncPeer) purgeBlocks(lastSeen types.Hash) {
	s.enqueueLock.Lock()
	defer s.enqueueLock.Unlock()

	indx := -1
	for i, b := range s.enqueue {
		if b.Hash() == lastSeen {
			indx = i
		}
	}
	if indx != -1 {
		s.enqueue = s.enqueue[indx:]
	}
}

// popBlock pops a block from the block queue [BLOCKING]
func (s *syncPeer) popBlock() (b *types.Block) {
	for {
		s.enqueueLock.Lock()
		if len(s.enqueue) != 0 {
			b, s.enqueue = s.enqueue[0], s.enqueue[1:]
			s.enqueueLock.Unlock()
			return
		}

		s.enqueueLock.Unlock()
		<-s.enqueueCh
	}
}

// appendBlock adds a new block to the block queue
func (s *syncPeer) appendBlock(b *types.Block) {
	s.enqueueLock.Lock()
	defer s.enqueueLock.Unlock()

	if len(s.enqueue) == maxEnqueueSize {
		// pop first element
		s.enqueue = s.enqueue[1:]
	}
	// append to the end
	s.enqueue = append(s.enqueue, b)

	select {
	case s.enqueueCh <- struct{}{}:
	default:
	}
}

func (s *syncPeer) updateStatus(status *Status) {
	s.statusLock.Lock()
	defer s.statusLock.Unlock()

	s.status = status
}

// Status defines the up to date information regarding the peer
type Status struct {
	Difficulty *big.Int   // Current difficulty
	Hash       types.Hash // Latest block hash
	Number     uint64     // Latest block number
}

// Copy creates a copy of the status
func (s *Status) Copy() *Status {
	ss := new(Status)
	ss.Hash = s.Hash
	ss.Number = s.Number
	ss.Difficulty = new(big.Int).Set(s.Difficulty)

	return ss
}

// toProto converts a Status object to a proto.V1Status
func (s *Status) toProto() *proto.V1Status {
	return &proto.V1Status{
		Number:     s.Number,
		Hash:       s.Hash.String(),
		Difficulty: s.Difficulty.String(),
	}
}

// fromProto converts a proto.V1Status to a Status object
func fromProto(status *proto.V1Status) (*Status, error) {
	diff, ok := new(big.Int).SetString(status.Difficulty, 10)
	if !ok {
		return nil, fmt.Errorf("failed to parse difficulty: %s", status.Difficulty)
	}

	return &Status{
		Number:     status.Number,
		Hash:       types.StringToHash(status.Hash),
		Difficulty: diff,
	}, nil
}

// statusFromProto extracts a Status object from a passed in proto.V1Status
func statusFromProto(p *proto.V1Status) (*Status, error) {
	s := new(Status)
	if err := s.Hash.UnmarshalText([]byte(p.Hash)); err != nil {
		return nil, err
	}
	s.Number = p.Number

	diff, ok := new(big.Int).SetString(p.Difficulty, 10)
	if !ok {
		return nil, fmt.Errorf("failed to decode difficulty")
	}
	s.Difficulty = diff

	return s, nil
}

// Syncer is a sync protocol
type Syncer struct {
	logger     hclog.Logger
	blockchain blockchainShim

	peers    sync.Map // Maps peer.ID -> syncPeer
	peersNum int64    // Number of entries in the peers map

	serviceV1 *serviceV1
	stopCh    chan struct{}

	status     *Status
	statusLock sync.Mutex

	server *network.Server
}

// NewSyncer creates a new Syncer instance
func NewSyncer(logger hclog.Logger, server *network.Server, blockchain blockchainShim) *Syncer {
	s := &Syncer{
		logger:     logger.Named("syncer"),
		peersNum:   0,
		stopCh:     make(chan struct{}),
		blockchain: blockchain,
		server:     server,
	}

	return s
}

// syncCurrentStatus taps into the blockchain event steam and updates the Syncer.status field
func (s *Syncer) syncCurrentStatus() {
	// Get the current status of the syncer
	currentHeader := s.blockchain.Header()
	diff, _ := s.blockchain.GetTD(currentHeader.Hash)

	s.status = &Status{
		Hash:       currentHeader.Hash,
		Number:     currentHeader.Number,
		Difficulty: diff,
	}

	sub := s.blockchain.SubscribeEvents()
	eventCh := sub.GetEventCh()

	// watch the subscription and notify
	for {
		select {
		case evnt := <-eventCh:
			if evnt.Type == blockchain.EventFork {
				// we do not want to notify forks
				continue
			}
			if len(evnt.NewChain) == 0 {
				// this should not happen
				continue
			}

			status := &Status{
				Difficulty: evnt.Difficulty,
				Hash:       evnt.NewChain[0].Hash,
				Number:     evnt.NewChain[0].Number,
			}

			s.statusLock.Lock()
			s.status = status
			s.statusLock.Unlock()

		case <-s.stopCh:
			sub.Close()
			return
		}
	}

}

const syncerV1 = "/syncer/0.1"

// enqueueBlock adds the specific block to the peerID queue
func (s *Syncer) enqueueBlock(peerID peer.ID, b *types.Block) {
	s.logger.Debug("enqueue block", "peer", peerID, "number", b.Number(), "hash", b.Hash())

	foundPeer, ok := s.peers.Load(peerID)
	if ok {
		foundPeer.(*syncPeer).appendBlock(b)
	}
}

func (s *Syncer) updatePeerStatus(peerID peer.ID, status *Status) {
	s.logger.Debug("update peer status", "peer", peerID, "latest block number", status.Number, "latest block hash", status.Hash, "difficulty", status.Difficulty)

	if p, ok := s.peers[peerID]; ok {
		p.updateStatus(status)
	}
}

// Broadcast broadcasts a block to all peers
func (s *Syncer) Broadcast(b *types.Block) {
	// diff is number in ibft
	diff := new(big.Int).SetUint64(b.Header.Difficulty)

	// broadcast the new block to all the peers
	req := &proto.NotifyReq{
		Status: &proto.V1Status{
			Hash:       b.Hash().String(),
			Number:     b.Number(),
			Difficulty: diff.String(),
		},
		Raw: &any.Any{
			Value: b.MarshalRLP(),
		},
	}

	s.peers.Range(func(peerID, foundPeer interface{}) bool {
		if _, err := foundPeer.(*syncPeer).client.Notify(context.Background(), req); err != nil {
			s.logger.Error("failed to notify", "err", err)
		}

		return true
	})
}

// NumSyncPeers returns the number of peers in the sync map. [Thread safe]
func (s *Syncer) NumSyncPeers() int64 {
	return atomic.LoadInt64(&s.peersNum)
}

// Start starts the syncer protocol
func (s *Syncer) Start() {
	s.serviceV1 = &serviceV1{syncer: s, logger: hclog.NewNullLogger(), store: s.blockchain}

	// Run the blockchain event listener loop
	go s.syncCurrentStatus()

	// Register the grpc protocol for syncer
	grpcStream := libp2pGrpc.NewGrpcStream()
	proto.RegisterV1Server(grpcStream.GrpcServer(), s.serviceV1)
	grpcStream.Serve()

	s.server.Register(syncerV1, grpcStream)

	updateCh, err := s.server.SubscribeCh()
	if err != nil {
		s.logger.Error("failed to subscribe", "err", err)
		return
	}

	go func() {
		for {
			evnt, ok := <-updateCh
			if !ok {
				return
			}

<<<<<<< HEAD
			if evnt.Type == network.PeerEventDisconnected {
				s.peers.Delete(evnt.PeerID)
				atomic.AddInt64(&s.peersNum, -1)
				continue
			}
			if evnt.Type != network.PeerEventConnected {
				continue
			}
=======
			switch evnt.Type {
			case network.PeerEventConnected:
				stream, err := s.server.NewStream(syncerV1, evnt.PeerID)
				if err != nil {
					s.logger.Error("failed to open a stream", "err", err)
					continue
				}
				if err := s.HandleUser(evnt.PeerID, libp2pGrpc.WrapClient(stream)); err != nil {
					s.logger.Error("failed to handle user", "err", err)
				}
>>>>>>> 335e7819

			case network.PeerEventDisconnected:
				if err := s.DeleteUser(evnt.PeerID); err != nil {
					s.logger.Error("failed to delete user", "err", err)
				}
			}
		}
	}()
}

// BestPeer returns the best peer by difficulty (if any)
func (s *Syncer) BestPeer() *syncPeer {
	var bestPeer *syncPeer
	var bestTd *big.Int

	s.peers.Range(func(peerID, foundPeer interface{}) bool {
		status := foundPeer.(*syncPeer).status
		if bestPeer == nil || status.Difficulty.Cmp(bestTd) > 0 {
			bestPeer, bestTd = foundPeer.(*syncPeer), status.Difficulty
		}

		return true
	})

	if bestPeer == nil {
		return nil
	}

	curDiff := s.blockchain.CurrentTD()

	if bestTd.Cmp(curDiff) <= 0 {
		return nil
	}

	return bestPeer
}

// HandleUser is a helper method that is used to handle new user connections within the Syncer
func (s *Syncer) HandleUser(peerID peer.ID, conn *grpc.ClientConn) error {
	// watch for changes of the other node first
	clt := proto.NewV1Client(conn)

	rawStatus, err := clt.GetCurrent(context.Background(), &empty.Empty{})
	if err != nil {
		return err
	}
	status, err := statusFromProto(rawStatus)
	if err != nil {
		return err
	}

	s.peers.Store(peerID, &syncPeer{
		peer:      peerID,
		conn:      conn,
		client:    clt,
		status:    status,
		enqueueCh: make(chan struct{}),
	})
	atomic.AddInt64(&s.peersNum, 1)

	return nil
}

func (s *Syncer) DeleteUser(peerID peer.ID) error {
	if p, ok := s.peers[peerID]; ok {
		if err := p.conn.Close(); err != nil {
			return err
		}
		delete(s.peers, peerID)
	}
	return nil
}

// findCommonAncestor returns the common ancestor header and fork
func (s *Syncer) findCommonAncestor(clt proto.V1Client, status *Status) (*types.Header, *types.Header, error) {
	h := s.blockchain.Header()

	min := uint64(0) // genesis
	max := h.Number

	targetHeight := status.Number

	if heightNumber := targetHeight; max > heightNumber {
		max = heightNumber
	}

	var header *types.Header
	for min <= max {
		m := uint64(math.Floor(float64(min+max) / 2))

		if m == 0 {
			// our common ancestor is the genesis
			genesis, ok := s.blockchain.GetHeaderByNumber(0)
			if !ok {
				return nil, nil, fmt.Errorf("failed to read local genesis")
			}
			header = genesis
			break
		}

		found, err := getHeader(clt, &m, nil)
		if err != nil {
			return nil, nil, err
		}
		if found == nil {
			// peer does not have the m peer, search in lower bounds
			max = m - 1
		} else {
			expectedHeader, ok := s.blockchain.GetHeaderByNumber(m)
			if !ok {
				return nil, nil, fmt.Errorf("cannot find the header %d in local chain", m)
			}
			if expectedHeader.Hash == found.Hash {
				header = found
				min = m + 1
			} else {
				if m == 0 {
					return nil, nil, errors.New("genesis does not match?")
				}
				max = m - 1
			}
		}
	}

	if header == nil {
		return nil, nil, errors.New("header is nil")
	}

	// get the block fork
	forkNum := header.Number + 1
	fork, err := getHeader(clt, &forkNum, nil)
	if err != nil {
		return nil, nil, fmt.Errorf("failed to get fork at num %d", header.Number)
	}
	if fork == nil {
		return nil, nil, errors.New("fork not found")
	}

	return header, fork, nil
}

func (s *Syncer) WatchSyncWithPeer(p *syncPeer, handler func(b *types.Block) bool) {
	// purge from the cache of broadcasted blocks all the ones we have written so far
	header := s.blockchain.Header()
	p.purgeBlocks(header.Hash)

	// listen and enqueue the messages
	for {
		if p.IsClosed() {
			s.logger.Info("Connection to a peer has closed already", "id", p.peer)
			break
		}

		b := p.popBlock()
		if err := s.blockchain.WriteBlocks([]*types.Block{b}); err != nil {
			s.logger.Error("failed to write block", "err", err)
			break
		}
		if !handler(b) {
			break
		}
	}
}

func (s *Syncer) BulkSyncWithPeer(p *syncPeer) error {
	// find the common ancestor
	ancestor, fork, err := s.findCommonAncestor(p.client, p.status)
	if err != nil {
		return err
	}

	// find in batches
	s.logger.Debug("fork found", "ancestor", ancestor.Number)

	startBlock := fork

	var lastTarget uint64

	// sync up to the current known header
	for {
		// update target
		target := p.status.Number
		if target == lastTarget {
			// there are no more changes to pull for now
			break
		}

		for {
			s.logger.Debug("sync up to block", "from", startBlock.Number, "to", target)

			// start to synchronize with it
			sk := &skeleton{
				span: 10,
				num:  5,
			}

			if err := sk.build(p.client, startBlock.Hash); err != nil {
				return fmt.Errorf("failed to build skeleton: %v", err)
			}

			// fill skeleton
			for indx := range sk.slots {
				sk.fillSlot(uint64(indx), p.client) //nolint
			}

			// sync the data
			for _, slot := range sk.slots {
				if err := s.blockchain.WriteBlocks(slot.blocks); err != nil {
					return fmt.Errorf("failed to write bulk sync blocks: %v", err)
				}
			}

			// try to get the next block
			startBlock = sk.LastHeader()

			if startBlock.Number >= uint64(target) {
				break
			}
		}

		lastTarget = target
	}
	return nil
}

func getHeader(clt proto.V1Client, num *uint64, hash *types.Hash) (*types.Header, error) {
	req := &proto.GetHeadersRequest{}
	if num != nil {
		req.Number = int64(*num)
	}
	if hash != nil {
		req.Hash = (*hash).String()
	}

	resp, err := clt.GetHeaders(context.Background(), req)
	if err != nil {
		return nil, err
	}
	if len(resp.Objs) == 0 {
		return nil, nil
	}
	if len(resp.Objs) != 1 {
		return nil, fmt.Errorf("unexpected more than 1 result")
	}
	header := &types.Header{}
	if err := header.UnmarshalRLP(resp.Objs[0].Spec.Value); err != nil {
		return nil, err
	}
	return header, nil
}<|MERGE_RESOLUTION|>--- conflicted
+++ resolved
@@ -256,8 +256,8 @@
 func (s *Syncer) updatePeerStatus(peerID peer.ID, status *Status) {
 	s.logger.Debug("update peer status", "peer", peerID, "latest block number", status.Number, "latest block hash", status.Hash, "difficulty", status.Difficulty)
 
-	if p, ok := s.peers[peerID]; ok {
-		p.updateStatus(status)
+	if p, ok := s.peers.Load(peerID); ok {
+		p.(*syncPeer).updateStatus(status)
 	}
 }
 
@@ -319,16 +319,6 @@
 				return
 			}
 
-<<<<<<< HEAD
-			if evnt.Type == network.PeerEventDisconnected {
-				s.peers.Delete(evnt.PeerID)
-				atomic.AddInt64(&s.peersNum, -1)
-				continue
-			}
-			if evnt.Type != network.PeerEventConnected {
-				continue
-			}
-=======
 			switch evnt.Type {
 			case network.PeerEventConnected:
 				stream, err := s.server.NewStream(syncerV1, evnt.PeerID)
@@ -339,7 +329,6 @@
 				if err := s.HandleUser(evnt.PeerID, libp2pGrpc.WrapClient(stream)); err != nil {
 					s.logger.Error("failed to handle user", "err", err)
 				}
->>>>>>> 335e7819
 
 			case network.PeerEventDisconnected:
 				if err := s.DeleteUser(evnt.PeerID); err != nil {
@@ -404,12 +393,14 @@
 }
 
 func (s *Syncer) DeleteUser(peerID peer.ID) error {
-	if p, ok := s.peers[peerID]; ok {
-		if err := p.conn.Close(); err != nil {
+	p, ok := s.peers.LoadAndDelete(peerID)
+	if ok {
+		atomic.AddInt64(&s.peersNum, -1)
+		if err := p.(*syncPeer).conn.Close(); err != nil {
 			return err
 		}
-		delete(s.peers, peerID)
-	}
+	}
+
 	return nil
 }
 
