package txpool

import (
	"container/heap"
	"errors"
	"fmt"
	"math/big"
	"sort"
	"sync"
	"sync/atomic"
	"time"

	"github.com/0xPolygon/polygon-sdk/blockchain"
	"github.com/0xPolygon/polygon-sdk/chain"
	"github.com/0xPolygon/polygon-sdk/network"
	"github.com/0xPolygon/polygon-sdk/state"
	"github.com/0xPolygon/polygon-sdk/txpool/proto"
	"github.com/0xPolygon/polygon-sdk/types"
	"github.com/golang/protobuf/ptypes/any"
	"github.com/hashicorp/go-hclog"
	"google.golang.org/grpc"
)

const (
	defaultIdlePeriod = 1 * time.Minute
	txSlotSize        = 32 * 1024  // 32kB
	txMaxSize         = 128 * 1024 //128Kb
)

var (
	ErrIntrinsicGas        = errors.New("intrinsic gas too low")
	ErrNegativeValue       = errors.New("negative value")
	ErrNonEncryptedTxn     = errors.New("non-encrypted transaction")
	ErrInvalidSender       = errors.New("invalid sender")
	ErrTxPoolOverflow      = errors.New("txpool is full")
	ErrUnderpriced         = errors.New("transaction underpriced")
	ErrNonceTooLow         = errors.New("nonce too low")
	ErrInsufficientFunds   = errors.New("insufficient funds for gas * price + value")
	ErrInvalidAccountState = errors.New("invalid account state")
	ErrAlreadyKnown        = errors.New("already known")
	// ErrOversizedData is returned if size of a transction is greater than the specified limit
	ErrOversizedData = errors.New("oversized data")
)

type TxOrigin = string

const (
	OriginAddTxn TxOrigin = "addTxn"
	OriginReorg  TxOrigin = "reorg"
	OriginGossip TxOrigin = "gossip"
)

var topicNameV1 = "txpool/0.1"

// store interface defines State helper methods the Txpool should have access to
type store interface {
	Header() *types.Header
	GetNonce(root types.Hash, addr types.Address) uint64
	GetBalance(root types.Hash, addr types.Address) (*big.Int, error)
	GetBlockByHash(types.Hash, bool) (*types.Block, bool)
}

type signer interface {
	Sender(tx *types.Transaction) (types.Address, error)
}

// Gauge for measuring pool capacity in slots
type slotGauge struct {
	sync.Mutex
	height uint64
	limit  uint64
}

// Increases the height of the gauge by the specified slots amount
func (g *slotGauge) increase(slots uint64) {
	g.Lock()
	defer g.Unlock()

	g.height += slots
}

// Decreases the height of the gauge by the specified slots amount
func (g *slotGauge) decrease(slots uint64) {
	g.Lock()
	defer g.Unlock()

	g.height -= slots
}

// Returns the current height of the gauge measured in slots
func (g *slotGauge) getHeight() uint64 {
	g.Lock()
	defer g.Unlock()

	return g.height
}

// TxPool is module that handles pending transactions.
//
// There are fundamentally 2 queues in the txpool module:
// - Account based transactions (accountQueues)
// - Global valid transactions, from any account (pendingQueue)
type TxPool struct {
	logger     hclog.Logger
	signer     signer
	forks      chain.ForksInTime
	store      store
	idlePeriod time.Duration

	// Unsorted min heap of transactions per account.
	// The heap is min nonce based
	accountQueuesLock sync.Mutex
	accountQueues     map[types.Address]*accountQueueWrapper

	// Max price heap for all transactions that are valid
	pendingQueue *txPriceHeap

	// Min price heap for all remote transactions
	remoteTxns *txPriceHeap

	// Gauge for measuring pool capacity
	gauge slotGauge

	// Networking stack
	topic *network.Topic

	// Flag indicating if the current node is a sealer,
	// and should therefore gossip transactions
	sealing bool

	// Flag indicating if the current node is running in dev mode
	dev bool

	// Whether local transaction handling should be disabled
	noLocals bool

	// Addresses that should be treated as local
	locals *localAccounts

	// priceLimit is a lower threshold for gas price
	priceLimit uint64

	// Notification channel used so signal added transactions to the pool
	NotifyCh chan struct{}

	// Indicates which txpool operator commands should be implemented
	proto.UnimplementedTxnPoolOperatorServer

	metrics *Metrics
}

// NewTxPool creates a new pool for transactions
func NewTxPool(
	logger hclog.Logger,
	sealing bool,
	locals []types.Address,
	noLocals bool,
	priceLimit uint64,
	maxSlots uint64,
	forks chain.ForksInTime,
	store store,
	grpcServer *grpc.Server,
	network *network.Server,
	metrics *Metrics,
) (*TxPool, error) {
	txPool := &TxPool{
		logger:        logger.Named("txpool"),
		store:         store,
		idlePeriod:    defaultIdlePeriod,
		accountQueues: make(map[types.Address]*accountQueueWrapper),
		pendingQueue:  newMaxTxPriceHeap(),
		remoteTxns:    newMinTxPriceHeap(),
		gauge:         slotGauge{height: 0, limit: maxSlots},
		sealing:       sealing,
		locals:        newLocalAccounts(locals),
		noLocals:      noLocals,
		priceLimit:    priceLimit,
		forks:         forks,
		metrics:       metrics,
	}

	if network != nil {
		// subscribe to the gossip protocol
		topic, err := network.NewTopic(topicNameV1, &proto.Txn{})
		if err != nil {
			return nil, err
		}
		topic.Subscribe(txPool.handleGossipTxn)
		txPool.topic = topic
	}

	if grpcServer != nil {
		proto.RegisterTxnPoolOperatorServer(grpcServer, txPool)
	}
	return txPool, nil
}

// accountQueueWrapper is the account based queue lock map implementation
type accountQueueWrapper struct {
	lock         sync.RWMutex // lock for accessing the accountQueue
	writeLock    int32        // flag indicating whether a write lock is held
	accountQueue *txHeapWrapper
}

// lockAccountQueue returns the corresponding account queue wrapper object, or creates it
// if it doesn't exist in the account queue map
func (t *TxPool) lockAccountQueue(address types.Address, writer bool) *accountQueueWrapper {
	// Lock the global map
	t.accountQueuesLock.Lock()

	accountQueue, ok := t.accountQueues[address]
	if !ok {
		// Account queue is not initialized yet, initialize it
		stateRoot := t.store.Header().StateRoot

		// Initialize the account based transaction heap
		txnsQueue := newTxHeapWrapper(t.logger.Named("account"))
		txnsQueue.nextNonce = t.store.GetNonce(stateRoot, address)

		accountQueue = &accountQueueWrapper{accountQueue: txnsQueue}
		t.accountQueues[address] = accountQueue
	}
	// Unlock the global map, since work is finished
	t.accountQueuesLock.Unlock()

	// Grab the lock for the specific account queue
	if writer {
		accountQueue.lock.Lock()
		atomic.StoreInt32(&accountQueue.writeLock, 1)
	} else {
		accountQueue.lock.RLock()
		atomic.StoreInt32(&accountQueue.writeLock, 0)
	}

	return accountQueue
}

// unlock releases the account specific transaction queue lock.
// Separated out into a function in case there needs to be additional teardown logic.
// Code calling unlock shouldn't need to know the type of lock for the lock (writer / reader) to unlock it
func (a *accountQueueWrapper) unlock() {
	// Grab the previous lock type and reset it
	if atomic.SwapInt32(&a.writeLock, 0) == 1 {
		a.lock.Unlock()
	} else {
		a.lock.RUnlock()
	}
}

// GetNonce returns the next nonce for the account, based on the txpool
func (t *TxPool) GetNonce(addr types.Address) (uint64, bool) {
	pendingTxs, _ := t.GetTxs(false)
	accountTxs := pendingTxs[addr]
	if len(accountTxs) == 0 {
		return 0, false
	}

	highestNonce := uint64(0)
	for k := range accountTxs {
		if k > highestNonce {
			highestNonce = k
		}
	}

	return highestNonce + 1, true
}

// NumAccountTxs Returns the number of transactions in the account specific queue
func (t *TxPool) NumAccountTxs(address types.Address) int {
	mux := t.lockAccountQueue(address, false)
	defer mux.unlock()

	return len(t.accountQueues[address].accountQueue.txs)
}

func (t *TxPool) AddSigner(s signer) {
	t.signer = s
}

func (t *TxPool) handleGossipTxn(obj interface{}) {
	if !t.sealing {
		return
	}

	raw := obj.(*proto.Txn)
	txn := new(types.Transaction)
	if err := txn.UnmarshalRLP(raw.Raw.Value); err != nil {
		t.logger.Error("failed to decode broadcasted txn", "err", err)
	} else {
		if err := t.addImpl(OriginGossip, txn); err != nil {
			t.logger.Error("failed to add broadcasted txn", "err", err)
		}
	}
}

// EnableDev enables dev mode for the txpool
func (t *TxPool) EnableDev() {
	t.dev = true
}

// AddTx adds a new transaction to the pool and broadcasts it if networking is enabled
func (t *TxPool) AddTx(tx *types.Transaction) error {
	if err := t.addImpl(OriginAddTxn, tx); err != nil {
		return err
	}

	// broadcast the transaction only if network is enabled
	// and we are not in dev mode
	if t.topic != nil && !t.dev {
		txn := &proto.Txn{
			Raw: &any.Any{
				Value: tx.MarshalRLP(),
			},
		}
		if err := t.topic.Publish(txn); err != nil {
			t.logger.Error("failed to topic txn", "err", err)
		}
	}

	if t.NotifyCh != nil {
		select {
		case t.NotifyCh <- struct{}{}:
		default:
		}
	}
	return nil
}

// addImpl validates the tx and adds it to the appropriate account transaction queue.
// Additionally, it updates the global valid transactions queue
func (t *TxPool) addImpl(origin TxOrigin, tx *types.Transaction) error {
	// Since this is a single point of inclusion for new transactions both
	// to the promoted queue and pending queue we use this point to calculate the hash
	tx.ComputeHash()

	// should treat as local in the following cases
	// (1) noLocals is false and Tx is local transaction
	// (2) from in tx is in locals addresses
	isLocal := (!t.noLocals && origin == OriginAddTxn) || t.locals.containsTxSender(t.signer, tx)
	err := t.validateTx(tx, isLocal)
	if err != nil {
		t.logger.Error("Discarding invalid transaction", "hash", tx.Hash, "err", err)
		return err
	}

	// Reject transactions with lower nonce than expected by the account queue
	if nextNonce, ok := t.GetNonce(tx.From); ok && tx.Nonce < nextNonce {
		return ErrNonceTooLow
	}

	// check for slot overflow and handle accordingly
	if err := t.processSlots(tx, isLocal); err != nil {
		return err
	}

	t.logger.Debug("add txn", "ctx", origin, "hash", tx.Hash, "from", tx.From)

	mux := t.lockAccountQueue(tx.From, true)
	defer mux.unlock()

	wrapper := t.accountQueues[tx.From]
	wrapper.accountQueue.Add(tx)

	if !isLocal {
		t.remoteTxns.Push(tx)
	}

	// Skip check of GasPrice in the future transactions created by same address when TxPool receives transaction by Gossip or Reorg
	if isLocal && !t.locals.containsAddr(tx.From) {
		t.locals.addAddr(tx.From)
	}

	// Move promotable txs to the pending queue
	for _, promoted := range wrapper.accountQueue.Promote() {
		if pushErr := t.pendingQueue.Push(promoted); pushErr != nil {
			t.logger.Error(fmt.Sprintf("Unable to promote transaction %s, %v", promoted.Hash.String(), pushErr))
		} else {
			t.metrics.PendingTxs.Add(1)
		}
	}

	return nil
}

// DecreaseAccountNonce resets the nonce attached to an account whenever a transaction produce an error which is not
// recoverable, meaning the transaction will be discarded.
//
// Since any discarded transaction should not affect the world state, the nextNonce should be reset to the value
// it was set to before the transaction appeared.
func (t *TxPool) DecreaseAccountNonce(tx *types.Transaction) {
	mux := t.lockAccountQueue(tx.From, true)
	defer mux.unlock()

	wrapper, ok := t.accountQueues[tx.From]
	if ok {
		wrapper.accountQueue.nextNonce -= 1
	}
}

// GetTxs gets pending and queued transactions
func (t *TxPool) GetTxs(inclQueued bool) (map[types.Address]map[uint64]*types.Transaction, map[types.Address]map[uint64]*types.Transaction) {
	t.pendingQueue.lock.Lock()
	pendingTxs := make(map[types.Address]map[uint64]*types.Transaction)
	sortedPricedTxs := t.pendingQueue.index
	for _, sortedPricedTx := range sortedPricedTxs {
		if _, ok := pendingTxs[sortedPricedTx.from]; !ok {
			pendingTxs[sortedPricedTx.from] = make(map[uint64]*types.Transaction)
		}
		pendingTxs[sortedPricedTx.from][sortedPricedTx.tx.Nonce] = sortedPricedTx.tx
	}
	t.pendingQueue.lock.Unlock()
	if !inclQueued {
		return pendingTxs, nil
	}

	queuedTxs := make(map[types.Address]map[uint64]*types.Transaction)
	queue := t.accountQueues
	for addr, queuedTxn := range queue {
		mux := t.lockAccountQueue(addr, false)
		for _, tx := range queuedTxn.accountQueue.txs {
			if _, ok := queuedTxs[addr]; !ok {
				queuedTxs[addr] = make(map[uint64]*types.Transaction)
			}
			queuedTxs[addr][tx.Nonce] = tx
		}
		mux.unlock()
	}

	return pendingTxs, queuedTxs
}

// Length returns the size of the valid transactions in the txpool
func (t *TxPool) Length() uint64 {
	return t.pendingQueue.Length()
}

// Pop returns the max priced transaction from the
// valid transactions heap in txpool
func (t *TxPool) Pop() (*types.Transaction, func()) {
	txn := t.pendingQueue.Pop()
	if txn == nil {
		return nil, nil
	}

	//Update the pending transaction metric
	t.metrics.PendingTxs.Set(float64(t.pendingQueue.Length()))

	slots := slotsRequired(txn.tx)
	// Subtracts tx slots
	t.gauge.decrease(slots)
	ret := func() {
		if pushErr := t.pendingQueue.Push(txn.tx); pushErr != nil {
			t.logger.Error(fmt.Sprintf("Unable to promote transaction %s, %v", txn.tx.Hash.String(), pushErr))
			return
		} else {
			t.metrics.PendingTxs.Add(1)
		}
		t.gauge.increase(slots)
	}
	return txn.tx, ret
}

// ResetWithHeader does basic txpool housekeeping after a block write
func (t *TxPool) ResetWithHeader(h *types.Header) {
	evnt := &blockchain.Event{
		NewChain: []*types.Header{h},
	}
	t.ProcessEvent(evnt)
}

// ProcessEvent processes the blockchain event and resets the txpool accordingly
func (t *TxPool) ProcessEvent(evnt *blockchain.Event) {
	addTxns := map[types.Hash]*types.Transaction{}
	for _, evnt := range evnt.OldChain {
		// reinject these transactions on the pool
		block, ok := t.store.GetBlockByHash(evnt.Hash, true)
		if !ok {
			t.logger.Error("block not found on txn add", "hash", block.Hash())
		} else {
			for _, txn := range block.Transactions {
				addTxns[txn.Hash] = txn
			}
		}
	}

	delTxns := map[types.Hash]*types.Transaction{}
	for _, evnt := range evnt.NewChain {
		// remove these transactions from the pool
		block, ok := t.store.GetBlockByHash(evnt.Hash, true)
		if !ok {
			t.logger.Error("block not found on txn del", "hash", block.Hash())
		} else {
			for _, txn := range block.Transactions {
				delete(addTxns, txn.Hash)
				delTxns[txn.Hash] = txn
			}
		}
	}

	// try to include again the transactions in the pendingQueue list
	for _, txn := range addTxns {
		if err := t.addImpl(OriginReorg, txn); err != nil {
			t.logger.Error("failed to add txn", "err", err)
		}
	}

	// remove the mined transactions from the pendingQueue list
	for _, txn := range delTxns {
		t.gauge.decrease(slotsRequired(txn))
		t.pendingQueue.Delete(txn)
		t.remoteTxns.Delete(txn)
	}
	//update the metric
	t.metrics.PendingTxs.Set(float64(t.pendingQueue.Length()))
}

// validateTx validates that the transaction conforms to specific constraints to be added to the txpool
func (t *TxPool) validateTx(tx *types.Transaction, isLocal bool) error {

	//Check the transaction size to overcome DOS Attacks
	if uint64(len(tx.MarshalRLP())) > txMaxSize {
		return ErrOversizedData
	}

	// Check if the transaction has a strictly positive value
	if tx.Value.Sign() < 0 {
		return ErrNegativeValue
	}

	if !t.dev && tx.From != types.ZeroAddress {
		// Only if we are in dev mode we can accept
		// a transaction without validation
		return ErrNonEncryptedTxn
	}

	// Check if the transaction is signed properly
	var signerErr error
	if tx.From == types.ZeroAddress {
		tx.From, signerErr = t.signer.Sender(tx)
		if signerErr != nil {
			return ErrInvalidSender
		}
	}

	// Reject non-local transactions whose Gas Price is under priceLimit
	if !isLocal && tx.GasPrice.Cmp(big.NewInt(int64(t.priceLimit))) < 0 {
		return ErrUnderpriced
	}

	// Grab the state root for the latest block
	stateRoot := t.store.Header().StateRoot

	// Check nonce ordering
	if t.store.GetNonce(stateRoot, tx.From) > tx.Nonce {
		return ErrNonceTooLow
	}

	accountBalance, balanceErr := t.store.GetBalance(stateRoot, tx.From)
	if balanceErr != nil {
		return ErrInvalidAccountState
	}

	// Check if the sender has enough funds to execute the transaction
	if accountBalance.Cmp(tx.Cost()) < 0 {
		return ErrInsufficientFunds
	}

	// Make sure the transaction has more gas than the basic transaction fee
	intrinsicGas, err := state.TransactionGasCost(tx, t.forks.Homestead, t.forks.Istanbul)
	if err != nil {
		return err
	}

	if tx.Gas < intrinsicGas {
		return ErrIntrinsicGas
	}

	return nil
}

// Underpriced checks whether given tx's price is less than any in remote transactions
func (t *TxPool) Underpriced(tx *types.Transaction) bool {
	lowestTx := t.remoteTxns.Pop()
	if lowestTx == nil {
		return false
	}
	// tx.GasPrice < lowestTx.Price
	underpriced := tx.GasPrice.Cmp(lowestTx.price) < 0
	t.remoteTxns.Push(lowestTx.tx)
	return underpriced
}

func (t *TxPool) Discard(slotsToRemove uint64, force bool) ([]*types.Transaction, bool) {
	dropped := make([]*types.Transaction, 0)
	for slotsToRemove > 0 {
		if t.remoteTxns.Length() == 0 {
			break
		}

		pricedTx := t.remoteTxns.Pop()
		dropped = append(dropped, pricedTx.tx)

		txSlots := slotsRequired(pricedTx.tx)
		if slotsToRemove < txSlots {
			return dropped, true
		}

		slotsToRemove -= txSlots
	}

	// Put back if couldn't make required space
	if slotsToRemove > 0 && !force {
		for _, tx := range dropped {
			t.remoteTxns.Push(tx)
		}
		return nil, false
	}

	return dropped, true
}

// Checks if the incoming tx would cause an overflow
// and attempts to allocate space for it
func (t *TxPool) processSlots(tx *types.Transaction, isLocal bool) error {
	t.gauge.Lock()
	defer t.gauge.Unlock()

	txSlots := slotsRequired(tx)
	if t.gauge.height+txSlots <= t.gauge.limit {
		// no overflow, just increase the height
		t.gauge.height += txSlots
		return nil
	}

	// reject remote tx with lower gasPrice
	// than the min gasPrice tx currently present in remoteTxns
	if !isLocal && t.Underpriced(tx) {
		return ErrUnderpriced
	}

	// try to allocate space
	overflow := t.gauge.height + txSlots - t.gauge.limit
	dropped, success := t.Discard(overflow, isLocal)
	if !isLocal && !success {
		return ErrTxPoolOverflow
	}

	// clear dropped txs and readjust gauge
	for _, tx := range dropped {
		mux := t.lockAccountQueue(tx.From, true)
		if wrapper, ok := t.accountQueues[tx.From]; ok {
			wrapper.accountQueue.Remove(tx.Hash)
		}
		mux.unlock()

		t.pendingQueue.Delete(tx)
		t.gauge.height -= slotsRequired(tx)
	}
	t.gauge.height += txSlots

	t.metrics.PendingTxs.Set(float64(t.pendingQueue.Length()))
	return nil
}

// txHeapWrapper is a wrapper object for account based transactions
type txHeapWrapper struct {
	// txs is the actual min heap (nonce ordered) for account transactions
	txs txHeap

	// nextNonce is a field indicating what should be the next
	// valid nonce for the account transaction
	nextNonce uint64

	// Logger used for account-specific tx activity
	logger hclog.Logger
}

// newTxHeapWrapper creates a new account based tx heap
func newTxHeapWrapper(logger hclog.Logger) *txHeapWrapper {
	return &txHeapWrapper{
		logger: logger,
		txs:    txHeap{},
	}
}

// Add adds a new tx onto the account based tx heap
func (t *txHeapWrapper) Add(tx *types.Transaction) {
	t.Push(tx)
}

<<<<<<< HEAD
=======
// pruneLowNonceTx removes any transactions from the account tx queue
// that have a lower nonce than the current account nonce in state
func (t *txHeapWrapper) pruneLowNonceTx() {
	for {
		// Grab the min-nonce transaction from the heap
		tx := t.Peek()
		if tx == nil || tx.Nonce >= t.nextNonce {
			break
		}

		// Drop it from the heap
		t.Pop()
		t.logger.Debug(
			fmt.Sprintf(
				"Dropping txn [%s] from account heap due to low nonce",
				tx.Hash.String(),
			),
		)
	}
}

>>>>>>> 64ac08cb
// Promote promotes all the new valid transactions
func (t *txHeapWrapper) Promote() []*types.Transaction {
	// Promote elements
	tx := t.Peek()
	if tx == nil || tx.Nonce != t.nextNonce {
		// Nothing to promote
		t.logger.Debug("No txs to promote")
		return nil
	}

	promote := []*types.Transaction{}
	higherNonceTxs := []*types.Transaction{}

	reinsertFunc := func() {
		// Reinsert the tx back to the account specific transaction queue
		for _, highNonceTx := range higherNonceTxs {
			t.Push(highNonceTx)
		}
	}

	for {
		promote = append(promote, tx)
		t.Pop()

		var nextTx *types.Transaction
		if nextTx = t.Peek(); nextTx == nil {
			break
		}

		if tx.Nonce+1 != nextTx.Nonce {
			// Tx that have a higher nonce are shelved for later
			// when they can actually be parsed
			t.logger.Debug(
				fmt.Sprintf(
					"Shelving tx [%s] with higher nonce [%d] for later",
					tx.Hash.String(),
					tx.Nonce,
				),
			)
			higherNonceTxs = append(higherNonceTxs, nextTx)
			break
		}

		tx = nextTx
	}

	// Find the last transaction to be promoted
	lastTxn := promote[len(promote)-1]
	// Grab its nonce value and set it as the reference next nonce
	t.nextNonce = lastTxn.Nonce + 1

	reinsertFunc()

	return promote
}

// Peek returns the lowest nonce transaction in the account based heap
func (t *txHeapWrapper) Peek() *types.Transaction {
	return t.txs.Peek()
}

// Push adds a transaction to the account based heap
func (t *txHeapWrapper) Push(tx *types.Transaction) {
	// Check if the current transaction has a higher or equal nonce
	// than all the current transactions in the account based heap
	i := sort.Search(len(t.txs), func(i int) bool {
		return t.txs[0].Nonce >= tx.Nonce
	})

	// If sort.Search found something, it will return the index
	// of the first found element for which func(i int) was true
	if i < len(t.txs) && t.txs[i].Nonce == tx.Nonce {
		// i is an index corresponding to an element in the
		// account based heap, and the nonces match up, so this tx is discarded
		return
	}

	// All checks have passed, add the tx to the account based heap
	heap.Push(&t.txs, tx)
}

// Pop removes the min-nonce transaction from the account based heap
func (t *txHeapWrapper) Pop() *types.Transaction {
	res := heap.Pop(&t.txs)
	if res == nil {
		return nil
	}

	return res.(*types.Transaction)
}

// Remove removes the transaction with given hash
func (t *txHeapWrapper) Remove(hash types.Hash) bool {
	for i, tx := range t.txs {
		if tx.Hash == hash {
			t.txs = append(t.txs[:i], t.txs[i+1:]...)
			return true
		}
	}
	return false
}

// Account based heap implementation //
// The heap is min-nonce ordered //

type txHeap []*types.Transaction

// Required method definitions for the standard golang heap package

func (t *txHeap) Peek() *types.Transaction {
	if len(*t) == 0 {
		return nil
	}
	return (*t)[0]
}

func (t *txHeap) Len() int {
	return len(*t)
}

func (t *txHeap) Swap(i, j int) {
	(*t)[i], (*t)[j] = (*t)[j], (*t)[i]
}

func (t *txHeap) Less(i, j int) bool {
	return (*t)[i].Nonce < (*t)[j].Nonce
}

func (t *txHeap) Push(x interface{}) {
	(*t) = append((*t), x.(*types.Transaction))
}

func (t *txHeap) Pop() interface{} {
	old := *t
	n := len(old)
	x := old[n-1]
	*t = old[0 : n-1]
	return x
}

// Price based heap implementation //
type pricedTx struct {
	tx    *types.Transaction
	from  types.Address
	price *big.Int
	index int
}

// helper object for tx price heap
type txPriceHeap struct {
	lock  sync.Mutex
	index map[types.Hash]*pricedTx
	heap  heap.Interface
}

func (t *txPriceHeap) Length() uint64 {
	t.lock.Lock()
	defer t.lock.Unlock()

	return uint64(len(t.index))
}

func (t *txPriceHeap) Delete(tx *types.Transaction) {
	t.lock.Lock()
	defer t.lock.Unlock()

	if item, ok := t.index[tx.Hash]; ok {
		heap.Remove(t.heap, item.index)
		delete(t.index, tx.Hash)
	}
}

func (t *txPriceHeap) Push(tx *types.Transaction) error {
	t.lock.Lock()
	defer t.lock.Unlock()

	price := new(big.Int).Set(tx.GasPrice)

	if _, ok := t.index[tx.Hash]; ok {
		return ErrAlreadyKnown
	}

	pTx := &pricedTx{
		tx:    tx,
		from:  tx.From,
		price: price,
	}
	t.index[tx.Hash] = pTx
	heap.Push(t.heap, pTx)
	return nil
}

func (t *txPriceHeap) Pop() *pricedTx {
	t.lock.Lock()
	defer t.lock.Unlock()

	if len(t.index) == 0 {
		return nil
	}
	tx := heap.Pop(t.heap).(*pricedTx)
	delete(t.index, tx.tx.Hash)
	return tx
}

func (t *txPriceHeap) Contains(tx *types.Transaction) bool {
	_, ok := t.index[tx.Hash]
	return ok
}

// return new max-price ordered tx heap
func newMaxTxPriceHeap() *txPriceHeap {
	return &txPriceHeap{
		index: make(map[types.Hash]*pricedTx),
		heap:  newMaxTxPriceHeapImpl(),
	}
}

// return new min-price ordered tx heap
func newMinTxPriceHeap() *txPriceHeap {
	return &txPriceHeap{
		index: make(map[types.Hash]*pricedTx),
		heap:  newMinTxPriceHeapImpl(),
	}
}

// Required method definitions for the standard golang heap package
type txPriceHeapImplBase struct {
	txs []*pricedTx
}

func (t txPriceHeapImplBase) Len() int { return len(t.txs) }

func (t txPriceHeapImplBase) Swap(i, j int) {
	t.txs[i], t.txs[j] = t.txs[j], t.txs[i]
	t.txs[i].index = i
	t.txs[j].index = j
}

func (t *txPriceHeapImplBase) Push(x interface{}) {
	n := len(t.txs)
	job := x.(*pricedTx)
	job.index = n
	t.txs = append(t.txs, job)
}

func (t *txPriceHeapImplBase) Pop() interface{} {
	old := *t
	n := len(old.txs)
	job := old.txs[n-1]
	job.index = -1
	t.txs = old.txs[0 : n-1]
	return job
}

func (t txPriceHeapImplBase) Less(i, j int) bool {
	return i < j
}

// max price ordered tx heap implementation
type maxTxPriceHeapImpl struct {
	txPriceHeapImplBase
}

func newMaxTxPriceHeapImpl() heap.Interface {
	return &maxTxPriceHeapImpl{
		txPriceHeapImplBase: txPriceHeapImplBase{
			make([]*pricedTx, 0),
		},
	}
}

func (t maxTxPriceHeapImpl) Less(i, j int) bool {
	if t.txs[i].from == t.txs[j].from {
		return t.txs[i].tx.Nonce < t.txs[j].tx.Nonce
	}

	return t.txs[i].price.Cmp(t.txs[j].price) >= 0
}

type minTxPriceHeapImpl struct {
	txPriceHeapImplBase
}

// min price ordered tx heap implementation
func newMinTxPriceHeapImpl() heap.Interface {
	return &minTxPriceHeapImpl{
		txPriceHeapImplBase: txPriceHeapImplBase{
			make([]*pricedTx, 0),
		},
	}
}

func (t minTxPriceHeapImpl) Less(i, j int) bool {
	if t.txs[i].from == t.txs[j].from {
		return t.txs[i].tx.Nonce < t.txs[j].tx.Nonce
	}

	return t.txs[i].price.Cmp(t.txs[j].price) < 0
}

type localAccounts struct {
	accounts map[types.Address]bool
	mutex    sync.RWMutex
}

func newLocalAccounts(addrs []types.Address) *localAccounts {
	accounts := make(map[types.Address]bool, len(addrs))
	for _, addr := range addrs {
		accounts[addr] = true
	}
	return &localAccounts{
		accounts: accounts,
		mutex:    sync.RWMutex{},
	}
}

func (a *localAccounts) containsAddr(addr types.Address) bool {
	a.mutex.RLock()
	defer a.mutex.RUnlock()
	return a.accounts[addr]
}

func (a *localAccounts) containsTxSender(signer signer, tx *types.Transaction) bool {
	if addr, err := signer.Sender(tx); err == nil {
		return a.containsAddr(addr)
	}
	return false
}

func (a *localAccounts) addAddr(addr types.Address) {
	a.mutex.Lock()
	defer a.mutex.Unlock()
	a.accounts[addr] = true
}

// slotsRequired() calculates the number of slotsRequired for given transaction
func slotsRequired(tx *types.Transaction) uint64 {
	return (tx.Size() + txSlotSize - 1) / txSlotSize
}<|MERGE_RESOLUTION|>--- conflicted
+++ resolved
@@ -345,6 +345,12 @@
 
 	// Reject transactions with lower nonce than expected by the account queue
 	if nextNonce, ok := t.GetNonce(tx.From); ok && tx.Nonce < nextNonce {
+		t.logger.Debug(
+			fmt.Sprintf(
+				"Dropping txn [%s] from account heap due to low nonce",
+				tx.Hash.String()),
+		)
+
 		return ErrNonceTooLow
 	}
 
@@ -688,30 +694,6 @@
 	t.Push(tx)
 }
 
-<<<<<<< HEAD
-=======
-// pruneLowNonceTx removes any transactions from the account tx queue
-// that have a lower nonce than the current account nonce in state
-func (t *txHeapWrapper) pruneLowNonceTx() {
-	for {
-		// Grab the min-nonce transaction from the heap
-		tx := t.Peek()
-		if tx == nil || tx.Nonce >= t.nextNonce {
-			break
-		}
-
-		// Drop it from the heap
-		t.Pop()
-		t.logger.Debug(
-			fmt.Sprintf(
-				"Dropping txn [%s] from account heap due to low nonce",
-				tx.Hash.String(),
-			),
-		)
-	}
-}
-
->>>>>>> 64ac08cb
 // Promote promotes all the new valid transactions
 func (t *txHeapWrapper) Promote() []*types.Transaction {
 	// Promote elements
