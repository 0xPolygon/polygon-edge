package txpool

import (
	"container/heap"
	"errors"
	"math/big"
	"sync"
	"sync/atomic"
	"time"

	"github.com/0xPolygon/polygon-sdk/blockchain"
	"github.com/0xPolygon/polygon-sdk/chain"
	"github.com/0xPolygon/polygon-sdk/network"
	"github.com/0xPolygon/polygon-sdk/state"
	"github.com/0xPolygon/polygon-sdk/txpool/proto"
	"github.com/0xPolygon/polygon-sdk/types"
	"github.com/golang/protobuf/ptypes/any"
	"github.com/hashicorp/go-hclog"
	"google.golang.org/grpc"
)

const (
	defaultIdlePeriod = 1 * time.Minute
	txSlotSize        = 32 * 1024  // 32kB
	txMaxSize         = 128 * 1024 //128Kb
	topicNameV1       = "txpool/0.1"
)

var (
	ErrIntrinsicGas        = errors.New("intrinsic gas too low")
	ErrNegativeValue       = errors.New("negative value")
	ErrNonEncryptedTx      = errors.New("non-encrypted transaction")
	ErrInvalidSender       = errors.New("invalid sender")
	ErrTxPoolOverflow      = errors.New("txpool is full")
	ErrUnderpriced         = errors.New("transaction underpriced")
	ErrNonceTooLow         = errors.New("nonce too low")
	ErrInsufficientFunds   = errors.New("insufficient funds for gas * price + value")
	ErrInvalidAccountState = errors.New("invalid account state")
	ErrAlreadyKnown        = errors.New("already known")
	// ErrOversizedData is returned if size of a transction is greater than the specified limit
	ErrOversizedData = errors.New("oversized data")
)

type txOrigin int

const (
	local  txOrigin = iota // json-RPC/gRPC endpoints
	gossip                 // gossip protocol
	reorg                  // legacy code
)

func (o txOrigin) String() (s string) {
	switch o {
	case local:
		s = "local"
	case gossip:
		s = "gossip"
	case reorg:
		s = "reorg"
	}

	return
}

// store interface defines State helper methods the Txpool should have access to
type store interface {
	Header() *types.Header
	GetNonce(root types.Hash, addr types.Address) uint64
	GetBalance(root types.Hash, addr types.Address) (*big.Int, error)
	GetBlockByHash(types.Hash, bool) (*types.Block, bool)
}

type signer interface {
	Sender(tx *types.Transaction) (types.Address, error)
}

type Config struct {
	MaxSlots uint64
	Sealing  bool
}

/* All requests are handled in the main loop */

// addRequest is sent when a transaction
// has gone through addTx successfully
// and is ready to be added to the pool.
type addRequest struct {
	tx *types.Transaction
	// isLocal bool

	// flag indicating the tx is returning
	// to the pool as a recovered one (see Demote)
	demoted bool
}

// promoteRequest is sent from handleAddRequest
// to signal that some account queue is ready
// for promotion.
//
// Occurs when a transactopn with nonce expected
// is received or a demoted one is re-entering the pool.
type promoteRequest struct {
	account types.Address
}

// TxPool is a module that handles pending transactions.
// There are fundamentally 2 queues any transaction
// needs to go through:
// - 1. Account queue (enqueued transactions for specific address)
// - 2. Promoted queue (global pending transactions)
//
// The main difference between these queues is that
// account queues make sure a transaction is promoted
// in the correct (nonce) order. Promoted means
// the received transaction's nonce is expected for this account
// queue and can be moved to the promoted queue.
//
// The promoted queue acts as a sink for transactions
// promoted from any account queue, sorted by max gasPrice
// where they wait to be inserted in the next block.
type TxPool struct {
	logger     hclog.Logger
	signer     signer
	forks      chain.ForksInTime
	store      store
	idlePeriod time.Duration

	// map of all account queues (accounts transactions)
	accounts accountsMap

	// promoted transactions
	promoted *promotedQueue

	// next expected nonce for each account
	nextNonces nonceMap

	// Lookup map keeping track of all
	// transactions present in the pool
	index lookupMap

	// Networking stack
	topic *network.Topic

	// Gauge for measuring pool capacity
	gauge slotGauge

	// Channels on which the pool's event loop
	// does dispatching/handling requests.
	addReqCh     chan addRequest
	promoteReqCh chan promoteRequest

	// Flag indicating if the current node is a sealer,
	// and should therefore gossip transactions
	sealing bool

	// Flag indicating if the current node is running in dev mode (used for testing)
	dev bool

	// Prometheus API
	metrics *Metrics

	// Indicates which txpool operator commands should be implemented
	proto.UnimplementedTxnPoolOperatorServer
}

/// NewTxPool creates a new pool for incoming transactions.
func NewTxPool(
	logger hclog.Logger,
	forks chain.ForksInTime,
	store store,
	grpcServer *grpc.Server,
	network *network.Server,
	metrics *Metrics,
	config *Config,
) (*TxPool, error) {
	pool := &TxPool{
		logger:     logger.Named("txpool"),
		forks:      forks,
		store:      store,
		idlePeriod: defaultIdlePeriod,
		metrics:    metrics,
		accounts:   accountsMap{},
		promoted:   newPromotedQueue(),
		index:      lookupMap{all: make(map[types.Hash]*types.Transaction)},
		gauge:      slotGauge{height: 0, max: config.MaxSlots},
		sealing:    config.Sealing,
	}

	if network != nil {
		// subscribe to the gossip protocol
		topic, err := network.NewTopic(topicNameV1, &proto.Txn{})
		if err != nil {
			return nil, err
		}
<<<<<<< HEAD
=======
		if subscribeErr := topic.Subscribe(txPool.handleGossipTxn); subscribeErr != nil {
			return nil, fmt.Errorf("unable to subscribe to gossip topic, %v", subscribeErr)
		}

		txPool.topic = topic
	}
>>>>>>> ad1b15e0

		topic.Subscribe(pool.handleGossipTx)
		pool.topic = topic
	}

	if grpcServer != nil {
		proto.RegisterTxnPoolOperatorServer(grpcServer, pool)
	}

	// initialise channels
	pool.addReqCh = make(chan addRequest)
	pool.promoteReqCh = make(chan promoteRequest)

	return pool, nil
}

// Start runs the pool's main loop in the background.
// On each request received, the appropriate handler
// is invoked in a separate goroutine.
func (p *TxPool) Start() error {
	go func() {
		for {
			select {
			case req := <-p.addReqCh:
				go p.handleAddRequest(req)
			case req := <-p.promoteReqCh:
				go p.handlePromoteRequest(req)
			}
		}
	}()

	return nil
}

func (p *TxPool) AddSigner(s signer) {
	p.signer = s
}

// Enables dev mode so the pool can accept non-ecnrypted transactions.
// Used in testing.
func (p *TxPool) EnableDev() {
	p.dev = true
}

// AddTx adds a new transaction to the pool (sent from json-RPC/gRPC endpoints)
// and broadcasts it if networking is enabled.
func (p *TxPool) AddTx(tx *types.Transaction) error {
	if err := p.addTx(local, tx); err != nil {
		p.logger.Error("failed to add tx", "err", err)
		return err
	}

	// broadcast the transaction only if network is enabled
	// and we are not in dev mode
	if p.topic != nil && !p.dev {
		tx := &proto.Txn{
			Raw: &any.Any{
				Value: tx.MarshalRLP(),
			},
		}

		if err := p.topic.Publish(tx); err != nil {
			p.logger.Error("failed to topic tx", "err", err)
		}
	}

	return nil
}

// Returns the first transaction from the promoted queue
// without removing it. Assumes the lock is held.
func (p *TxPool) Peek() *types.Transaction {
	return p.promoted.peek()
}

// Removes and returns the first transaction from the promoted queue.
// Assumes the lock is held.
func (p *TxPool) Pop() *types.Transaction {
	tx := p.promoted.pop()
	p.logger.Debug("pop tx", "hash", tx.Hash.String())

	// update state
	p.gauge.decrease(slotsRequired(tx))

	// update metrics
	p.metrics.PendingTxs.Set(float64(p.promoted.length()))

	return tx
}

// Drop is called within ibft for any transaction
// deemed unrecoverable during writing to the state.
// This call ensures that any subsequent transactions
// must not be processed before the unrecoverable one
// is re-sent again for that account.
func (p *TxPool) Drop() {
	tx := p.Pop()
	p.logger.Debug("drop tx", "hash", tx.Hash.String())

	// remove from index
	p.index.remove(tx)

	// update metrics
	p.metrics.PendingTxs.Set(float64(p.promoted.length()))

	// rollback nonce
	p.nextNonces.store(tx.From, tx.Nonce)
	p.logger.Debug("rollback next nonce",
		"nonce", tx.Nonce,
		"addr", tx.From.String(),
	)
}

// Demote is called within ibft for all transactions
// that are valid but couldn't be written to the state
// at the given time (recoverable). Issues an addRequest to the pool
// indicating a transaction is returning to it.
func (p *TxPool) Demote() {
	tx := p.promoted.pop()
	p.logger.Debug("demoted transaction", "hash", tx.Hash.String())

	// update metrics
	p.metrics.PendingTxs.Set(float64(p.promoted.length()))

	// signal add request [BLOCKING]
	p.addReqCh <- addRequest{tx: tx, demoted: true}
}

// ResetWithHeaders is called from within ibft when the node
// has received a new block from a peer. The pool needs to align
// its own state with the new one so it can correctly process
// further incoming transactions.
func (p *TxPool) ResetWithHeaders(headers ...*types.Header) {
	e := &blockchain.Event{
		NewChain: headers,
	}

	// process the txs in the event to make sure the pool is up-to-date
	p.processEvent(e)
}

<<<<<<< HEAD
func (p *TxPool) processEvent(event *blockchain.Event) {
	// transactions collected from OldChain
	oldTransactions := make(map[types.Hash]*types.Transaction)
=======
// processEventWrapper holds metadata information related
// to a new block insertion event that relate to a specific account
type processEventWrapper struct {
	stateNonce   uint64
	transactions []*types.Transaction
}

// addTxn adds a transaction to the account's process event wrapper
func (p *processEventWrapper) addTxn(txn *types.Transaction) {
	p.transactions = append(p.transactions, txn)
}

// promotedTxnCleanup looks through the promoted queue for any invalid transactions
// made by a specific account, and removes them
func (t *TxPool) promotedTxnCleanup(
	address types.Address, // The address to filter by
	stateNonce uint64, // The valid nonce (reference for pruning)
	cleanupCallback func(txn *types.Transaction), // Additional cleanup logic
) {
	// Prune out all the now possibly low-nonce transactions in the promoted queue
	t.pendingQueue.lock.Lock()

	// Find the txns that correspond to this account
	droppedPendingTxs := make([]*types.Transaction, 0)
	for _, pendingQueueTxn := range t.pendingQueue.index {
		// Check if the txn in the promoted queue matches the search criteria
		if pendingQueueTxn.from == address && // The sender of this txn is the account we're looking for
			pendingQueueTxn.tx.Nonce < stateNonce { // The nonce on this promoted txn is invalid
			// Transaction found, drop it from the pending queue
			if dropped := t.pendingQueue.dropTx(pendingQueueTxn.tx); dropped {
				// Save the transaction as dropped
				droppedPendingTxs = append(droppedPendingTxs, pendingQueueTxn.tx)
			}
		}
	}

	t.pendingQueue.lock.Unlock()

	for _, droppedPendingTx := range droppedPendingTxs {
		// Update the log
		t.logger.Debug(
			fmt.Sprintf(
				"Dropping promoted txn [%s]",
				droppedPendingTx.Hash.String(),
			),
		)

		cleanupCallback(droppedPendingTx)
	}

	// Print out the number of dropped pending txns
	t.logger.Debug(
		fmt.Sprintf(
			"Dropped %d promoted txns for account [%s]",
			len(droppedPendingTxs),
			address.String(),
		),
	)
}

// extractTransactions Groups the transactions by account and queries the state
// for the latest nonce data
func (t *TxPool) extractTransactions(evnt *blockchain.Event) map[types.Address]*processEventWrapper {
	// Instantiate the account process event wrapper map.
	// It is used for grouping transactions on an account basis
	// and for storing next state nonce information for easy lookup
	// Account address -> processEventWrapper
	eventWrapperMap := make(map[types.Address]*processEventWrapper)

	// Grab the latest state root now that the block has been inserted
	stateRoot := t.store.Header().StateRoot
>>>>>>> ad1b15e0

	// Legacy reorg logic //
	for _, header := range event.OldChain {
		// transactios to be returned to the pool
		block, ok := p.store.GetBlockByHash(header.Hash, true)
		if !ok {
			continue
		}

		for _, tx := range block.Transactions {
			oldTransactions[tx.Hash] = tx
		}
	}

	// Grab the latest state root now that the block has been inserted
	stateRoot := p.store.Header().StateRoot

	// discover latest (next) nonces for all transactions in the NewChain
	stateNonces := make(map[types.Address]uint64)
	for _, header := range event.NewChain {
		block, ok := p.store.GetBlockByHash(header.Hash, true)
		if !ok {
			p.logger.Error("could not find block in store", "hash", header.Hash.String())
			continue
		}

		p.index.remove(block.Transactions...)

		// determine latest nonces for all known accounts
		for _, tx := range block.Transactions {
			addr := tx.From

			// skip already processed accounts
			if _, processed := stateNonces[addr]; processed {
				continue
			}

			// fetch latest nonce from the state
			latestNonce := p.store.GetNonce(stateRoot, addr)

			// update the result map
			stateNonces[addr] = latestNonce

			// Legacy reorg logic //
			// Update the addTxns in case of reorgs
			delete(oldTransactions, tx.Hash)
		}
	}

	// Legacy reorg logic //
	for _, tx := range oldTransactions {
		p.addTx(reorg, tx)
	}

	if len(stateNonces) == 0 {
		return
	}

	// reset with the new state
	p.resetQueues(stateNonces)
}

<<<<<<< HEAD
// validateTx ensures that the transaction conforms
// to specific constraints before entering the pool.
func (p *TxPool) validateTx(tx *types.Transaction) error {
=======
// validateTx validates that the transaction conforms to specific constraints to be added to the txpool
func (t *TxPool) validateTx(
	tx *types.Transaction, // The transaction that should be validated
	isLocal bool, // Flag indicating if the transaction is from a local account
) error {
>>>>>>> ad1b15e0
	// Check the transaction size to overcome DOS Attacks
	if uint64(len(tx.MarshalRLP())) > txMaxSize {
		return ErrOversizedData
	}

	// Check if the transaction has a strictly positive value
	if tx.Value.Sign() < 0 {
		return ErrNegativeValue
	}

	if !p.dev && tx.From != types.ZeroAddress {
		// Only if we are in dev mode we can accept
		// a transaction without validation
		return ErrNonEncryptedTx
	}

	// Check if the transaction is signed properly
	if tx.From == types.ZeroAddress {
		from, signerErr := p.signer.Sender(tx)
		if signerErr != nil {
			return ErrInvalidSender
		}

		tx.From = from
	}

	// Grab the state root for the latest block
	stateRoot := p.store.Header().StateRoot

	// Check nonce ordering
	if p.store.GetNonce(stateRoot, tx.From) > tx.Nonce {
		return ErrNonceTooLow
	}

	accountBalance, balanceErr := p.store.GetBalance(stateRoot, tx.From)
	if balanceErr != nil {
		return ErrInvalidAccountState
	}

	// Check if the sender has enough funds to execute the transaction
	if accountBalance.Cmp(tx.Cost()) < 0 {
		return ErrInsufficientFunds
	}

	// Make sure the transaction has more gas than the basic transaction fee
	intrinsicGas, err := state.TransactionGasCost(tx, p.forks.Homestead, p.forks.Istanbul)
	if err != nil {
		return err
	}

	if tx.Gas < intrinsicGas {
		return ErrIntrinsicGas
	}

	return nil
}

// addTx is the main entry point to the pool
// for any newly received transaction. If the call to
// addTx is successful an account is created
// for this address (only once) and an addRequest is signaled.
func (p *TxPool) addTx(origin txOrigin, tx *types.Transaction) error {
	p.logger.Debug("add tx",
		"origin", origin.String(),
		"hash", tx.Hash.String(),
	)

	// validate incoming tx
	if err := p.validateTx(tx); err != nil {
		return err
	}

	// check for overflow
	if p.gauge.read()+slotsRequired(tx) > p.gauge.max {
		return ErrTxPoolOverflow
	}
<<<<<<< HEAD
=======
	// tx.GasPrice < lowestTx.Price
	underpriced := tx.GasPrice.Cmp(lowestTx.price) < 0
	if pushErr := t.remoteTxns.Push(lowestTx.tx); pushErr != nil {
		t.logger.Error(fmt.Sprintf("Unable to push transaction to remoteTxn queue, %v", pushErr))
	}

	return underpriced
}
>>>>>>> ad1b15e0

	tx.ComputeHash()

	// check if already known
	if _, ok := p.index.load(tx.Hash); ok {
		if origin == gossip {
			// silently drop known tx that is gossiped back
			p.logger.Debug("dropping known gossiped transaction", "hash", tx.Hash.String())
			return nil
		} else {
			return ErrAlreadyKnown
		}
	}

	// initialize account queue for this address once
	p.createAccountOnce(tx.From)

	// send request [BLOCKING]
	p.addReqCh <- addRequest{tx: tx, demoted: false}

	return nil
}

// handleGossipTx handles receiving transactions
// gossiped by the network.
func (p *TxPool) handleGossipTx(obj interface{}) {
	if !p.sealing {
		return
	}

<<<<<<< HEAD
	raw := obj.(*proto.Txn)
	tx := new(types.Transaction)
	if err := tx.UnmarshalRLP(raw.Raw.Value); err != nil {
		p.logger.Error("failed to decode broadcasted tx", "err", err)
		return
=======
	// Put back if couldn't make required space
	if slotsToRemove > 0 && !force {
		for _, tx := range dropped {
			if pushErr := t.remoteTxns.Push(tx); pushErr != nil {
				t.logger.Error(fmt.Sprintf("Unable to push transaction to remoteTxn queue, %v", pushErr))
			}
		}
		return nil, false
>>>>>>> ad1b15e0
	}

	if err := p.addTx(gossip, tx); err != nil {
		p.logger.Error("failed to add broadcasted txn", "err", err)
	}
}

// handleAddRequest is invoked when a new transaction is received
// (result of a successful addTx() call) or a demoted transaction
// is re-entering the pool.
//
// A transaction handled within this request can either be
// dropped or enqueued, eventually signaling promotion in the latter case.
func (p *TxPool) handleAddRequest(req addRequest) {
	tx := req.tx
	addr := req.tx.From

	account := p.accounts.lock(addr, true)
	defer p.accounts.unlock(addr)

	// fetch expected nonce
	nextNonce, _ := p.nextNonces.load(addr)

	// reject new txs with nonce
	// lower than expected
	if tx.Nonce < nextNonce && !req.demoted {
		p.logger.Debug("rejecting low nonce tx",
			"nonce", tx.Nonce,
			"expected", nextNonce,
			"hash", tx.Hash.String(),
		)
		return
	}

	// enqueue tx
	account.enqueue(tx)
	p.logger.Debug("enqueue account",
		"tx_nonce", tx.Nonce,
		"expected_nonce", nextNonce,
		"enqueued", account.length(),
		"addr", addr.String(),
	)

	// update lookup
	p.index.add(tx)

	// demoted transactions never decrease the gauge
	if !req.demoted {
		p.gauge.increase(slotsRequired(tx))
	}

	if tx.Nonce > nextNonce {
		// don't signal promotion
		// for high nonce tx
		return
	}

	// account queue is ready for promotion:
	// 	1. New tx is matching nonce expected
	// 	2. We are promoting a demoted tx
	p.promoteReqCh <- promoteRequest{account: addr} // BLOCKING
}

// handlePromoteRequest handles moving promtable transactions
// from the associated account queue to the promoted queue.
// Can only be invoked by handleAddRequest.
func (p *TxPool) handlePromoteRequest(req promoteRequest) {
	addr := req.account

	p.LockPromoted(true)
	defer p.UnlockPromoted()

	account := p.accounts.lock(addr, true)
	defer p.accounts.unlock(addr)

	if account.length() == 0 {
		// nothing to promote
		// (means a previous handler already did the job)
		return
	}

	// fetch next expected nonce for this account
	nextNonce, _ := p.nextNonces.load(addr)

	// pop promotable txs
	promotables, newNonce := account.promote(nextNonce)

	// push to promotables
	p.promoted.push(promotables...)

	// update metrics
	p.metrics.PendingTxs.Set(float64(p.promoted.length()))

	p.logger.Debug("promote account",
		"promoted", len(promotables),
		"remaining", account.length(),
		"addr", addr.String(),
	)

	// only update the nonce map if the new nonce
	// is higher than the one previously stored.
	// otherwise it means we just promoted a previously demoted tx
	if newNonce > nextNonce {
		p.nextNonces.store(addr, newNonce)
		p.logger.Debug("increased next nonce", "nonce", newNonce, "addr", addr.String())
	}

	// log updated promoted queue length
	p.logger.Debug("promoted queue", "length", p.promoted.length())
}

// resetQueues is called within ResetWithHeader
// to align the pool's state with the state from the new header.
// Removes any stale transctions from the account queues based on
// the new state.
func (p *TxPool) resetQueues(stateNonces map[types.Address]uint64) {
	p.LockPromoted(true)
	defer p.UnlockPromoted()

	// prune promoted txs
	p.prunePromoted(stateNonces)

	// prune enqueued txs
	p.pruneAccounts(stateNonces)
}

// prunePromoted cleans out any transactions from the promoted queue
// considered stale by the given nonceMap.
func (p *TxPool) prunePromoted(nonceMap map[types.Address]uint64) {
	// extract valid and stale txs
	valid, pruned := p.promoted.prune(nonceMap)

	// reinsert valid txs
	p.promoted.push(valid...)

	if len(pruned) == 0 {
		// promoted queue contains
		// no stale txs
		return
	}

	// remove from index
	p.index.remove(pruned...)

	// free up slots
	p.gauge.decrease(slotsRequired(pruned...))

	// update metrics
	p.metrics.PendingTxs.Set(float64(p.promoted.length()))

	p.logger.Debug("pruned promoted queue", "num", len(pruned))
}

// pruneAccounts cleans out any transactions from the accouunt queues
// considered stale by the given nonceMap.
func (p *TxPool) pruneAccounts(stateNonces map[types.Address]uint64) {
	var wg sync.WaitGroup
	for addr, nonce := range stateNonces {
		mapNonce, ok := p.nextNonces.load(addr)
		if !ok {
			// unknown addr -> no account to prune
			continue
		}

		if nonce <= mapNonce {
			// stale txs were only
			// in the promoted queue
			continue
		}

		wg.Add(1)
		go func(addr types.Address, nonce uint64) {
			defer wg.Done()
			p.pruneAccount(addr, nonce)

		}(addr, nonce)
	}

	// wait for all accounts to be cleared
	wg.Wait()
}

// pruneAccount removes all transactions with nonce lower than given
// and updates the nonce map. If when done pruning, the next transaction
// has nonce that matches the newly updated, a promotion is signaled.
func (p *TxPool) pruneAccount(addr types.Address, nonce uint64) {
	account := p.accounts.lock(addr, true)
	defer p.accounts.unlock(addr)

	// update next nonce
	p.nextNonces.store(addr, nonce)
	p.logger.Debug("next nonce updated",
		"nonce", nonce,
		"addr", addr.String(),
	)

	// prune enqueued
	pruned := account.prune(nonce)
	p.logger.Debug("pruned account",
		"num", len(pruned),
		"addr", addr.String(),
	)

	// free up slots
	p.gauge.decrease(slotsRequired(pruned...))

	// remove from index
	p.index.remove(pruned...)

	// check if account is promotable after pruning
	if tx := account.first(); tx != nil &&
		tx.Nonce == nonce {
		// first tx matches next (expected) nonce -> signal promotion
		p.promoteReqCh <- promoteRequest{addr}
	}
}

// createAccountOnce is used when discovering an address
// of a received transaction for the first time.
// This function ensures that the account queue (and its corresponding lock)
// is created atomically and only once.
func (p *TxPool) createAccountOnce(newAddr types.Address) {
	a, _ := p.accounts.LoadOrStore(newAddr, &account{})
	newAccount := a.(*account)

	// run only once per account creation
	newAccount.initFunc.Do(func() {
		newAccount.queue = newMinNonceQueue()

		// update nonce map
		stateRoot := p.store.Header().StateRoot
		nextNonce := p.store.GetNonce(stateRoot, newAddr)
		p.nextNonces.store(newAddr, nextNonce)

		p.logger.Debug("created new account", "addr", newAddr.String(), "next_nonce", nextNonce)
	})
}

/* QUERY methods */

// GetNonce returns the next nonce for the account
// -> Returns the value from the TxPool if the account is initialized in-memory
// -> Returns the value from the world state otherwise
func (p *TxPool) GetNonce(addr types.Address) uint64 {
	nonce, ok := p.nextNonces.load(addr)
	if !ok {
		stateRoot := p.store.Header().StateRoot
		stateNonce := p.store.GetNonce(stateRoot, addr)

		return stateNonce
	}

	return nonce
}

// GetCapacity returns the current number of slots
// occupied in the pool as well as the max limit
func (p *TxPool) GetCapacity() (uint64, uint64) {
	return p.gauge.read(), p.gauge.max
}

// GetPendingTx returns the transaction by hash in the TxPool (pending txn) [Thread-safe]
func (p *TxPool) GetPendingTx(txHash types.Hash) (*types.Transaction, bool) {
	tx, ok := p.index.load(txHash)
	if !ok {
		return nil, false
	}

	return tx, true
}

// GetTxs gets pending and queued transactions
func (p *TxPool) GetTxs(inclQueued bool) (
	promoted, enqueued map[types.Address][]*types.Transaction,
) {
	// lock the promoted queue to prevent
	// promotion handlers from mutating it
	// and the account queues
	p.LockPromoted(false)
	defer p.UnlockPromoted()

	// collect promoted
	promoted = p.parsePromoted()
	if !inclQueued {
		return promoted, nil
	}

	// collect enqueued
	enqueued = p.parseEnqueued()

	return
}

// parsePromoted parses the promoted queue into a map collection of
// {k: address} -> {v: transactions} where transactions are sorted by nonce.
func (p *TxPool) parsePromoted() (
	parsed map[types.Address][]*types.Transaction,
) {
	promoted := make(map[types.Address]*minNonceQueue)

	// push onto a temporary queue
	// so txs can be sorted
	for _, tx := range p.promoted.queue.txs {
		if _, ok := promoted[tx.From]; !ok {
			ptr := new(minNonceQueue)
			(*ptr) = newMinNonceQueue()
			promoted[tx.From] = ptr
		}

		promoted[tx.From].Push(tx)
	}

	parsed = make(map[types.Address][]*types.Transaction)
	for addr, queue := range promoted {
		parsed[addr] = queue.txs
	}

	return
}

// parseEnqueued parses all account queues into a map collection of
// {k: address} -> {v: transactions} where transactions are sorted by nonce.
func (p *TxPool) parseEnqueued() (
	parsed map[types.Address][]*types.Transaction,
) {
	parsed = make(map[types.Address][]*types.Transaction)

	// range across all accounts
	// and collect enqueued txs
	p.accounts.Range(func(key, value interface{}) bool {
		addr := key.(types.Address)

		account := p.accounts.lock(addr, false)
		defer p.accounts.unlock(addr)

		parsed[addr] = account.queue.txs

		return true
	})

	return
}

/* end of QUERY methods */

// Lookup map used to find transactions present in the pool
type lookupMap struct {
	sync.RWMutex
	all map[types.Hash]*types.Transaction
}

// Adds the given transaction to the map. [thread-safe]
func (m *lookupMap) add(txs ...*types.Transaction) {
	m.Lock()
	defer m.Unlock()

	for _, tx := range txs {
		m.all[tx.Hash] = tx
	}
}

// Removes the given transactions from the map. [thread-safe]
func (m *lookupMap) remove(txs ...*types.Transaction) {
	m.Lock()
	defer m.Unlock()

	for _, tx := range txs {
		delete(m.all, tx.Hash)
	}
}

// Returns the transaction associated with the given hash. [thread-safe]
func (m *lookupMap) load(hash types.Hash) (*types.Transaction, bool) {
	m.RLock()
	defer m.RUnlock()

	tx, ok := m.all[hash]
	if !ok {
		return nil, false
	}

	return tx, true
}

// Map of expected nonces for all accounts (known by the pool).
type nonceMap struct {
	sync.Map
}

func (m *nonceMap) load(addr types.Address) (uint64, bool) {
	nonce, ok := m.Load(addr)
	if !ok {
		return 0, false
	}

	return nonce.(uint64), ok
}

func (m *nonceMap) store(addr types.Address, nonce uint64) {
	m.Store(addr, nonce)
}

// Thread safe map of all accounts registered by the pool.
type accountsMap struct {
	sync.Map
}

// Returns the account associated with the given address.
func (m *accountsMap) from(addr types.Address) *account {
	a, ok := m.Load(addr)
	if !ok {
		return nil
	}

	return a.(*account)
}

// Locks and returns the account associated with addr.
// Write flag sets the lock mode.
func (m *accountsMap) lock(addr types.Address, write bool) *account {
	account := m.from(addr)
	if write {
		account.Lock()
		atomic.StoreUint32(&account.wLock, 1)
	} else {
		account.RLock()
		atomic.StoreUint32(&account.wLock, 0)
	}

	return account
}

// Unlocks the account associated with addr.
func (m *accountsMap) unlock(addr types.Address) {
	account := m.from(addr)
	if atomic.SwapUint32(&account.wLock, 0) == 1 {
		account.Unlock()
	} else {
		account.RUnlock()
	}
}

/* account (queue) impl */

// account is a thread-safe wrapper object
// around an account queue (enqueued transactions).
//
// Accounts are only ever initalized once and stored
// atomically in the accountsMap.
//
// All methods assume the approriate lock is held
// and at the right time (context).
type account struct {
	sync.RWMutex
	initFunc sync.Once
	wLock    uint32
	queue    minNonceQueue
}

// Pushes the transactions onto to the account queue.
func (a *account) enqueue(txs ...*types.Transaction) {
	for _, tx := range txs {
		heap.Push(&a.queue, tx)
	}
}

// Returns the number of enqueued transactions for this account.
func (a *account) length() uint64 {
	return uint64(a.queue.Len())
}

// Returns the first enqueued transaction, if present.
func (a *account) first() *types.Transaction {
	return a.queue.Peek()
}

// Promote tries to pop transactions from the account queue
// that can be considered promotable.
//
// Promotable transactions are all sequential in the order of nonce
// and the first one has to have nonce not greater than the one passed in
// as argument.
func (a *account) promote(nonce uint64) (transactions, uint64) {
	tx := a.queue.Peek()
	if tx == nil ||
		tx.Nonce > nonce {
		return nil, 0
	}

	var promotables transactions
	nextNonce := tx.Nonce
	for {
		tx := a.queue.Peek()
		if tx == nil ||
			tx.Nonce != nextNonce {
			break
		}

		tx = heap.Pop(&a.queue).(*types.Transaction)
		promotables = append(promotables, tx)
		nextNonce += 1
	}

	return promotables, nextNonce
}

// Removes all transactions with nonce lower than given.
func (a *account) prune(nonce uint64) transactions {
	var pruned transactions
	for {
		next := a.queue.Peek()
		if next == nil ||
			next.Nonce >= nonce {
			break
		}

		tx := heap.Pop(&a.queue).(*types.Transaction)
		pruned = append(pruned, tx)
	}

	return pruned
}

// Locks the promoted queue in read/write mode
// depending on the write flag.
func (p *TxPool) LockPromoted(write bool) {
	if write {
		p.promoted.Lock()
		atomic.StoreUint32(&p.promoted.wLock, 1)
	} else {
		p.promoted.RLock()
		atomic.StoreUint32(&p.promoted.wLock, 0)
	}
}

// Unlocks the promoted queue.
func (p *TxPool) UnlockPromoted() {
	// Grab the previous lock type and reset it
	if atomic.SwapUint32(&p.promoted.wLock, 0) == 1 {
		p.promoted.Unlock()
	} else {
		p.promoted.RUnlock()
	}
}

/* promoted queue impl */

type promotedQueue struct {
	sync.RWMutex
	queue maxPriceQueue
	wLock uint32
}

// Creates and returns a new promoted (max price) queue.
func newPromotedQueue() *promotedQueue {
	q := &promotedQueue{
		queue: newMaxPriceQueue(),
	}

	return q
}

/* all methods assume the appropriate lock is held. */

// Pushes the given transactions onto the queue.
func (q *promotedQueue) push(txs ...*types.Transaction) {
	for _, tx := range txs {
		heap.Push(&q.queue, tx)
	}
}

// Returns the first transaction from the queue without removing it.
func (q *promotedQueue) peek() *types.Transaction {
	if q.length() == 0 {
		return nil
	}

	return q.queue.txs[0]
}

// Removes the first transactions from the queue and returns it.
func (q *promotedQueue) pop() *types.Transaction {
	if q.length() == 0 {
		return nil
	}

	return heap.Pop(&q.queue).(*types.Transaction)
}

// Returns the number of transactions in the queue.
func (q *promotedQueue) length() uint64 {
	return uint64(q.queue.Len())
}

// Returns valid and pruned transactions after filtering the queue.
// Only PrunePromoted calls this method.
//
// Valid - transactions not considered stale.
//
// Pruned - transactions considered as stale by the nonceMao.
func (q *promotedQueue) prune(nonceMap map[types.Address]uint64) (valid, pruned transactions) {
	for {

		next := q.peek()
		if next == nil {
			break
		}

		tx := q.pop()
		nonce := nonceMap[tx.From]

		// prune stale
		if tx.Nonce < nonce {
			pruned = append(pruned, tx)
			continue
		}

		valid = append(valid, tx)
	}

	return
}

// Gauge for measuring pool capacity in slots
type slotGauge struct {
	height uint64 // amount of slots currently occupying the pool
	max    uint64 // max limit
}

// Calculates the number of slots required for given transaction(s).
func slotsRequired(txs ...*types.Transaction) uint64 {
	slots := uint64(0)
	for _, tx := range txs {
		slots += func(tx *types.Transaction) uint64 {
			return (tx.Size() + txSlotSize - 1) / txSlotSize
		}(tx)
	}

	return slots
}

// Returns the current height of the gauge.
func (g *slotGauge) read() uint64 {
	return atomic.LoadUint64(&g.height)
}

// Increases the height of the gauge by the specified slots amount.
func (g *slotGauge) increase(slots uint64) {
	atomic.AddUint64(&g.height, slots)
}

// Decreases the height of the gauge by the specified slots amount.
func (g *slotGauge) decrease(slots uint64) {
	atomic.AddUint64(&g.height, ^(slots - 1))
}<|MERGE_RESOLUTION|>--- conflicted
+++ resolved
@@ -3,6 +3,7 @@
 import (
 	"container/heap"
 	"errors"
+	"fmt"
 	"math/big"
 	"sync"
 	"sync/atomic"
@@ -192,17 +193,10 @@
 		if err != nil {
 			return nil, err
 		}
-<<<<<<< HEAD
-=======
-		if subscribeErr := topic.Subscribe(txPool.handleGossipTxn); subscribeErr != nil {
+		if subscribeErr := topic.Subscribe(pool.handleGossipTx); subscribeErr != nil {
 			return nil, fmt.Errorf("unable to subscribe to gossip topic, %v", subscribeErr)
 		}
 
-		txPool.topic = topic
-	}
->>>>>>> ad1b15e0
-
-		topic.Subscribe(pool.handleGossipTx)
 		pool.topic = topic
 	}
 
@@ -342,83 +336,9 @@
 	p.processEvent(e)
 }
 
-<<<<<<< HEAD
 func (p *TxPool) processEvent(event *blockchain.Event) {
 	// transactions collected from OldChain
 	oldTransactions := make(map[types.Hash]*types.Transaction)
-=======
-// processEventWrapper holds metadata information related
-// to a new block insertion event that relate to a specific account
-type processEventWrapper struct {
-	stateNonce   uint64
-	transactions []*types.Transaction
-}
-
-// addTxn adds a transaction to the account's process event wrapper
-func (p *processEventWrapper) addTxn(txn *types.Transaction) {
-	p.transactions = append(p.transactions, txn)
-}
-
-// promotedTxnCleanup looks through the promoted queue for any invalid transactions
-// made by a specific account, and removes them
-func (t *TxPool) promotedTxnCleanup(
-	address types.Address, // The address to filter by
-	stateNonce uint64, // The valid nonce (reference for pruning)
-	cleanupCallback func(txn *types.Transaction), // Additional cleanup logic
-) {
-	// Prune out all the now possibly low-nonce transactions in the promoted queue
-	t.pendingQueue.lock.Lock()
-
-	// Find the txns that correspond to this account
-	droppedPendingTxs := make([]*types.Transaction, 0)
-	for _, pendingQueueTxn := range t.pendingQueue.index {
-		// Check if the txn in the promoted queue matches the search criteria
-		if pendingQueueTxn.from == address && // The sender of this txn is the account we're looking for
-			pendingQueueTxn.tx.Nonce < stateNonce { // The nonce on this promoted txn is invalid
-			// Transaction found, drop it from the pending queue
-			if dropped := t.pendingQueue.dropTx(pendingQueueTxn.tx); dropped {
-				// Save the transaction as dropped
-				droppedPendingTxs = append(droppedPendingTxs, pendingQueueTxn.tx)
-			}
-		}
-	}
-
-	t.pendingQueue.lock.Unlock()
-
-	for _, droppedPendingTx := range droppedPendingTxs {
-		// Update the log
-		t.logger.Debug(
-			fmt.Sprintf(
-				"Dropping promoted txn [%s]",
-				droppedPendingTx.Hash.String(),
-			),
-		)
-
-		cleanupCallback(droppedPendingTx)
-	}
-
-	// Print out the number of dropped pending txns
-	t.logger.Debug(
-		fmt.Sprintf(
-			"Dropped %d promoted txns for account [%s]",
-			len(droppedPendingTxs),
-			address.String(),
-		),
-	)
-}
-
-// extractTransactions Groups the transactions by account and queries the state
-// for the latest nonce data
-func (t *TxPool) extractTransactions(evnt *blockchain.Event) map[types.Address]*processEventWrapper {
-	// Instantiate the account process event wrapper map.
-	// It is used for grouping transactions on an account basis
-	// and for storing next state nonce information for easy lookup
-	// Account address -> processEventWrapper
-	eventWrapperMap := make(map[types.Address]*processEventWrapper)
-
-	// Grab the latest state root now that the block has been inserted
-	stateRoot := t.store.Header().StateRoot
->>>>>>> ad1b15e0
 
 	// Legacy reorg logic //
 	for _, header := range event.OldChain {
@@ -481,17 +401,9 @@
 	p.resetQueues(stateNonces)
 }
 
-<<<<<<< HEAD
 // validateTx ensures that the transaction conforms
 // to specific constraints before entering the pool.
 func (p *TxPool) validateTx(tx *types.Transaction) error {
-=======
-// validateTx validates that the transaction conforms to specific constraints to be added to the txpool
-func (t *TxPool) validateTx(
-	tx *types.Transaction, // The transaction that should be validated
-	isLocal bool, // Flag indicating if the transaction is from a local account
-) error {
->>>>>>> ad1b15e0
 	// Check the transaction size to overcome DOS Attacks
 	if uint64(len(tx.MarshalRLP())) > txMaxSize {
 		return ErrOversizedData
@@ -568,17 +480,6 @@
 	if p.gauge.read()+slotsRequired(tx) > p.gauge.max {
 		return ErrTxPoolOverflow
 	}
-<<<<<<< HEAD
-=======
-	// tx.GasPrice < lowestTx.Price
-	underpriced := tx.GasPrice.Cmp(lowestTx.price) < 0
-	if pushErr := t.remoteTxns.Push(lowestTx.tx); pushErr != nil {
-		t.logger.Error(fmt.Sprintf("Unable to push transaction to remoteTxn queue, %v", pushErr))
-	}
-
-	return underpriced
-}
->>>>>>> ad1b15e0
 
 	tx.ComputeHash()
 
@@ -609,22 +510,11 @@
 		return
 	}
 
-<<<<<<< HEAD
 	raw := obj.(*proto.Txn)
 	tx := new(types.Transaction)
 	if err := tx.UnmarshalRLP(raw.Raw.Value); err != nil {
 		p.logger.Error("failed to decode broadcasted tx", "err", err)
 		return
-=======
-	// Put back if couldn't make required space
-	if slotsToRemove > 0 && !force {
-		for _, tx := range dropped {
-			if pushErr := t.remoteTxns.Push(tx); pushErr != nil {
-				t.logger.Error(fmt.Sprintf("Unable to push transaction to remoteTxn queue, %v", pushErr))
-			}
-		}
-		return nil, false
->>>>>>> ad1b15e0
 	}
 
 	if err := p.addTx(gossip, tx); err != nil {
