--- conflicted
+++ resolved
@@ -10,10 +10,7 @@
 	"time"
 
 	"github.com/0xPolygon/minimal/chain"
-<<<<<<< HEAD
 	"github.com/0xPolygon/minimal/state"
-=======
->>>>>>> 3ae5fcf3
 
 	"github.com/0xPolygon/minimal/blockchain"
 	"github.com/0xPolygon/minimal/network"
@@ -213,13 +210,9 @@
 	txnsQueue.Add(tx)
 
 	for _, promoted := range txnsQueue.Promote() {
-<<<<<<< HEAD
-		if pushErr := t.sorted.Push(promoted); pushErr != nil {
+		if pushErr := t.pendingQueue.Push(promoted); pushErr != nil {
 			t.logger.Error(fmt.Sprintf("Unable to promote transaction %s, %v", promoted.Hash.String(), pushErr))
 		}
-=======
-		t.pendingQueue.Push(promoted)
->>>>>>> 3ae5fcf3
 	}
 	return nil
 }
@@ -237,13 +230,9 @@
 		return nil, nil
 	}
 	ret := func() {
-<<<<<<< HEAD
-		if pushErr := t.sorted.Push(txn.tx); pushErr != nil {
+		if pushErr := t.pendingQueue.Push(txn.tx); pushErr != nil {
 			t.logger.Error(fmt.Sprintf("Unable to promote transaction %s, %v", txn.tx.Hash.String(), pushErr))
 		}
-=======
-		t.pendingQueue.Push(txn.tx)
->>>>>>> 3ae5fcf3
 	}
 	return txn.tx, ret
 }
@@ -298,7 +287,6 @@
 	}
 }
 
-<<<<<<< HEAD
 // validateTx validates that the transaction conforms to specific constraints to be added to the txpool
 func (t *TxPool) validateTx(tx *types.Transaction) error {
 	// Check if the transaction has a strictly positive value
@@ -342,10 +330,6 @@
 	// Make sure the transaction doesn't exceed the block limit
 	// TODO: Awaiting separate PR
 
-=======
-// validateTx does basic transaction validation
-func (t *TxPool) validateTx(tx *types.Transaction) error {
->>>>>>> 3ae5fcf3
 	// Make sure the transaction has more gas than the basic transaction fee
 	intrinsicGas, err := state.TransactionGasCost(tx, t.forks.Homestead, t.forks.Istanbul)
 	if err != nil {
