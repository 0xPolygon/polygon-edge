--- conflicted
+++ resolved
@@ -23,12 +23,8 @@
 
 const (
 	defaultIdlePeriod = 1 * time.Minute
-<<<<<<< HEAD
-
-	txSlotSize = 32 * 1024 // 32 kB
-=======
+	txSlotSize        = 32 * 1024  // 32kB
 	txMaxSize         = 128 * 1024 //128Kb
->>>>>>> 68b10653
 )
 
 var (
