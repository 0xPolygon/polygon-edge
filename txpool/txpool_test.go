--- conflicted
+++ resolved
@@ -21,7 +21,6 @@
 	defaultPriceLimit uint64 = 1
 	defaultMaxSlots   uint64 = 4096
 	validGasLimit     uint64 = 4712350
-	invalidGasLimit   uint64 = 10000000000001
 )
 
 var (
@@ -94,18 +93,13 @@
 /* Single account cases (unit tests) */
 
 func TestAddTxErrors(t *testing.T) {
-<<<<<<< HEAD
 	poolSigner := crypto.NewEIP155Signer(100)
 
 	// Generate a private key and address
 	defaultKey, defaultAddr := tests.GenerateKeyAndAddr(t)
 
-	setupPool := func() *TxPool {
-		pool, err := newTestPool()
-=======
 	setupPool := func(header *types.Header) *TxPool {
 		pool, err := newTestPool(header)
->>>>>>> a657b943
 		if err != nil {
 			t.Fatalf("cannot create txpool - err: %v\n", err)
 		}
@@ -115,7 +109,6 @@
 		return pool
 	}
 
-<<<<<<< HEAD
 	signTx := func(transaction *types.Transaction) *types.Transaction {
 		signedTx, signErr := poolSigner.SignTx(transaction, defaultKey)
 		if signErr != nil {
@@ -124,42 +117,38 @@
 
 		return signedTx
 	}
-=======
+
+	t.Run("ErrNegativeValue", func(t *testing.T) {
+		pool := setupPool(nil)
+
+		tx := newTx(defaultAddr, 0, 1)
+		tx.Value = big.NewInt(-5)
+
+		tx = signTx(tx)
+
+		assert.ErrorIs(t,
+			pool.addTx(local, tx),
+			ErrNegativeValue,
+		)
+	})
+
 	t.Run("ErrBlockLimitExceeded", func(t *testing.T) {
 		pool := setupPool(nil)
 
-		tx := newTx(addr1, 0, 1)
+		tx := newTx(defaultAddr, 0, 1)
 		tx.Value = big.NewInt(1)
-		tx.Gas = invalidGasLimit
+		tx.Gas = 10000000000001
+
+		tx = signTx(tx)
 
 		assert.ErrorIs(t,
 			pool.addTx(local, tx),
 			ErrBlockLimitExceeded,
 		)
 	})
->>>>>>> a657b943
-
-	t.Run("ErrNegativeValue", func(t *testing.T) {
+
+	t.Run("ErrNonSignedTx", func(t *testing.T) {
 		pool := setupPool(nil)
-
-		tx := newTx(defaultAddr, 0, 1)
-		tx.Value = big.NewInt(-5)
-
-		tx = signTx(tx)
-
-		assert.ErrorIs(t,
-			pool.addTx(local, tx),
-			ErrNegativeValue,
-		)
-	})
-
-<<<<<<< HEAD
-	t.Run("ErrNonSignedTx", func(t *testing.T) {
-		pool := setupPool()
-=======
-	t.Run("ErrNonEncryptedTx", func(t *testing.T) {
-		pool := setupPool(nil)
->>>>>>> a657b943
 
 		tx := newTx(defaultAddr, 0, 1)
 
