--- conflicted
+++ resolved
@@ -165,11 +165,7 @@
 		)
 	})
 
-<<<<<<< HEAD
-	t.Run("ErrNonSignedTx", func(t *testing.T) {
-=======
 	t.Run("ErrExtractSignature", func(t *testing.T) {
->>>>>>> ba29ca15
 		t.Parallel()
 		pool := setupPool()
 
