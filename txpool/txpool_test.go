--- conflicted
+++ resolved
@@ -390,12 +390,7 @@
 	})
 }
 
-<<<<<<< HEAD
-func generateTx(from types.Address, value, gasPrice *big.Int) *types.Transaction {
-=======
-func generateTx(from types.Address, value *big.Int, input []byte) *types.Transaction {
-
->>>>>>> 098e0c0e
+func generateTx(from types.Address, value, gasPrice *big.Int, input []byte) *types.Transaction {
 	return &types.Transaction{
 		From:     from,
 		Nonce:    0,
@@ -498,11 +493,7 @@
 			pool.AddSigner(poolSigner)
 
 			refAddress := testCase.refAddress
-<<<<<<< HEAD
-			txn := generateTx(refAddress, testCase.txValue, testCase.gasPrice)
-=======
-			txn := generateTx(refAddress, testCase.txValue, nil)
->>>>>>> 098e0c0e
+			txn := generateTx(refAddress, testCase.txValue, testCase.gasPrice, nil)
 
 			assert.ErrorIs(t, pool.addImpl("", txn), testCase.expectedError)
 
@@ -512,9 +503,10 @@
 	}
 }
 func TestTx_MaxSize(t *testing.T) {
-	pool, err := NewTxPool(hclog.NewNullLogger(), false, forks.At(0), &mockStore{}, nil, nil)
+	pool, err := NewTxPool(hclog.NewNullLogger(), false, nil, false, 1, forks.At(0), &mockStore{}, nil, nil)
+	assert.NoError(t, err)
 	pool.EnableDev()
-	assert.NoError(t, err)
+	pool.AddSigner(&mockSigner{})
 
 	tests := []struct {
 		name    string
@@ -541,7 +533,7 @@
 		t.Run(tt.name, func(t *testing.T) {
 			data := make([]byte, tt.size)
 			rand.Read(data)
-			txn := generateTx(tt.address, big.NewInt(0), data)
+			txn := generateTx(tt.address, big.NewInt(0), big.NewInt(1), data)
 			err := pool.addImpl("", txn)
 			if tt.succeed {
 				assert.NoError(t, err)
