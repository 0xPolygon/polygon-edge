--- conflicted
+++ resolved
@@ -30,14 +30,11 @@
 var secretsManagerBackends = map[secrets.SecretsManagerType]secrets.SecretsManagerFactory{
 	secrets.Local:          local.SecretsManagerFactory,
 	secrets.HashicorpVault: hashicorpvault.SecretsManagerFactory,
-<<<<<<< HEAD
+	secrets.AWSSSM:         awsssm.SecretsManagerFactory,
 }
 
 func ConsensusSupported(value string) bool {
 	_, ok := consensusBackends[ConsensusType(value)]
 
 	return ok
-=======
-	secrets.AwsSsm:         awsssm.SecretsManagerFactory,
->>>>>>> b2622c1c
 }