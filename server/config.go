package server

import (
	"github.com/hashicorp/go-hclog"
	"net"

	"github.com/0xPolygon/polygon-edge/chain"
	"github.com/0xPolygon/polygon-edge/network"
	"github.com/0xPolygon/polygon-edge/secrets"
)

const DefaultGRPCPort int = 9632
const DefaultJSONRPCPort int = 8545

// Config is used to parametrize the minimal client
type Config struct {
	Chain *chain.Chain

	JSONRPC    *JSONRPC
	GRPCAddr   *net.TCPAddr
	LibP2PAddr *net.TCPAddr

	PriceLimit uint64
	MaxSlots   uint64
	BlockTime  uint64

	Telemetry *Telemetry
	Network   *network.Config

	DataDir     string
	RestoreFile *string

	Seal bool

	SecretsManager *secrets.SecretsManagerConfig

<<<<<<< HEAD
// DefaultConfig returns the default config for JSON-RPC, GRPC (ports) and Networking
func DefaultConfig() *Config {
	return &Config{
		GRPCAddr:       &net.TCPAddr{IP: net.ParseIP("127.0.0.1"), Port: DefaultGRPCPort},
		Network:        network.DefaultConfig(),
		Telemetry:      &Telemetry{PrometheusAddr: nil},
		SecretsManager: nil,
		JSONRPC: &JSONRPC{
			JSONRPCAddr:              &net.TCPAddr{IP: net.ParseIP("0.0.0.0"), Port: DefaultJSONRPCPort},
			AccessControlAllowOrigin: nil,
		},
		BlockTime: DefaultBlockTime,
	}
=======
	LogLevel hclog.Level
>>>>>>> b06e5629
}

// Telemetry holds the config details for metric services
type Telemetry struct {
	PrometheusAddr *net.TCPAddr
}

// JSONRPC holds the config details for the JSON-RPC server
type JSONRPC struct {
	JSONRPCAddr              *net.TCPAddr
	AccessControlAllowOrigin []string
}<|MERGE_RESOLUTION|>--- conflicted
+++ resolved
@@ -1,8 +1,9 @@
 package server
 
 import (
+	"net"
+
 	"github.com/hashicorp/go-hclog"
-	"net"
 
 	"github.com/0xPolygon/polygon-edge/chain"
 	"github.com/0xPolygon/polygon-edge/network"
@@ -34,23 +35,7 @@
 
 	SecretsManager *secrets.SecretsManagerConfig
 
-<<<<<<< HEAD
-// DefaultConfig returns the default config for JSON-RPC, GRPC (ports) and Networking
-func DefaultConfig() *Config {
-	return &Config{
-		GRPCAddr:       &net.TCPAddr{IP: net.ParseIP("127.0.0.1"), Port: DefaultGRPCPort},
-		Network:        network.DefaultConfig(),
-		Telemetry:      &Telemetry{PrometheusAddr: nil},
-		SecretsManager: nil,
-		JSONRPC: &JSONRPC{
-			JSONRPCAddr:              &net.TCPAddr{IP: net.ParseIP("0.0.0.0"), Port: DefaultJSONRPCPort},
-			AccessControlAllowOrigin: nil,
-		},
-		BlockTime: DefaultBlockTime,
-	}
-=======
 	LogLevel hclog.Level
->>>>>>> b06e5629
 }
 
 // Telemetry holds the config details for metric services
