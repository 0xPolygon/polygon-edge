package server

import (
	"bytes"
	"context"
	"errors"
<<<<<<< HEAD
=======
	"fmt"
>>>>>>> 44b9d7fc
	"time"

	"github.com/0xPolygon/polygon-edge/blockchain"
	"github.com/0xPolygon/polygon-edge/network"
	"github.com/0xPolygon/polygon-edge/server/proto"
	"github.com/0xPolygon/polygon-edge/types"
	"github.com/libp2p/go-libp2p-core/peer"
	empty "google.golang.org/protobuf/types/known/emptypb"
)

type systemService struct {
	proto.UnimplementedSystemServer

	server *Server
}

// GetStatus returns the current system status, in the form of:
//
// Network: <chainID>
//
// Current: { Number: <blockNumber>; Hash: <headerHash> }
//
// P2PAddr: <libp2pAddress>
func (s *systemService) GetStatus(ctx context.Context, req *empty.Empty) (*proto.ServerStatus, error) {
	header := s.server.blockchain.Header()

	status := &proto.ServerStatus{
		Network: int64(s.server.chain.Params.ChainID),
		Current: &proto.ServerStatus_Block{
			Number: int64(header.Number),
			Hash:   header.Hash.String(),
		},
		P2PAddr: network.AddrInfoToString(s.server.network.AddrInfo()),
	}

	return status, nil
}

// Subscribe implements the blockchain event subscription service
func (s *systemService) Subscribe(req *empty.Empty, stream proto.System_SubscribeServer) error {
	sub := s.server.blockchain.SubscribeEvents()

	for {
		evnt := sub.GetEvent()
		if evnt == nil {
			break
		}

		pEvent := &proto.BlockchainEvent{
			Added:   []*proto.BlockchainEvent_Header{},
			Removed: []*proto.BlockchainEvent_Header{},
		}

		for _, h := range evnt.NewChain {
			pEvent.Added = append(
				pEvent.Added,
				&proto.BlockchainEvent_Header{Hash: h.Hash.String(), Number: int64(h.Number)},
			)
		}

		for _, h := range evnt.OldChain {
			pEvent.Removed = append(
				pEvent.Removed,
				&proto.BlockchainEvent_Header{Hash: h.Hash.String(), Number: int64(h.Number)},
			)
		}

		err := stream.Send(pEvent)

		if err != nil {
			break
		}
	}

	sub.Close()

	return nil
}

// PeersAdd implements the 'peers add' operator service
func (s *systemService) PeersAdd(ctx context.Context, req *proto.PeersAddRequest) (*empty.Empty, error) {
	dur := time.Duration(0)
	if req.Blocked {
		dur = network.DefaultJoinTimeout
	}

	err := s.server.Join(req.Id, dur)

	return &empty.Empty{}, err
}

// PeersStatus implements the 'peers status' operator service
func (s *systemService) PeersStatus(ctx context.Context, req *proto.PeersStatusRequest) (*proto.Peer, error) {
	peerID, err := peer.Decode(req.Id)
	if err != nil {
		return nil, err
	}

	peer, err := s.getPeer(peerID)
	if err != nil {
		return nil, err
	}

	return peer, nil
}

// getPeer returns a specific proto.Peer using the peer ID
func (s *systemService) getPeer(id peer.ID) (*proto.Peer, error) {
	protocols, err := s.server.network.GetProtocols(id)
	if err != nil {
		return nil, err
	}

	info := s.server.network.GetPeerInfo(id)

	addrs := []string{}
	for _, addr := range info.Addrs {
		addrs = append(addrs, addr.String())
	}

	peer := &proto.Peer{
		Id:        id.String(),
		Protocols: protocols,
		Addrs:     addrs,
	}

	return peer, nil
}

// PeersList implements the 'peers list' operator service
func (s *systemService) PeersList(
	ctx context.Context,
	req *empty.Empty,
) (*proto.PeersListResponse, error) {
	resp := &proto.PeersListResponse{
		Peers: []*proto.Peer{},
	}

	peers := s.server.network.Peers()
	for _, p := range peers {
		peer, err := s.getPeer(p.Info.ID)
		if err != nil {
			return nil, err
		}

		resp.Peers = append(resp.Peers, peer)
	}

	return resp, nil
}

// BlockByNumberRequest implements the BlockByNumberRequest operator service
func (s *systemService) BlockByNumber(
	ctx context.Context,
	req *proto.BlockByNumberRequest,
) (*proto.BlockResponse, error) {
	block, ok := s.server.blockchain.GetBlockByNumber(req.Number, true)
	if !ok {
<<<<<<< HEAD
		return nil, errors.New("block not found")
=======
		return nil, fmt.Errorf("block #%d not found", req.Number)
>>>>>>> 44b9d7fc
	}

	return &proto.BlockResponse{
		Data: block.MarshalRLP(),
	}, nil
}

func (s *systemService) Export(req *proto.ExportRequest, stream proto.System_ExportServer) error {
	var (
		from uint64 = 0
		to   *uint64
	)

	if req.From != from {
		from = req.From
	}

	if req.To != 0 {
		if from >= req.To {
			return errors.New("to must be greater than from")
		}

		to = &req.To
	}

	canLoop := func(i uint64) bool {
		if to == nil {
			current := s.server.blockchain.Header()

			return current != nil && i <= current.Number
		} else {
			return i <= *to
		}
	}

	writer := newBlockStreamWriter(stream, s.server.blockchain, defaultMaxGRPCPayloadSize)
	i := from

	for canLoop(i) {
		block, ok := s.server.blockchain.GetBlockByNumber(i, true)
		if !ok {
			break
		}

		if err := writer.appendBlock(block); err != nil {
			return err
		}

		i++
	}

	if err := writer.flush(); err != nil {
		return err
	}

	return nil
}

const (
	defaultMaxGRPCPayloadSize uint64 = 4 * 1024 * 1024 // 4MB
)

type blockStreamWriter struct {
	buf         bytes.Buffer
	blockchain  *blockchain.Blockchain
	stream      proto.System_ExportServer
	maxPayload  uint64
	pendingFrom *uint64 // first block height in buffer
	pendingTo   *uint64 // last block height in buffer
}

func newBlockStreamWriter(
	stream proto.System_ExportServer,
	blockchain *blockchain.Blockchain,
	maxPayload uint64,
) *blockStreamWriter {
	return &blockStreamWriter{
		buf:        *bytes.NewBuffer(make([]byte, 0, maxPayload)),
		blockchain: blockchain,
		stream:     stream,
		maxPayload: maxPayload,
	}
}

func (w *blockStreamWriter) appendBlock(b *types.Block) error {
	data := b.MarshalRLP()

	if uint64(w.buf.Len()+len(data)) >= w.maxPayload {
		// send buffered data to client first
		if err := w.flush(); err != nil {
			return err
		}
	}

	w.buf.Write(data)

	n := b.Number()
	if w.pendingFrom == nil {
		w.pendingFrom = &n
	}

	w.pendingTo = &n

	return nil
}

func (w *blockStreamWriter) flush() error {
	// nothing happens in case of empty buffer
	if w.buf.Len() == 0 {
		return nil
	}

	if w.pendingFrom == nil || w.pendingTo == nil {
		// should not reach
		return errors.New("pendingFrom or pendingTo is nil")
	}

	err := w.stream.Send(&proto.ExportEvent{
		From:   *w.pendingFrom,
		To:     *w.pendingTo,
		Latest: w.blockchain.Header().Number,
		Data:   w.buf.Bytes(),
	})

	if err != nil {
		return err
	}

	w.reset()

	return nil
}

func (w *blockStreamWriter) reset() {
	w.buf.Reset()
	w.pendingFrom = nil
	w.pendingTo = nil
}<|MERGE_RESOLUTION|>--- conflicted
+++ resolved
@@ -4,10 +4,7 @@
 	"bytes"
 	"context"
 	"errors"
-<<<<<<< HEAD
-=======
 	"fmt"
->>>>>>> 44b9d7fc
 	"time"
 
 	"github.com/0xPolygon/polygon-edge/blockchain"
@@ -166,11 +163,7 @@
 ) (*proto.BlockResponse, error) {
 	block, ok := s.server.blockchain.GetBlockByNumber(req.Number, true)
 	if !ok {
-<<<<<<< HEAD
-		return nil, errors.New("block not found")
-=======
 		return nil, fmt.Errorf("block #%d not found", req.Number)
->>>>>>> 44b9d7fc
 	}
 
 	return &proto.BlockResponse{
