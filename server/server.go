package server

import (
	"context"
	"errors"
	"fmt"
	"math/big"
	"net"
	"net/http"
	"os"
	"path/filepath"
	"time"

	"github.com/0xPolygon/polygon-edge/archive"
	"github.com/0xPolygon/polygon-edge/blockchain"
	"github.com/0xPolygon/polygon-edge/chain"
	"github.com/0xPolygon/polygon-edge/consensus"
	"github.com/0xPolygon/polygon-edge/crypto"
	"github.com/0xPolygon/polygon-edge/helper/common"
	configHelper "github.com/0xPolygon/polygon-edge/helper/config"
	"github.com/0xPolygon/polygon-edge/helper/progress"
	"github.com/0xPolygon/polygon-edge/jsonrpc"
	"github.com/0xPolygon/polygon-edge/network"
	"github.com/0xPolygon/polygon-edge/secrets"
	"github.com/0xPolygon/polygon-edge/server/proto"
	"github.com/0xPolygon/polygon-edge/state"
	itrie "github.com/0xPolygon/polygon-edge/state/immutable-trie"
	"github.com/0xPolygon/polygon-edge/state/runtime"
	"github.com/0xPolygon/polygon-edge/state/runtime/tracer"
	"github.com/0xPolygon/polygon-edge/txpool"
	"github.com/0xPolygon/polygon-edge/types"
	"github.com/hashicorp/go-hclog"
	"github.com/prometheus/client_golang/prometheus"
	"github.com/prometheus/client_golang/prometheus/promhttp"
	"google.golang.org/grpc"
)

// Server is the central manager of the blockchain client
type Server struct {
	logger       hclog.Logger
	config       *Config
	state        state.State
	stateStorage itrie.Storage

	consensus consensus.Consensus

	// blockchain stack
	blockchain *blockchain.Blockchain
	chain      *chain.Chain

	// state executor
	executor *state.Executor

	// jsonrpc stack
	jsonrpcServer *jsonrpc.JSONRPC

	// system grpc server
	grpcServer *grpc.Server

	// libp2p network
	network *network.Server

	// transaction pool
	txpool *txpool.TxPool

	prometheusServer *http.Server

	// secrets manager
	secretsManager secrets.SecretsManager

	// restore
	restoreProgression *progress.ProgressionWrapper
}

var dirPaths = []string{
	"blockchain",
	"trie",
}

// newFileLogger returns logger instance that writes all logs to a specified file.
// If log file can't be created, it returns an error
func newFileLogger(config *Config) (hclog.Logger, error) {
	logFileWriter, err := os.Create(config.LogFilePath)
	if err != nil {
		return nil, fmt.Errorf("could not create log file, %w", err)
	}

	return hclog.New(&hclog.LoggerOptions{
		Name:       "polygon",
		Level:      config.LogLevel,
		Output:     logFileWriter,
		JSONFormat: config.JSONLogFormat,
	}), nil
}

// newCLILogger returns minimal logger instance that sends all logs to standard output
func newCLILogger(config *Config) hclog.Logger {
	return hclog.New(&hclog.LoggerOptions{
		Name:       "polygon",
		Level:      config.LogLevel,
		JSONFormat: config.JSONLogFormat,
	})
}

// newLoggerFromConfig creates a new logger which logs to a specified file.
// If log file is not set it outputs to standard output ( console ).
// If log file is specified, and it can't be created the server command will error out
func newLoggerFromConfig(config *Config) (hclog.Logger, error) {
	if config.LogFilePath != "" {
		fileLoggerInstance, err := newFileLogger(config)
		if err != nil {
			return nil, err
		}

		return fileLoggerInstance, nil
	}

	return newCLILogger(config), nil
}

// NewServer creates a new Minimal server, using the passed in configuration
func NewServer(config *Config) (*Server, error) {
	logger, err := newLoggerFromConfig(config)
	if err != nil {
		return nil, fmt.Errorf("could not setup new logger instance, %w", err)
	}

	m := &Server{
		logger:             logger.Named("server"),
		config:             config,
		chain:              config.Chain,
		grpcServer:         grpc.NewServer(),
		restoreProgression: progress.NewProgressionWrapper(progress.ChainSyncRestore),
	}

	m.logger.Info("Data dir", "path", config.DataDir)

	// Generate all the paths in the dataDir
	if err := common.SetupDataDir(config.DataDir, dirPaths); err != nil {
		return nil, fmt.Errorf("failed to create data directories: %w", err)
	}

	if err := m.setupTelemetry(); err != nil {
		return nil, err
	}

	if config.Telemetry.PrometheusAddr != nil {
		m.prometheusServer = m.startPrometheusServer(config.Telemetry.PrometheusAddr)
	}

	// Set up datadog profiler
	if ddErr := m.enableDataDogProfiler(); err != nil {
		m.logger.Error("DataDog profiler setup failed", "err", ddErr.Error())
	}

	// Set up the secrets manager
	if err := m.setupSecretsManager(); err != nil {
		return nil, fmt.Errorf("failed to set up the secrets manager: %w", err)
	}

	// start libp2p
	{
		netConfig := config.Network
		netConfig.Chain = m.config.Chain
		netConfig.DataDir = filepath.Join(m.config.DataDir, "libp2p")
		netConfig.SecretsManager = m.secretsManager

		network, err := network.NewServer(logger, netConfig)
		if err != nil {
			return nil, err
		}
		m.network = network
	}

	// start blockchain object
	stateStorage, err := itrie.NewLevelDBStorage(filepath.Join(m.config.DataDir, "trie"), logger)
	if err != nil {
		return nil, err
	}

	m.stateStorage = stateStorage

	st := itrie.NewState(stateStorage)
	m.state = st

	m.executor = state.NewExecutor(config.Chain.Params, st, logger)

	// compute the genesis root state
	genesisRoot := m.executor.WriteGenesis(config.Chain.Genesis.Alloc)
	config.Chain.Genesis.StateRoot = genesisRoot

	// use the eip155 signer
	signer := crypto.NewEIP155Signer(uint64(m.config.Chain.Params.ChainID))

	// blockchain object
	m.blockchain, err = blockchain.NewBlockchain(logger, m.config.DataDir, config.Chain, nil, m.executor, signer)
	if err != nil {
		return nil, err
	}

	m.executor.GetHash = m.blockchain.GetHashHelper

	{
		hub := &txpoolHub{
			state:      m.state,
			Blockchain: m.blockchain,
		}

		deploymentWhitelist, err := configHelper.GetDeploymentWhitelist(config.Chain)
		if err != nil {
			return nil, err
		}

		// start transaction pool
		m.txpool, err = txpool.NewTxPool(
			logger,
			m.chain.Params.Forks.At(0),
			hub,
			m.grpcServer,
			m.network,
			&txpool.Config{
				MaxSlots:            m.config.MaxSlots,
				PriceLimit:          m.config.PriceLimit,
				MaxAccountEnqueued:  m.config.MaxAccountEnqueued,
				DeploymentWhitelist: deploymentWhitelist,
			},
		)
		if err != nil {
			return nil, err
		}

		m.txpool.SetSigner(signer)
	}

	{
		// Setup consensus
		if err := m.setupConsensus(); err != nil {
			return nil, err
		}
		m.blockchain.SetConsensus(m.consensus)
	}

	// after consensus is done, we can mine the genesis block in blockchain
	// This is done because consensus might use a custom Hash function so we need
	// to wait for consensus because we do any block hashing like genesis
	if err := m.blockchain.ComputeGenesis(); err != nil {
		return nil, err
	}

	// initialize data in consensus layer
	if err := m.consensus.Initialize(); err != nil {
		return nil, err
	}

	// setup and start grpc server
	if err := m.setupGRPC(); err != nil {
		return nil, err
	}

	if err := m.network.Start(); err != nil {
		return nil, err
	}

	// setup and start jsonrpc server
	if err := m.setupJSONRPC(); err != nil {
		return nil, err
	}

	// restore archive data before starting
	if err := m.restoreChain(); err != nil {
		return nil, err
	}

	// start consensus
	if err := m.consensus.Start(); err != nil {
		return nil, err
	}

	m.txpool.Start()

	return m, nil
}

func (s *Server) restoreChain() error {
	if s.config.RestoreFile == nil {
		return nil
	}

	if err := archive.RestoreChain(s.blockchain, *s.config.RestoreFile, s.restoreProgression); err != nil {
		return err
	}

	return nil
}

type txpoolHub struct {
	state state.State
	*blockchain.Blockchain
}

// getAccountImpl is used for fetching account state from both TxPool and JSON-RPC
func getAccountImpl(state state.State, root types.Hash, addr types.Address) (*state.Account, error) {
	snap, err := state.NewSnapshotAt(root)
	if err != nil {
		return nil, err
	}

	account, err := snap.GetAccount(addr)
	if err != nil {
		return nil, err
	}

	if account == nil {
		return nil, jsonrpc.ErrStateNotFound
	}

	return account, nil
}

func (t *txpoolHub) GetNonce(root types.Hash, addr types.Address) uint64 {
	account, err := getAccountImpl(t.state, root, addr)

	if err != nil {
		return 0
	}

	return account.Nonce
}

func (t *txpoolHub) GetBalance(root types.Hash, addr types.Address) (*big.Int, error) {
	account, err := getAccountImpl(t.state, root, addr)

	if err != nil {
		return big.NewInt(0), err
	}

	return account.Balance, nil
}

// setupSecretsManager sets up the secrets manager
func (s *Server) setupSecretsManager() error {
	secretsManagerConfig := s.config.SecretsManager
	if secretsManagerConfig == nil {
		// No config provided, use default
		secretsManagerConfig = &secrets.SecretsManagerConfig{
			Type: secrets.Local,
		}
	}

	secretsManagerType := secretsManagerConfig.Type
	secretsManagerParams := &secrets.SecretsManagerParams{
		Logger: s.logger,
	}

	if secretsManagerType == secrets.Local {
		// Only the base directory is required for
		// the local secrets manager
		secretsManagerParams.Extra = map[string]interface{}{
			secrets.Path: s.config.DataDir,
		}
	}

	// Grab the factory method
	secretsManagerFactory, ok := secretsManagerBackends[secretsManagerType]
	if !ok {
		return fmt.Errorf("secrets manager type '%s' not found", secretsManagerType)
	}

	// Instantiate the secrets manager
	secretsManager, factoryErr := secretsManagerFactory(
		secretsManagerConfig,
		secretsManagerParams,
	)

	if factoryErr != nil {
		return fmt.Errorf("unable to instantiate secrets manager, %w", factoryErr)
	}

	s.secretsManager = secretsManager

	return nil
}

// setupConsensus sets up the consensus mechanism
func (s *Server) setupConsensus() error {
	engineName := s.config.Chain.Params.GetEngine()
	engine, ok := consensusBackends[ConsensusType(engineName)]

	if !ok {
		return fmt.Errorf("consensus engine '%s' not found", engineName)
	}

	engineConfig, ok := s.config.Chain.Params.Engine[engineName].(map[string]interface{})
	if !ok {
		engineConfig = map[string]interface{}{}
	}

	config := &consensus.Config{
		Params: s.config.Chain.Params,
		Config: engineConfig,
		Path:   filepath.Join(s.config.DataDir, "consensus"),
	}

	consensus, err := engine(
		&consensus.Params{
			Context:        context.Background(),
			Config:         config,
			TxPool:         s.txpool,
			Network:        s.network,
			Blockchain:     s.blockchain,
			Executor:       s.executor,
			Grpc:           s.grpcServer,
			Logger:         s.logger,
			SecretsManager: s.secretsManager,
			BlockTime:      s.config.BlockTime,
		},
	)

	if err != nil {
		return err
	}

	s.consensus = consensus

	return nil
}

type jsonRPCHub struct {
	state              state.State
	restoreProgression *progress.ProgressionWrapper

	*blockchain.Blockchain
	*txpool.TxPool
	*state.Executor
	*network.Server
	consensus.Consensus
}

func (j *jsonRPCHub) GetPeers() int {
	return len(j.Server.Peers())
}

<<<<<<< HEAD
=======
func getAccountImpl(state state.State, root types.Hash, addr types.Address) (*state.Account, error) {
	snap, err := state.NewSnapshotAt(root)
	if err != nil {
		return nil, fmt.Errorf("unable to get snapshot for root '%s': %w", root, err)
	}

	account, err := snap.GetAccount(addr)
	if err != nil {
		return nil, err
	}

	if account == nil {
		return nil, jsonrpc.ErrStateNotFound
	}

	return account, nil
}

>>>>>>> 35ba2e9d
func (j *jsonRPCHub) GetAccount(root types.Hash, addr types.Address) (*jsonrpc.Account, error) {
	acct, err := getAccountImpl(j.state, root, addr)
	if err != nil {
		return nil, err
	}

	account := &jsonrpc.Account{
		Nonce:   acct.Nonce,
		Balance: new(big.Int).Set(acct.Balance),
	}

	return account, nil
}

// GetForksInTime returns the active forks at the given block height
func (j *jsonRPCHub) GetForksInTime(blockNumber uint64) chain.ForksInTime {
	return j.Executor.GetForksInTime(blockNumber)
}

func (j *jsonRPCHub) GetStorage(stateRoot types.Hash, addr types.Address, slot types.Hash) ([]byte, error) {
	account, err := getAccountImpl(j.state, stateRoot, addr)
	if err != nil {
		return nil, err
	}

	snap, err := j.state.NewSnapshotAt(stateRoot)
	if err != nil {
		return nil, err
	}

	res := snap.GetStorage(addr, account.Root, slot)

	return res.Bytes(), nil
}

func (j *jsonRPCHub) GetCode(root types.Hash, addr types.Address) ([]byte, error) {
	account, err := getAccountImpl(j.state, root, addr)
	if err != nil {
		return nil, err
	}

	code, ok := j.state.GetCode(account.Root)
	if !ok {
		return nil, fmt.Errorf("unable to fetch code")
	}

	return code, nil
}

func (j *jsonRPCHub) ApplyTxn(
	header *types.Header,
	txn *types.Transaction,
) (result *runtime.ExecutionResult, err error) {
	blockCreator, err := j.GetConsensus().GetBlockCreator(header)
	if err != nil {
		return nil, err
	}

	transition, err := j.BeginTxn(header.StateRoot, header, blockCreator)
	if err != nil {
		return
	}

	result, err = transition.Apply(txn)

	return
}

// TraceBlock traces all transactions in the given block and returns all results
func (j *jsonRPCHub) TraceBlock(
	block *types.Block,
	tracer tracer.Tracer,
) ([]interface{}, error) {
	if block.Number() == 0 {
		return nil, errors.New("genesis block can't have transaction")
	}

	parentHeader, ok := j.GetHeaderByHash(block.ParentHash())
	if !ok {
		return nil, errors.New("parent header not found")
	}

	blockCreator, err := j.GetConsensus().GetBlockCreator(block.Header)
	if err != nil {
		return nil, err
	}

	transition, err := j.BeginTxn(parentHeader.StateRoot, block.Header, blockCreator)
	if err != nil {
		return nil, err
	}

	transition.SetTracer(tracer)

	results := make([]interface{}, len(block.Transactions))

	for idx, tx := range block.Transactions {
		tracer.Clear()

		if _, err := transition.Apply(tx); err != nil {
			return nil, err
		}

		if results[idx], err = tracer.GetResult(); err != nil {
			return nil, err
		}
	}

	return results, nil
}

// TraceTxn traces a transaction in the block, associated with the given hash
func (j *jsonRPCHub) TraceTxn(
	block *types.Block,
	targetTxHash types.Hash,
	tracer tracer.Tracer,
) (interface{}, error) {
	if block.Number() == 0 {
		return nil, errors.New("genesis block can't have transaction")
	}

	parentHeader, ok := j.GetHeaderByHash(block.ParentHash())
	if !ok {
		return nil, errors.New("parent header not found")
	}

	blockCreator, err := j.GetConsensus().GetBlockCreator(block.Header)
	if err != nil {
		return nil, err
	}

	transition, err := j.BeginTxn(parentHeader.StateRoot, block.Header, blockCreator)
	if err != nil {
		return nil, err
	}

	var targetTx *types.Transaction

	for _, tx := range block.Transactions {
		if tx.Hash == targetTxHash {
			targetTx = tx

			break
		}

		// Execute transactions without tracer until reaching the target transaction
		if _, err := transition.Apply(tx); err != nil {
			return nil, err
		}
	}

	if targetTx == nil {
		return nil, errors.New("target tx not found")
	}

	transition.SetTracer(tracer)

	if _, err := transition.Apply(targetTx); err != nil {
		return nil, err
	}

	return tracer.GetResult()
}

func (j *jsonRPCHub) TraceCall(
	tx *types.Transaction,
	parentHeader *types.Header,
	tracer tracer.Tracer,
) (interface{}, error) {
	blockCreator, err := j.GetConsensus().GetBlockCreator(parentHeader)
	if err != nil {
		return nil, err
	}

	transition, err := j.BeginTxn(parentHeader.StateRoot, parentHeader, blockCreator)
	if err != nil {
		return nil, err
	}

	transition.SetTracer(tracer)

	if _, err := transition.Apply(tx); err != nil {
		return nil, err
	}

	return tracer.GetResult()
}

func (j *jsonRPCHub) GetSyncProgression() *progress.Progression {
	// restore progression
	if restoreProg := j.restoreProgression.GetProgression(); restoreProg != nil {
		return restoreProg
	}

	// consensus sync progression
	if consensusSyncProg := j.Consensus.GetSyncProgression(); consensusSyncProg != nil {
		return consensusSyncProg
	}

	return nil
}

// SETUP //

// setupJSONRCP sets up the JSONRPC server, using the set configuration
func (s *Server) setupJSONRPC() error {
	hub := &jsonRPCHub{
		state:              s.state,
		restoreProgression: s.restoreProgression,
		Blockchain:         s.blockchain,
		TxPool:             s.txpool,
		Executor:           s.executor,
		Consensus:          s.consensus,
		Server:             s.network,
	}

	conf := &jsonrpc.Config{
		Store:                    hub,
		Addr:                     s.config.JSONRPC.JSONRPCAddr,
		ChainID:                  uint64(s.config.Chain.Params.ChainID),
		ChainName:                s.chain.Name,
		AccessControlAllowOrigin: s.config.JSONRPC.AccessControlAllowOrigin,
		PriceLimit:               s.config.PriceLimit,
		BatchLengthLimit:         s.config.JSONRPC.BatchLengthLimit,
		BlockRangeLimit:          s.config.JSONRPC.BlockRangeLimit,
	}

	srv, err := jsonrpc.NewJSONRPC(s.logger, conf)
	if err != nil {
		return err
	}

	s.jsonrpcServer = srv

	return nil
}

// setupGRPC sets up the grpc server and listens on tcp
func (s *Server) setupGRPC() error {
	proto.RegisterSystemServer(s.grpcServer, &systemService{server: s})

	lis, err := net.Listen("tcp", s.config.GRPCAddr.String())
	if err != nil {
		return err
	}

	go func() {
		if err := s.grpcServer.Serve(lis); err != nil {
			s.logger.Error(err.Error())
		}
	}()

	s.logger.Info("GRPC server running", "addr", s.config.GRPCAddr.String())

	return nil
}

// Chain returns the chain object of the client
func (s *Server) Chain() *chain.Chain {
	return s.chain
}

// JoinPeer attempts to add a new peer to the networking server
func (s *Server) JoinPeer(rawPeerMultiaddr string) error {
	return s.network.JoinPeer(rawPeerMultiaddr)
}

// Close closes the Minimal server (blockchain, networking, consensus)
func (s *Server) Close() {
	// Close the blockchain layer
	if err := s.blockchain.Close(); err != nil {
		s.logger.Error("failed to close blockchain", "err", err.Error())
	}

	// Close the networking layer
	if err := s.network.Close(); err != nil {
		s.logger.Error("failed to close networking", "err", err.Error())
	}

	// Close the consensus layer
	if err := s.consensus.Close(); err != nil {
		s.logger.Error("failed to close consensus", "err", err.Error())
	}

	// Close the state storage
	if err := s.stateStorage.Close(); err != nil {
		s.logger.Error("failed to close storage for trie", "err", err.Error())
	}

	if s.prometheusServer != nil {
		if err := s.prometheusServer.Shutdown(context.Background()); err != nil {
			s.logger.Error("Prometheus server shutdown error", err)
		}
	}

	// close the txpool's main loop
	s.txpool.Close()

	// close DataDog profiler
	s.closeDataDogProfiler()
}

// Entry is a consensus configuration entry
type Entry struct {
	Enabled bool
	Config  map[string]interface{}
}

func (s *Server) startPrometheusServer(listenAddr *net.TCPAddr) *http.Server {
	srv := &http.Server{
		Addr: listenAddr.String(),
		Handler: promhttp.InstrumentMetricHandler(
			prometheus.DefaultRegisterer, promhttp.HandlerFor(
				prometheus.DefaultGatherer,
				promhttp.HandlerOpts{},
			),
		),
		ReadHeaderTimeout: 60 * time.Second,
	}

	go func() {
		s.logger.Info("Prometheus server started", "addr=", listenAddr.String())

		if err := srv.ListenAndServe(); !errors.Is(err, http.ErrServerClosed) {
			s.logger.Error("Prometheus HTTP server ListenAndServe", "err", err)
		}
	}()

	return srv
}<|MERGE_RESOLUTION|>--- conflicted
+++ resolved
@@ -302,7 +302,7 @@
 func getAccountImpl(state state.State, root types.Hash, addr types.Address) (*state.Account, error) {
 	snap, err := state.NewSnapshotAt(root)
 	if err != nil {
-		return nil, err
+		return nil, fmt.Errorf("unable to get snapshot for root '%s': %w", root, err)
 	}
 
 	account, err := snap.GetAccount(addr)
@@ -440,27 +440,6 @@
 	return len(j.Server.Peers())
 }
 
-<<<<<<< HEAD
-=======
-func getAccountImpl(state state.State, root types.Hash, addr types.Address) (*state.Account, error) {
-	snap, err := state.NewSnapshotAt(root)
-	if err != nil {
-		return nil, fmt.Errorf("unable to get snapshot for root '%s': %w", root, err)
-	}
-
-	account, err := snap.GetAccount(addr)
-	if err != nil {
-		return nil, err
-	}
-
-	if account == nil {
-		return nil, jsonrpc.ErrStateNotFound
-	}
-
-	return account, nil
-}
-
->>>>>>> 35ba2e9d
 func (j *jsonRPCHub) GetAccount(root types.Hash, addr types.Address) (*jsonrpc.Account, error) {
 	acct, err := getAccountImpl(j.state, root, addr)
 	if err != nil {
