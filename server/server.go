package server

import (
	"context"
	"errors"
	"fmt"
	"math/big"
	"net"
	"net/http"
	"os"
	"path/filepath"
	"time"

	consensusPolyBFT "github.com/0xPolygon/polygon-edge/consensus/polybft"

	"github.com/0xPolygon/polygon-edge/archive"
	"github.com/0xPolygon/polygon-edge/blockchain"
	"github.com/0xPolygon/polygon-edge/chain"
	"github.com/0xPolygon/polygon-edge/consensus"
	"github.com/0xPolygon/polygon-edge/consensus/polybft"
	bls "github.com/0xPolygon/polygon-edge/consensus/polybft/signer"
	"github.com/0xPolygon/polygon-edge/consensus/polybft/statesyncrelayer"
	"github.com/0xPolygon/polygon-edge/consensus/polybft/wallet"
	"github.com/0xPolygon/polygon-edge/contracts"
	"github.com/0xPolygon/polygon-edge/crypto"
	"github.com/0xPolygon/polygon-edge/helper/common"
	configHelper "github.com/0xPolygon/polygon-edge/helper/config"
	"github.com/0xPolygon/polygon-edge/helper/progress"
	"github.com/0xPolygon/polygon-edge/jsonrpc"
	"github.com/0xPolygon/polygon-edge/network"
	"github.com/0xPolygon/polygon-edge/secrets"
	"github.com/0xPolygon/polygon-edge/server/proto"
	"github.com/0xPolygon/polygon-edge/state"
	itrie "github.com/0xPolygon/polygon-edge/state/immutable-trie"
	"github.com/0xPolygon/polygon-edge/state/runtime"
	"github.com/0xPolygon/polygon-edge/state/runtime/tracer"
	"github.com/0xPolygon/polygon-edge/txpool"
	"github.com/0xPolygon/polygon-edge/types"
<<<<<<< HEAD
	hclog "github.com/hashicorp/go-hclog"
=======
	"github.com/0xPolygon/polygon-edge/validate"
	"github.com/hashicorp/go-hclog"
>>>>>>> 5f1dea32
	"github.com/prometheus/client_golang/prometheus"
	"github.com/prometheus/client_golang/prometheus/promhttp"
	"github.com/umbracle/ethgo"
	"google.golang.org/grpc"
)

// Server is the central manager of the blockchain client
type Server struct {
	logger       hclog.Logger
	config       *Config
	state        state.State
	stateStorage itrie.Storage

	consensus consensus.Consensus

	// blockchain stack
	blockchain *blockchain.Blockchain
	chain      *chain.Chain

	// state executor
	executor *state.Executor

	// jsonrpc stack
	jsonrpcServer *jsonrpc.JSONRPC

	// system grpc server
	grpcServer *grpc.Server

	// libp2p network
	network *network.Server

	// transaction pool
	txpool *txpool.TxPool

	prometheusServer *http.Server

	// secrets manager
	secretsManager secrets.SecretsManager

	// restore
	restoreProgression *progress.ProgressionWrapper

	// stateSyncRelayer is handling state syncs execution (Polybft exclusive)
	stateSyncRelayer *statesyncrelayer.StateSyncRelayer
}

// newFileLogger returns logger instance that writes all logs to a specified file.
// If log file can't be created, it returns an error
func newFileLogger(config *Config) (hclog.Logger, error) {
	logFileWriter, err := os.Create(config.LogFilePath)
	if err != nil {
		return nil, fmt.Errorf("could not create log file, %w", err)
	}

	return hclog.New(&hclog.LoggerOptions{
		Name:       "polygon",
		Level:      config.LogLevel,
		Output:     logFileWriter,
		JSONFormat: config.JSONLogFormat,
	}), nil
}

// newCLILogger returns minimal logger instance that sends all logs to standard output
func newCLILogger(config *Config) hclog.Logger {
	return hclog.New(&hclog.LoggerOptions{
		Name:       "polygon",
		Level:      config.LogLevel,
		JSONFormat: config.JSONLogFormat,
	})
}

// newLoggerFromConfig creates a new logger which logs to a specified file.
// If log file is not set it outputs to standard output ( console ).
// If log file is specified, and it can't be created the server command will error out
func newLoggerFromConfig(config *Config) (hclog.Logger, error) {
	if config.LogFilePath != "" {
		fileLoggerInstance, err := newFileLogger(config)
		if err != nil {
			return nil, err
		}

		return fileLoggerInstance, nil
	}

	return newCLILogger(config), nil
}

// NewServer creates a new Minimal server, using the passed in configuration
func NewServer(config *Config) (*Server, error) {
	logger, err := newLoggerFromConfig(config)
	if err != nil {
		return nil, fmt.Errorf("could not setup new logger instance, %w", err)
	}

	m := &Server{
		logger:             logger.Named("server"),
		config:             config,
		chain:              config.Chain,
		grpcServer:         grpc.NewServer(grpc.UnaryInterceptor(unaryInterceptor)),
		restoreProgression: progress.NewProgressionWrapper(progress.ChainSyncRestore),
	}

	m.logger.Info("Data dir", "path", config.DataDir)

	var dirPaths = []string{
		"blockchain",
		"trie",
	}

	// Generate all the paths in the dataDir
	if err := common.SetupDataDir(config.DataDir, dirPaths, 0770); err != nil {
		return nil, fmt.Errorf("failed to create data directories: %w", err)
	}

	if config.Telemetry.PrometheusAddr != nil {
		// Only setup telemetry if `PrometheusAddr` has been configured.
		if err := m.setupTelemetry(); err != nil {
			return nil, err
		}

		m.prometheusServer = m.startPrometheusServer(config.Telemetry.PrometheusAddr)
	}

	// Set up datadog profiler
	if ddErr := m.enableDataDogProfiler(); err != nil {
		m.logger.Error("DataDog profiler setup failed", "err", ddErr.Error())
	}

	// Set up the secrets manager
	if err := m.setupSecretsManager(); err != nil {
		return nil, fmt.Errorf("failed to set up the secrets manager: %w", err)
	}

	// start libp2p
	{
		netConfig := config.Network
		netConfig.Chain = m.config.Chain
		netConfig.DataDir = filepath.Join(m.config.DataDir, "libp2p")
		netConfig.SecretsManager = m.secretsManager

		network, err := network.NewServer(logger, netConfig)
		if err != nil {
			return nil, err
		}
		m.network = network
	}

	// start blockchain object
	stateStorage, err := itrie.NewLevelDBStorage(filepath.Join(m.config.DataDir, "trie"), logger)
	if err != nil {
		return nil, err
	}

	m.stateStorage = stateStorage

	st := itrie.NewState(stateStorage)
	m.state = st

	m.executor = state.NewExecutor(config.Chain.Params, st, logger)

	// custom write genesis hook per consensus engine
	engineName := m.config.Chain.Params.GetEngine()
	if factory, exists := genesisCreationFactory[ConsensusType(engineName)]; exists {
		m.executor.GenesisPostHook = factory(m.config.Chain, engineName)
	}

	var genesisRoot types.Hash
	//todo handle non-first blocks
	if ConsensusType(engineName) == PolyBFTConsensus {
		polyBFTConfig, err := consensusPolyBFT.GetPolyBFTConfig(config.Chain)
		if err != nil {
			return nil, err
		}

		if polyBFTConfig.InitialTrieRoot != types.ZeroHash {
			checkedInitialTrieRoot, err := itrie.HashChecker(polyBFTConfig.InitialTrieRoot.Bytes(), stateStorage)
			if err != nil {
				return nil, fmt.Errorf("error on state root verification %w", err)
			}

			if checkedInitialTrieRoot != polyBFTConfig.InitialTrieRoot {
				return nil, errors.New("invalid initial state root")
			}

			logger.Warn("Initial state root checked and correct")

			genesisRoot, err = m.executor.WriteGenesis(config.Chain.Genesis.Alloc, polyBFTConfig.InitialTrieRoot)
		}
	} else {
		genesisRoot, err = m.executor.WriteGenesis(config.Chain.Genesis.Alloc, types.ZeroHash)
	}

	if err != nil {
		return nil, err
	}

	// compute the genesis root state
<<<<<<< HEAD
=======
	genesisRoot, err := m.executor.WriteGenesis(config.Chain.Genesis.Alloc)
	if err != nil {
		return nil, err
	}

>>>>>>> 5f1dea32
	config.Chain.Genesis.StateRoot = genesisRoot

	// use the eip155 signer
	signer := crypto.NewEIP155Signer(chain.AllForksEnabled.At(0), uint64(m.config.Chain.Params.ChainID))

	// blockchain object
	m.blockchain, err = blockchain.NewBlockchain(logger, m.config.DataDir, config.Chain, nil, m.executor, signer)
	if err != nil {
		return nil, err
	}

	m.executor.GetHash = m.blockchain.GetHashHelper

	{
		hub := &txpoolHub{
			state:      m.state,
			Blockchain: m.blockchain,
		}

		deploymentWhitelist, err := configHelper.GetDeploymentWhitelist(config.Chain)
		if err != nil {
			return nil, err
		}

		// start transaction pool
		m.txpool, err = txpool.NewTxPool(
			logger,
			m.chain.Params.Forks.At(0),
			hub,
			m.grpcServer,
			m.network,
			&txpool.Config{
				MaxSlots:            m.config.MaxSlots,
				PriceLimit:          m.config.PriceLimit,
				MaxAccountEnqueued:  m.config.MaxAccountEnqueued,
				DeploymentWhitelist: deploymentWhitelist,
			},
		)
		if err != nil {
			return nil, err
		}

		m.txpool.SetSigner(signer)
	}

	{
		// Setup consensus
		if err := m.setupConsensus(); err != nil {
			return nil, err
		}
		m.blockchain.SetConsensus(m.consensus)
	}

	// after consensus is done, we can mine the genesis block in blockchain
	// This is done because consensus might use a custom Hash function so we need
	// to wait for consensus because we do any block hashing like genesis
	if err := m.blockchain.ComputeGenesis(); err != nil {
		return nil, err
	}

	// initialize data in consensus layer
	if err := m.consensus.Initialize(); err != nil {
		return nil, err
	}

	// setup and start grpc server
	if err := m.setupGRPC(); err != nil {
		return nil, err
	}

	if err := m.network.Start(); err != nil {
		return nil, err
	}

	// setup and start jsonrpc server
	if err := m.setupJSONRPC(); err != nil {
		return nil, err
	}

	// restore archive data before starting
	if err := m.restoreChain(); err != nil {
		return nil, err
	}

	// start consensus
	if err := m.consensus.Start(); err != nil {
		return nil, err
	}

	// start relayer
	if config.Relayer {
		if err := m.setupRelayer(); err != nil {
			return nil, err
		}
	}

	m.txpool.Start()

	return m, nil
}

func unaryInterceptor(
	ctx context.Context,
	req interface{},
	_ *grpc.UnaryServerInfo,
	handler grpc.UnaryHandler,
) (interface{}, error) {
	// Validate request
	if err := validate.ValidateRequest(req); err != nil {
		return nil, err
	}

	return handler(ctx, req)
}

func (s *Server) restoreChain() error {
	if s.config.RestoreFile == nil {
		return nil
	}

	if err := archive.RestoreChain(s.blockchain, *s.config.RestoreFile, s.restoreProgression); err != nil {
		return err
	}

	return nil
}

type txpoolHub struct {
	state state.State
	*blockchain.Blockchain
}

// getAccountImpl is used for fetching account state from both TxPool and JSON-RPC
func getAccountImpl(state state.State, root types.Hash, addr types.Address) (*state.Account, error) {
	snap, err := state.NewSnapshotAt(root)
	if err != nil {
		return nil, fmt.Errorf("unable to get snapshot for root '%s': %w", root, err)
	}

	account, err := snap.GetAccount(addr)
	if err != nil {
		return nil, err
	}

	if account == nil {
		return nil, jsonrpc.ErrStateNotFound
	}

	return account, nil
}

func (t *txpoolHub) GetNonce(root types.Hash, addr types.Address) uint64 {
	account, err := getAccountImpl(t.state, root, addr)

	if err != nil {
		return 0
	}

	return account.Nonce
}

func (t *txpoolHub) GetBalance(root types.Hash, addr types.Address) (*big.Int, error) {
	account, err := getAccountImpl(t.state, root, addr)

	if err != nil {
		if errors.Is(err, jsonrpc.ErrStateNotFound) {
			return big.NewInt(0), nil
		}

		return big.NewInt(0), err
	}

	return account.Balance, nil
}

// setupSecretsManager sets up the secrets manager
func (s *Server) setupSecretsManager() error {
	secretsManagerConfig := s.config.SecretsManager
	if secretsManagerConfig == nil {
		// No config provided, use default
		secretsManagerConfig = &secrets.SecretsManagerConfig{
			Type: secrets.Local,
		}
	}

	secretsManagerType := secretsManagerConfig.Type
	secretsManagerParams := &secrets.SecretsManagerParams{
		Logger: s.logger,
	}

	if secretsManagerType == secrets.Local {
		// Only the base directory is required for
		// the local secrets manager
		secretsManagerParams.Extra = map[string]interface{}{
			secrets.Path: s.config.DataDir,
		}
	}

	// Grab the factory method
	secretsManagerFactory, ok := secretsManagerBackends[secretsManagerType]
	if !ok {
		return fmt.Errorf("secrets manager type '%s' not found", secretsManagerType)
	}

	// Instantiate the secrets manager
	secretsManager, factoryErr := secretsManagerFactory(
		secretsManagerConfig,
		secretsManagerParams,
	)

	if factoryErr != nil {
		return fmt.Errorf("unable to instantiate secrets manager, %w", factoryErr)
	}

	s.secretsManager = secretsManager

	return nil
}

// setupConsensus sets up the consensus mechanism
func (s *Server) setupConsensus() error {
	engineName := s.config.Chain.Params.GetEngine()
	engine, ok := consensusBackends[ConsensusType(engineName)]

	if !ok {
		return fmt.Errorf("consensus engine '%s' not found", engineName)
	}

	engineConfig, ok := s.config.Chain.Params.Engine[engineName].(map[string]interface{})
	if !ok {
		engineConfig = map[string]interface{}{}
	}

	config := &consensus.Config{
		Params: s.config.Chain.Params,
		Config: engineConfig,
		Path:   filepath.Join(s.config.DataDir, "consensus"),
	}

	consensus, err := engine(
		&consensus.Params{
			Context:               context.Background(),
			Config:                config,
			TxPool:                s.txpool,
			Network:               s.network,
			Blockchain:            s.blockchain,
			Executor:              s.executor,
			Grpc:                  s.grpcServer,
			Logger:                s.logger,
			SecretsManager:        s.secretsManager,
			BlockTime:             s.config.BlockTime,
			NumBlockConfirmations: s.config.NumBlockConfirmations,
		},
	)

	if err != nil {
		return err
	}

	s.consensus = consensus

	return nil
}

// setupRelayer sets up the relayer
func (s *Server) setupRelayer() error {
	account, err := wallet.NewAccountFromSecret(s.secretsManager)
	if err != nil {
		return fmt.Errorf("failed to create account from secret: %w", err)
	}

	polyBFTConfig, err := polybft.GetPolyBFTConfig(s.config.Chain)
	if err != nil {
		return fmt.Errorf("failed to extract polybft config: %w", err)
	}

	trackerStartBlockConfig := map[types.Address]uint64{}
	if polyBFTConfig.Bridge != nil {
		trackerStartBlockConfig = polyBFTConfig.Bridge.EventTrackerStartBlocks
	}

	relayer := statesyncrelayer.NewRelayer(
		s.config.DataDir,
		s.config.JSONRPC.JSONRPCAddr.String(),
		ethgo.Address(contracts.StateReceiverContract),
		trackerStartBlockConfig[contracts.StateReceiverContract],
		s.logger.Named("relayer"),
		wallet.NewEcdsaSigner(wallet.NewKey(account, bls.DomainCheckpointManager)),
	)

	// start relayer
	if err := relayer.Start(); err != nil {
		return fmt.Errorf("failed to start relayer: %w", err)
	}

	return nil
}

type jsonRPCHub struct {
	state              state.State
	restoreProgression *progress.ProgressionWrapper

	*blockchain.Blockchain
	*txpool.TxPool
	*state.Executor
	*network.Server
	consensus.Consensus
	consensus.BridgeDataProvider
}

func (j *jsonRPCHub) GetPeers() int {
	return len(j.Server.Peers())
}

func (j *jsonRPCHub) GetAccount(root types.Hash, addr types.Address) (*jsonrpc.Account, error) {
	acct, err := getAccountImpl(j.state, root, addr)
	if err != nil {
		return nil, err
	}

	account := &jsonrpc.Account{
		Nonce:   acct.Nonce,
		Balance: new(big.Int).Set(acct.Balance),
	}

	return account, nil
}

// GetForksInTime returns the active forks at the given block height
func (j *jsonRPCHub) GetForksInTime(blockNumber uint64) chain.ForksInTime {
	return j.Executor.GetForksInTime(blockNumber)
}

func (j *jsonRPCHub) GetStorage(stateRoot types.Hash, addr types.Address, slot types.Hash) ([]byte, error) {
	account, err := getAccountImpl(j.state, stateRoot, addr)
	if err != nil {
		return nil, err
	}

	snap, err := j.state.NewSnapshotAt(stateRoot)
	if err != nil {
		return nil, err
	}

	res := snap.GetStorage(addr, account.Root, slot)

	return res.Bytes(), nil
}

func (j *jsonRPCHub) GetCode(root types.Hash, addr types.Address) ([]byte, error) {
	account, err := getAccountImpl(j.state, root, addr)
	if err != nil {
		return nil, err
	}

	code, ok := j.state.GetCode(types.BytesToHash(account.CodeHash))
	if !ok {
		return nil, fmt.Errorf("unable to fetch code")
	}

	return code, nil
}

func (j *jsonRPCHub) ApplyTxn(
	header *types.Header,
	txn *types.Transaction,
) (result *runtime.ExecutionResult, err error) {
	blockCreator, err := j.GetConsensus().GetBlockCreator(header)
	if err != nil {
		return nil, err
	}

	transition, err := j.BeginTxn(header.StateRoot, header, blockCreator)
	if err != nil {
		return
	}

	result, err = transition.Apply(txn)

	return
}

// TraceBlock traces all transactions in the given block and returns all results
func (j *jsonRPCHub) TraceBlock(
	block *types.Block,
	tracer tracer.Tracer,
) ([]interface{}, error) {
	if block.Number() == 0 {
		return nil, errors.New("genesis block can't have transaction")
	}

	parentHeader, ok := j.GetHeaderByHash(block.ParentHash())
	if !ok {
		return nil, errors.New("parent header not found")
	}

	blockCreator, err := j.GetConsensus().GetBlockCreator(block.Header)
	if err != nil {
		return nil, err
	}

	transition, err := j.BeginTxn(parentHeader.StateRoot, block.Header, blockCreator)
	if err != nil {
		return nil, err
	}

	transition.SetTracer(tracer)

	results := make([]interface{}, len(block.Transactions))

	for idx, tx := range block.Transactions {
		tracer.Clear()

		if _, err := transition.Apply(tx); err != nil {
			return nil, err
		}

		if results[idx], err = tracer.GetResult(); err != nil {
			return nil, err
		}
	}

	return results, nil
}

// TraceTxn traces a transaction in the block, associated with the given hash
func (j *jsonRPCHub) TraceTxn(
	block *types.Block,
	targetTxHash types.Hash,
	tracer tracer.Tracer,
) (interface{}, error) {
	if block.Number() == 0 {
		return nil, errors.New("genesis block can't have transaction")
	}

	parentHeader, ok := j.GetHeaderByHash(block.ParentHash())
	if !ok {
		return nil, errors.New("parent header not found")
	}

	blockCreator, err := j.GetConsensus().GetBlockCreator(block.Header)
	if err != nil {
		return nil, err
	}

	transition, err := j.BeginTxn(parentHeader.StateRoot, block.Header, blockCreator)
	if err != nil {
		return nil, err
	}

	var targetTx *types.Transaction

	for _, tx := range block.Transactions {
		if tx.Hash == targetTxHash {
			targetTx = tx

			break
		}

		// Execute transactions without tracer until reaching the target transaction
		if _, err := transition.Apply(tx); err != nil {
			return nil, err
		}
	}

	if targetTx == nil {
		return nil, errors.New("target tx not found")
	}

	transition.SetTracer(tracer)

	if _, err := transition.Apply(targetTx); err != nil {
		return nil, err
	}

	return tracer.GetResult()
}

func (j *jsonRPCHub) TraceCall(
	tx *types.Transaction,
	parentHeader *types.Header,
	tracer tracer.Tracer,
) (interface{}, error) {
	blockCreator, err := j.GetConsensus().GetBlockCreator(parentHeader)
	if err != nil {
		return nil, err
	}

	transition, err := j.BeginTxn(parentHeader.StateRoot, parentHeader, blockCreator)
	if err != nil {
		return nil, err
	}

	transition.SetTracer(tracer)

	if _, err := transition.Apply(tx); err != nil {
		return nil, err
	}

	return tracer.GetResult()
}

func (j *jsonRPCHub) GetSyncProgression() *progress.Progression {
	// restore progression
	if restoreProg := j.restoreProgression.GetProgression(); restoreProg != nil {
		return restoreProg
	}

	// consensus sync progression
	if consensusSyncProg := j.Consensus.GetSyncProgression(); consensusSyncProg != nil {
		return consensusSyncProg
	}

	return nil
}

// SETUP //

// setupJSONRCP sets up the JSONRPC server, using the set configuration
func (s *Server) setupJSONRPC() error {
	hub := &jsonRPCHub{
		state:              s.state,
		restoreProgression: s.restoreProgression,
		Blockchain:         s.blockchain,
		TxPool:             s.txpool,
		Executor:           s.executor,
		Consensus:          s.consensus,
		Server:             s.network,
		BridgeDataProvider: s.consensus.GetBridgeProvider(),
	}

	conf := &jsonrpc.Config{
		Store:                    hub,
		Addr:                     s.config.JSONRPC.JSONRPCAddr,
		ChainID:                  uint64(s.config.Chain.Params.ChainID),
		ChainName:                s.chain.Name,
		AccessControlAllowOrigin: s.config.JSONRPC.AccessControlAllowOrigin,
		PriceLimit:               s.config.PriceLimit,
		BatchLengthLimit:         s.config.JSONRPC.BatchLengthLimit,
		BlockRangeLimit:          s.config.JSONRPC.BlockRangeLimit,
	}

	srv, err := jsonrpc.NewJSONRPC(s.logger, conf)
	if err != nil {
		return err
	}

	s.jsonrpcServer = srv

	return nil
}

// setupGRPC sets up the grpc server and listens on tcp
func (s *Server) setupGRPC() error {
	proto.RegisterSystemServer(s.grpcServer, &systemService{server: s})

	lis, err := net.Listen("tcp", s.config.GRPCAddr.String())
	if err != nil {
		return err
	}

	go func() {
		if err := s.grpcServer.Serve(lis); err != nil {
			s.logger.Error(err.Error())
		}
	}()

	s.logger.Info("GRPC server running", "addr", s.config.GRPCAddr.String())

	return nil
}

// Chain returns the chain object of the client
func (s *Server) Chain() *chain.Chain {
	return s.chain
}

// JoinPeer attempts to add a new peer to the networking server
func (s *Server) JoinPeer(rawPeerMultiaddr string) error {
	return s.network.JoinPeer(rawPeerMultiaddr)
}

// Close closes the Minimal server (blockchain, networking, consensus)
func (s *Server) Close() {
	// Close the blockchain layer
	if err := s.blockchain.Close(); err != nil {
		s.logger.Error("failed to close blockchain", "err", err.Error())
	}

	// Close the networking layer
	if err := s.network.Close(); err != nil {
		s.logger.Error("failed to close networking", "err", err.Error())
	}

	// Close the consensus layer
	if err := s.consensus.Close(); err != nil {
		s.logger.Error("failed to close consensus", "err", err.Error())
	}

	// Close the state storage
	if err := s.stateStorage.Close(); err != nil {
		s.logger.Error("failed to close storage for trie", "err", err.Error())
	}

	if s.prometheusServer != nil {
		if err := s.prometheusServer.Shutdown(context.Background()); err != nil {
			s.logger.Error("Prometheus server shutdown error", err)
		}
	}

	// Stop state sync relayer
	if s.stateSyncRelayer != nil {
		s.stateSyncRelayer.Stop()
	}

	// Close the txpool's main loop
	s.txpool.Close()

	// Close DataDog profiler
	s.closeDataDogProfiler()
}

// Entry is a consensus configuration entry
type Entry struct {
	Enabled bool
	Config  map[string]interface{}
}

func (s *Server) startPrometheusServer(listenAddr *net.TCPAddr) *http.Server {
	srv := &http.Server{
		Addr: listenAddr.String(),
		Handler: promhttp.InstrumentMetricHandler(
			prometheus.DefaultRegisterer, promhttp.HandlerFor(
				prometheus.DefaultGatherer,
				promhttp.HandlerOpts{},
			),
		),
		ReadHeaderTimeout: 60 * time.Second,
	}

	go func() {
		s.logger.Info("Prometheus server started", "addr=", listenAddr.String())

		if err := srv.ListenAndServe(); !errors.Is(err, http.ErrServerClosed) {
			s.logger.Error("Prometheus HTTP server ListenAndServe", "err", err)
		}
	}()

	return srv
}<|MERGE_RESOLUTION|>--- conflicted
+++ resolved
@@ -36,12 +36,8 @@
 	"github.com/0xPolygon/polygon-edge/state/runtime/tracer"
 	"github.com/0xPolygon/polygon-edge/txpool"
 	"github.com/0xPolygon/polygon-edge/types"
-<<<<<<< HEAD
-	hclog "github.com/hashicorp/go-hclog"
-=======
 	"github.com/0xPolygon/polygon-edge/validate"
 	"github.com/hashicorp/go-hclog"
->>>>>>> 5f1dea32
 	"github.com/prometheus/client_golang/prometheus"
 	"github.com/prometheus/client_golang/prometheus/promhttp"
 	"github.com/umbracle/ethgo"
@@ -234,19 +230,12 @@
 		genesisRoot, err = m.executor.WriteGenesis(config.Chain.Genesis.Alloc, types.ZeroHash)
 	}
 
+	//check write genesis error
 	if err != nil {
 		return nil, err
 	}
 
 	// compute the genesis root state
-<<<<<<< HEAD
-=======
-	genesisRoot, err := m.executor.WriteGenesis(config.Chain.Genesis.Alloc)
-	if err != nil {
-		return nil, err
-	}
-
->>>>>>> 5f1dea32
 	config.Chain.Genesis.StateRoot = genesisRoot
 
 	// use the eip155 signer
