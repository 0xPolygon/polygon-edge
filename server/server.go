--- conflicted
+++ resolved
@@ -21,7 +21,6 @@
 	"github.com/0xPolygon/polygon-sdk/helper/progress"
 	"github.com/0xPolygon/polygon-sdk/jsonrpc"
 	"github.com/0xPolygon/polygon-sdk/network"
-	"github.com/0xPolygon/polygon-sdk/protocol"
 	"github.com/0xPolygon/polygon-sdk/secrets"
 	"github.com/0xPolygon/polygon-sdk/server/proto"
 	"github.com/0xPolygon/polygon-sdk/state"
@@ -232,9 +231,11 @@
 	if s.config.RestoreFile == nil {
 		return nil
 	}
+
 	if err := archive.RestoreChain(s.blockchain, *s.config.RestoreFile, s.restoreProgression); err != nil {
 		return err
 	}
+
 	return nil
 }
 
@@ -476,10 +477,12 @@
 	if restoreProg := j.restoreProgression.GetProgression(); restoreProg != nil {
 		return restoreProg
 	}
+
 	// consensus sync progression
 	if consensusSyncProg := j.Consensus.GetSyncProgression(); consensusSyncProg != nil {
 		return consensusSyncProg
 	}
+
 	return nil
 }
 
@@ -488,21 +491,13 @@
 // setupJSONRCP sets up the JSONRPC server, using the set configuration
 func (s *Server) setupJSONRPC() error {
 	hub := &jsonRPCHub{
-<<<<<<< HEAD
 		state:              s.state,
 		restoreProgression: s.restoreProgression,
 		Blockchain:         s.blockchain,
 		TxPool:             s.txpool,
 		Executor:           s.executor,
 		Consensus:          s.consensus,
-=======
-		state:      s.state,
-		Blockchain: s.blockchain,
-		TxPool:     s.txpool,
-		Executor:   s.executor,
-		Consensus:  s.consensus,
-		Server:     s.network,
->>>>>>> 91295560
+		Server:             s.network,
 	}
 
 	conf := &jsonrpc.Config{
