package server

import (
	"context"
	"errors"
	"fmt"
	"math/big"
	"net"
	"net/http"
	"os"
	"path/filepath"
	"time"

	"github.com/0xPolygon/polygon-edge/archive"
	"github.com/0xPolygon/polygon-edge/blockchain"
	"github.com/0xPolygon/polygon-edge/chain"
	"github.com/0xPolygon/polygon-edge/consensus"
	"github.com/0xPolygon/polygon-edge/crypto"
	"github.com/0xPolygon/polygon-edge/helper/common"
	"github.com/0xPolygon/polygon-edge/helper/keccak"
	"github.com/0xPolygon/polygon-edge/helper/progress"
	"github.com/0xPolygon/polygon-edge/jsonrpc"
	"github.com/0xPolygon/polygon-edge/network"
	"github.com/0xPolygon/polygon-edge/secrets"
	"github.com/0xPolygon/polygon-edge/server/proto"
	"github.com/0xPolygon/polygon-edge/state"
	itrie "github.com/0xPolygon/polygon-edge/state/immutable-trie"
	"github.com/0xPolygon/polygon-edge/state/runtime"
	"github.com/0xPolygon/polygon-edge/state/runtime/evm"
	"github.com/0xPolygon/polygon-edge/state/runtime/precompiled"
	"github.com/0xPolygon/polygon-edge/txpool"
	"github.com/0xPolygon/polygon-edge/types"
	"github.com/hashicorp/go-hclog"
	"github.com/prometheus/client_golang/prometheus"
	"github.com/prometheus/client_golang/prometheus/promhttp"
	"google.golang.org/grpc"
)

// Server is the central manager of the blockchain client
type Server struct {
	logger       hclog.Logger
	config       *Config
	state        state.State
	stateStorage itrie.Storage

	consensus consensus.Consensus

	// blockchain stack
	blockchain *blockchain.Blockchain
	chain      *chain.Chain

	// state executor
	executor *state.Executor

	// jsonrpc stack
	jsonrpcServer *jsonrpc.JSONRPC

	// system grpc server
	grpcServer *grpc.Server

	// libp2p network
	network *network.Server

	// transaction pool
	txpool *txpool.TxPool

	serverMetrics *serverMetrics

	prometheusServer *http.Server

	// secrets manager
	secretsManager secrets.SecretsManager

	// restore
	restoreProgression *progress.ProgressionWrapper
}

var dirPaths = []string{
	"blockchain",
	"trie",
}

// newFileLogger returns logger instance that writes all logs to a specified file.
// If log file can't be created, it returns an error
func newFileLogger(config *Config) (hclog.Logger, error) {
	logFileWriter, err := os.Create(config.LogFilePath)
	if err != nil {
		return nil, fmt.Errorf("could not create log file, %w", err)
	}

	return hclog.New(&hclog.LoggerOptions{
		Name:   "polygon",
		Level:  config.LogLevel,
		Output: logFileWriter,
	}), nil
}

// newCLILogger returns minimal logger instance that sends all logs to standard output
func newCLILogger(config *Config) hclog.Logger {
	return hclog.New(&hclog.LoggerOptions{
		Name:  "polygon",
		Level: config.LogLevel,
	})
}

// newLoggerFromConfig creates a new logger which logs to a specified file.
// If log file is not set it outputs to standard output ( console ).
// If log file is specified, and it can't be created the server command will error out
func newLoggerFromConfig(config *Config) (hclog.Logger, error) {
	if config.LogFilePath != "" {
		fileLoggerInstance, err := newFileLogger(config)
		if err != nil {
			return nil, err
		}

		return fileLoggerInstance, nil
	}

	return newCLILogger(config), nil
}

// NewServer creates a new Minimal server, using the passed in configuration
func NewServer(config *Config) (*Server, error) {
	logger, err := newLoggerFromConfig(config)
	if err != nil {
		return nil, fmt.Errorf("could not setup new logger instance, %w", err)
	}

	m := &Server{
		logger:             logger,
		config:             config,
		chain:              config.Chain,
		grpcServer:         grpc.NewServer(),
		restoreProgression: progress.NewProgressionWrapper(progress.ChainSyncRestore),
	}

	m.logger.Info("Data dir", "path", config.DataDir)

	// Generate all the paths in the dataDir
	if err := common.SetupDataDir(config.DataDir, dirPaths); err != nil {
		return nil, fmt.Errorf("failed to create data directories: %w", err)
	}

	if config.Telemetry.PrometheusAddr != nil {
		m.serverMetrics = metricProvider("polygon", config.Chain.Name, true)
		m.prometheusServer = m.startPrometheusServer(config.Telemetry.PrometheusAddr)
	} else {
		m.serverMetrics = metricProvider("polygon", config.Chain.Name, false)
	}

	// Set up the secrets manager
	if err := m.setupSecretsManager(); err != nil {
		return nil, fmt.Errorf("failed to set up the secrets manager: %w", err)
	}

	// start libp2p
	{
		netConfig := config.Network
		netConfig.Chain = m.config.Chain
		netConfig.DataDir = filepath.Join(m.config.DataDir, "libp2p")
		netConfig.SecretsManager = m.secretsManager
		netConfig.Metrics = m.serverMetrics.network

		network, err := network.NewServer(logger, netConfig)
		if err != nil {
			return nil, err
		}
		m.network = network
	}

	// start blockchain object
	stateStorage, err := itrie.NewLevelDBStorage(filepath.Join(m.config.DataDir, "trie"), logger)
	if err != nil {
		return nil, err
	}

	m.stateStorage = stateStorage

	st := itrie.NewState(stateStorage)
	m.state = st

	m.executor = state.NewExecutor(config.Chain.Params, st, logger)
	m.executor.SetRuntime(precompiled.NewPrecompiled())
	m.executor.SetRuntime(evm.NewEVM())

	// compute the genesis root state
	genesisRoot := m.executor.WriteGenesis(config.Chain.Genesis.Alloc)
	config.Chain.Genesis.StateRoot = genesisRoot

	// blockchain object
	m.blockchain, err = blockchain.NewBlockchain(logger, m.config.DataDir, config.Chain, nil, m.executor)
	if err != nil {
		return nil, err
	}

	m.executor.GetHash = m.blockchain.GetHashHelper

	{
		hub := &txpoolHub{
			state:      m.state,
			Blockchain: m.blockchain,
		}
		// start transaction pool
		m.txpool, err = txpool.NewTxPool(
			logger,
			m.chain.Params.Forks.At(0),
			hub,
			m.grpcServer,
			m.network,
			m.serverMetrics.txpool,
			&txpool.Config{
				Sealing:    m.config.Seal,
				MaxSlots:   m.config.MaxSlots,
				PriceLimit: m.config.PriceLimit,
			},
		)
		if err != nil {
			return nil, err
		}

		// use the eip155 signer
		signer := crypto.NewEIP155Signer(uint64(m.config.Chain.Params.ChainID))
		m.txpool.SetSigner(signer)
	}

	{
		// Setup consensus
		if err := m.setupConsensus(); err != nil {
			return nil, err
		}
		m.blockchain.SetConsensus(m.consensus)
	}

	// after consensus is done, we can mine the genesis block in blockchain
	// This is done because consensus might use a custom Hash function so we need
	// to wait for consensus because we do any block hashing like genesis
	if err := m.blockchain.ComputeGenesis(); err != nil {
		return nil, err
	}

	// initialize data in consensus layer
	if err := m.consensus.Initialize(); err != nil {
		return nil, err
	}

	// setup and start grpc server
	if err := m.setupGRPC(); err != nil {
		return nil, err
	}

	if err := m.network.Start(); err != nil {
		return nil, err
	}

	// setup and start jsonrpc server
	if err := m.setupJSONRPC(); err != nil {
		return nil, err
	}

	// restore archive data before starting
	if err := m.restoreChain(); err != nil {
		return nil, err
	}

	// start consensus
	if err := m.consensus.Start(); err != nil {
		return nil, err
	}

	m.txpool.Start()

	return m, nil
}

func (s *Server) restoreChain() error {
	if s.config.RestoreFile == nil {
		return nil
	}

	if err := archive.RestoreChain(s.blockchain, *s.config.RestoreFile, s.restoreProgression); err != nil {
		return err
	}

	return nil
}

type txpoolHub struct {
	state state.State
	*blockchain.Blockchain
}

func (t *txpoolHub) GetNonce(root types.Hash, addr types.Address) uint64 {
	snap, err := t.state.NewSnapshotAt(root)
	if err != nil {
		return 0
	}

	result, ok := snap.Get(keccak.Keccak256(nil, addr.Bytes()))
	if !ok {
		return 0
	}

	var account state.Account

	if err := account.UnmarshalRlp(result); err != nil {
		return 0
	}

	return account.Nonce
}

func (t *txpoolHub) GetBalance(root types.Hash, addr types.Address) (*big.Int, error) {
	snap, err := t.state.NewSnapshotAt(root)
	if err != nil {
		return nil, fmt.Errorf("unable to get snapshot for root, %w", err)
	}

	result, ok := snap.Get(keccak.Keccak256(nil, addr.Bytes()))
	if !ok {
		return big.NewInt(0), nil
	}

	var account state.Account
	if err = account.UnmarshalRlp(result); err != nil {
		return nil, fmt.Errorf("unable to unmarshal account from snapshot, %w", err)
	}

	return account.Balance, nil
}

// setupSecretsManager sets up the secrets manager
func (s *Server) setupSecretsManager() error {
	secretsManagerConfig := s.config.SecretsManager
	if secretsManagerConfig == nil {
		// No config provided, use default
		secretsManagerConfig = &secrets.SecretsManagerConfig{
			Type: secrets.Local,
		}
	}

	secretsManagerType := secretsManagerConfig.Type
	secretsManagerParams := &secrets.SecretsManagerParams{
		Logger: s.logger,
	}

	if secretsManagerType == secrets.Local {
		// Only the base directory is required for
		// the local secrets manager
		secretsManagerParams.Extra = map[string]interface{}{
			secrets.Path: s.config.DataDir,
		}
	}

	// Grab the factory method
	secretsManagerFactory, ok := secretsManagerBackends[secretsManagerType]
	if !ok {
		return fmt.Errorf("secrets manager type '%s' not found", secretsManagerType)
	}

	// Instantiate the secrets manager
	secretsManager, factoryErr := secretsManagerFactory(
		secretsManagerConfig,
		secretsManagerParams,
	)

	if factoryErr != nil {
		return fmt.Errorf("unable to instantiate secrets manager, %w", factoryErr)
	}

	s.secretsManager = secretsManager

	return nil
}

// setupConsensus sets up the consensus mechanism
func (s *Server) setupConsensus() error {
	engineName := s.config.Chain.Params.GetEngine()
	engine, ok := consensusBackends[ConsensusType(engineName)]

	if !ok {
		return fmt.Errorf("consensus engine '%s' not found", engineName)
	}

	engineConfig, ok := s.config.Chain.Params.Engine[engineName].(map[string]interface{})
	if !ok {
		engineConfig = map[string]interface{}{}
	}

	config := &consensus.Config{
		Params: s.config.Chain.Params,
		Config: engineConfig,
		Path:   filepath.Join(s.config.DataDir, "consensus"),
	}

	consensus, err := engine(
<<<<<<< HEAD
		&consensus.ConsensusParams{
			Context:         context.Background(),
			Seal:            s.config.Seal,
			Config:          config,
			Txpool:          s.txpool,
			Network:         s.network,
			Blockchain:      s.blockchain,
			Executor:        s.executor,
			Grpc:            s.grpcServer,
			Logger:          s.logger.Named("consensus"),
			Metrics:         s.serverMetrics.consensus,
			SecretsManager:  s.secretsManager,
			BlockTime:       s.config.BlockTime,
			IBFTBaseTimeout: s.config.IBFTBaseTimeout,
			BLS:             s.config.BLS,
=======
		&consensus.Params{
			Context:        context.Background(),
			Seal:           s.config.Seal,
			Config:         config,
			TxPool:         s.txpool,
			Network:        s.network,
			Blockchain:     s.blockchain,
			Executor:       s.executor,
			Grpc:           s.grpcServer,
			Logger:         s.logger,
			Metrics:        s.serverMetrics.consensus,
			SecretsManager: s.secretsManager,
			BlockTime:      s.config.BlockTime,
>>>>>>> e89c5898
		},
	)

	if err != nil {
		return err
	}

	s.consensus = consensus

	return nil
}

type jsonRPCHub struct {
	state              state.State
	restoreProgression *progress.ProgressionWrapper

	*blockchain.Blockchain
	*txpool.TxPool
	*state.Executor
	*network.Server
	consensus.Consensus
}

// HELPER + WRAPPER METHODS //

func (j *jsonRPCHub) GetPeers() int {
	return len(j.Server.Peers())
}

func (j *jsonRPCHub) getState(root types.Hash, slot []byte) ([]byte, error) {
	// the values in the trie are the hashed objects of the keys
	key := keccak.Keccak256(nil, slot)

	snap, err := j.state.NewSnapshotAt(root)
	if err != nil {
		return nil, err
	}

	result, ok := snap.Get(key)

	if !ok {
		return nil, jsonrpc.ErrStateNotFound
	}

	return result, nil
}

func (j *jsonRPCHub) GetAccount(root types.Hash, addr types.Address) (*state.Account, error) {
	obj, err := j.getState(root, addr.Bytes())
	if err != nil {
		return nil, err
	}

	var account state.Account
	if err := account.UnmarshalRlp(obj); err != nil {
		return nil, err
	}

	return &account, nil
}

// GetForksInTime returns the active forks at the given block height
func (j *jsonRPCHub) GetForksInTime(blockNumber uint64) chain.ForksInTime {
	return j.Executor.GetForksInTime(blockNumber)
}

func (j *jsonRPCHub) GetStorage(root types.Hash, addr types.Address, slot types.Hash) ([]byte, error) {
	account, err := j.GetAccount(root, addr)

	if err != nil {
		return nil, err
	}

	obj, err := j.getState(account.Root, slot.Bytes())

	if err != nil {
		return nil, err
	}

	return obj, nil
}

func (j *jsonRPCHub) GetCode(hash types.Hash) ([]byte, error) {
	res, ok := j.state.GetCode(hash)

	if !ok {
		return nil, fmt.Errorf("unable to fetch code")
	}

	return res, nil
}

func (j *jsonRPCHub) ApplyTxn(
	header *types.Header,
	txn *types.Transaction,
) (result *runtime.ExecutionResult, err error) {
	blockCreator, err := j.GetConsensus().GetBlockCreator(header)
	if err != nil {
		return nil, err
	}

	transition, err := j.BeginTxn(header.StateRoot, header, blockCreator)

	if err != nil {
		return
	}

	result, err = transition.Apply(txn)

	return
}

func (j *jsonRPCHub) GetSyncProgression() *progress.Progression {
	// restore progression
	if restoreProg := j.restoreProgression.GetProgression(); restoreProg != nil {
		return restoreProg
	}

	// consensus sync progression
	if consensusSyncProg := j.Consensus.GetSyncProgression(); consensusSyncProg != nil {
		return consensusSyncProg
	}

	return nil
}

// SETUP //

// setupJSONRCP sets up the JSONRPC server, using the set configuration
func (s *Server) setupJSONRPC() error {
	hub := &jsonRPCHub{
		state:              s.state,
		restoreProgression: s.restoreProgression,
		Blockchain:         s.blockchain,
		TxPool:             s.txpool,
		Executor:           s.executor,
		Consensus:          s.consensus,
		Server:             s.network,
	}

	conf := &jsonrpc.Config{
		Store:                    hub,
		Addr:                     s.config.JSONRPC.JSONRPCAddr,
		ChainID:                  uint64(s.config.Chain.Params.ChainID),
		AccessControlAllowOrigin: s.config.JSONRPC.AccessControlAllowOrigin,
		PriceLimit:               s.config.PriceLimit,
		BatchLengthLimit:         s.config.JSONRPC.BatchLengthLimit,
		BlockRangeLimit:          s.config.JSONRPC.BlockRangeLimit,
	}

	srv, err := jsonrpc.NewJSONRPC(s.logger, conf)
	if err != nil {
		return err
	}

	s.jsonrpcServer = srv

	return nil
}

// setupGRPC sets up the grpc server and listens on tcp
func (s *Server) setupGRPC() error {
	proto.RegisterSystemServer(s.grpcServer, &systemService{server: s})

	lis, err := net.Listen("tcp", s.config.GRPCAddr.String())
	if err != nil {
		return err
	}

	go func() {
		if err := s.grpcServer.Serve(lis); err != nil {
			s.logger.Error(err.Error())
		}
	}()

	s.logger.Info("GRPC server running", "addr", s.config.GRPCAddr.String())

	return nil
}

// Chain returns the chain object of the client
func (s *Server) Chain() *chain.Chain {
	return s.chain
}

// JoinPeer attempts to add a new peer to the networking server
func (s *Server) JoinPeer(rawPeerMultiaddr string) error {
	return s.network.JoinPeer(rawPeerMultiaddr)
}

// Close closes the Minimal server (blockchain, networking, consensus)
func (s *Server) Close() {
	// Close the blockchain layer
	if err := s.blockchain.Close(); err != nil {
		s.logger.Error("failed to close blockchain", "err", err.Error())
	}

	// Close the networking layer
	if err := s.network.Close(); err != nil {
		s.logger.Error("failed to close networking", "err", err.Error())
	}

	// Close the consensus layer
	if err := s.consensus.Close(); err != nil {
		s.logger.Error("failed to close consensus", "err", err.Error())
	}

	// Close the state storage
	if err := s.stateStorage.Close(); err != nil {
		s.logger.Error("failed to close storage for trie", "err", err.Error())
	}

	if s.prometheusServer != nil {
		if err := s.prometheusServer.Shutdown(context.Background()); err != nil {
			s.logger.Error("Prometheus server shutdown error", err)
		}
	}

	// close the txpool's main loop
	s.txpool.Close()
}

// Entry is a consensus configuration entry
type Entry struct {
	Enabled bool
	Config  map[string]interface{}
}

func (s *Server) startPrometheusServer(listenAddr *net.TCPAddr) *http.Server {
	srv := &http.Server{
		Addr: listenAddr.String(),
		Handler: promhttp.InstrumentMetricHandler(
			prometheus.DefaultRegisterer, promhttp.HandlerFor(
				prometheus.DefaultGatherer,
				promhttp.HandlerOpts{},
			),
		),
		ReadHeaderTimeout: 60 * time.Second,
	}

	go func() {
		s.logger.Info("Prometheus server started", "addr=", listenAddr.String())

		if err := srv.ListenAndServe(); !errors.Is(err, http.ErrServerClosed) {
			s.logger.Error("Prometheus HTTP server ListenAndServe", "err", err)
		}
	}()

	return srv
}<|MERGE_RESOLUTION|>--- conflicted
+++ resolved
@@ -393,23 +393,6 @@
 	}
 
 	consensus, err := engine(
-<<<<<<< HEAD
-		&consensus.ConsensusParams{
-			Context:         context.Background(),
-			Seal:            s.config.Seal,
-			Config:          config,
-			Txpool:          s.txpool,
-			Network:         s.network,
-			Blockchain:      s.blockchain,
-			Executor:        s.executor,
-			Grpc:            s.grpcServer,
-			Logger:          s.logger.Named("consensus"),
-			Metrics:         s.serverMetrics.consensus,
-			SecretsManager:  s.secretsManager,
-			BlockTime:       s.config.BlockTime,
-			IBFTBaseTimeout: s.config.IBFTBaseTimeout,
-			BLS:             s.config.BLS,
-=======
 		&consensus.Params{
 			Context:        context.Background(),
 			Seal:           s.config.Seal,
@@ -423,7 +406,7 @@
 			Metrics:        s.serverMetrics.consensus,
 			SecretsManager: s.secretsManager,
 			BlockTime:      s.config.BlockTime,
->>>>>>> e89c5898
+			BLS:            s.config.BLS,
 		},
 	)
 
