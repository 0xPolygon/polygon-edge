--- conflicted
+++ resolved
@@ -392,7 +392,6 @@
 	}
 
 	consensus, err := engine(
-<<<<<<< HEAD
 		&backend.BackendParams{
 			Context:        context.Background(),
 			Seal:           s.config.Seal,
@@ -406,22 +405,8 @@
 			Metrics:        s.serverMetrics.consensus,
 			SecretsManager: s.secretsManager,
 			BlockTime:      s.config.BlockTime,
-=======
-		&consensus.ConsensusParams{
-			Context:         context.Background(),
-			Seal:            s.config.Seal,
-			Config:          config,
-			Txpool:          s.txpool,
-			Network:         s.network,
-			Blockchain:      s.blockchain,
-			Executor:        s.executor,
-			Grpc:            s.grpcServer,
-			Logger:          s.logger.Named("consensus"),
-			Metrics:         s.serverMetrics.consensus,
-			SecretsManager:  s.secretsManager,
-			BlockTime:       s.config.BlockTime,
 			IBFTBaseTimeout: s.config.IBFTBaseTimeout,
->>>>>>> 65f4fb30
+
 		},
 	)
 
