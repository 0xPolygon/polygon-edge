package e2e

import (
	"context"
	"errors"
	"fmt"
	"math/big"
	"time"

	"github.com/0xPolygon/polygon-edge/command/helper"
	"github.com/0xPolygon/polygon-edge/consensus/polybft/wallet"
	"github.com/0xPolygon/polygon-edge/contracts"
	"github.com/0xPolygon/polygon-edge/crypto"
	secretsHelper "github.com/0xPolygon/polygon-edge/secrets/helper"
	"github.com/0xPolygon/polygon-edge/types"
	"github.com/mitchellh/go-glint"
	gc "github.com/mitchellh/go-glint/components"
	"github.com/spf13/cobra"
	"github.com/umbracle/ethgo"
	"github.com/umbracle/ethgo/abi"
	"github.com/umbracle/ethgo/jsonrpc"
)

const (
	defaultBalance = "0xD3C21BCECCEDA1000000" // 1e24
	defaultStake   = "0x56BC75E2D63100000"    // 1e20
)

var params registerParams

func GetCommand() *cobra.Command {
	registerCmd := &cobra.Command{
		Use:     "register-validator",
		Short:   "Registers a new validator",
		PreRunE: runPreRun,
		RunE:    runCommand,
	}

	setFlags(registerCmd)

	return registerCmd
}

func setFlags(cmd *cobra.Command) {
	cmd.Flags().StringVar(
		&params.newValidatorDataDir,
		dataDirFlag,
		"",
		"the directory path where new validator key is stored",
	)
	cmd.Flags().StringVar(
		&params.registratorValidatorDataDir,
		registratorDataDirFlag,
		"",
		"the directory path where registrator validator key is stored",
	)

	cmd.Flags().StringVar(
		&params.balance,
		balanceFlag,
		defaultBalance,
		"balance which is going to be funded to the new validator account",
	)

	cmd.Flags().StringVar(
		&params.stake,
		stakeFlag,
		defaultStake,
		"stake represents amount which is going to be staked by the new validator account",
	)

	helper.RegisterJSONRPCFlag(cmd)
}

func runPreRun(cmd *cobra.Command, _ []string) error {
	params.jsonRPCAddr = helper.GetJSONRPCAddress(cmd)

	return params.validateFlags()
}

func runCommand(cmd *cobra.Command, _ []string) error {
	secretsManager, err := secretsHelper.SetupLocalSecretsManager(params.registratorValidatorDataDir)
	if err != nil {
		return err
	}

	existingValidatorAccount, err := wallet.NewAccountFromSecret(secretsManager)
	if err != nil {
		return err
	}

	existingValidatorSender, err := newTxnSender(existingValidatorAccount)
	if err != nil {
		return err
	}

	secretsManager, err = secretsHelper.SetupLocalSecretsManager(params.newValidatorDataDir)
	if err != nil {
		return err
	}

	newValidatorAccount, err := wallet.NewAccountFromSecret(secretsManager)
	if err != nil {
		return err
	}

	newValidatorSender, err := newTxnSender(newValidatorAccount)
	if err != nil {
		return err
	}

	var validator *NewValidator

	steps := []*txnStep{
		{
			name: "whitelist",
			action: func() asyncTxn {
				return whitelist(existingValidatorSender, types.Address(newValidatorAccount.Ecdsa.Address()))
			},
		},
		{
			name: "fund",
			action: func() asyncTxn {
				return fund(existingValidatorSender, types.Address(newValidatorAccount.Ecdsa.Address()))
			},
		},
		{
			name: "register",
			action: func() asyncTxn {
				return registerValidator(newValidatorSender, newValidatorAccount)
			},
			postHook: func(receipt *ethgo.Receipt) error {
				if receipt.Status != uint64(types.ReceiptSuccess) {
					return errors.New("register validator transaction failed")
				}

				for _, log := range receipt.Logs {
					if newValidatorEvent.Match(log) {
						event, err := newValidatorEvent.ParseLog(log)
						if err != nil {
							return err
						}

						validatorAddr, ok := event["validator"].(ethgo.Address)
						if !ok {
							return errors.New("type assertions failed for parameter validator")
						}

						validator = &NewValidator{
							Validator: validatorAddr,
						}

						return nil
					}
				}

				return errors.New("NewValidator event was not emitted")
			},
		},
		{
			name: "stake",
			action: func() asyncTxn {
				return stake(newValidatorSender)
			},
		},
	}

	d := glint.New()
	go d.Render(context.Background())

	printStatus := func(done bool) {
		comps := []glint.Component{}

		for _, step := range steps {
			var status glint.Component

			var opts []glint.StyleOption

			switch step.status {
			case txnStepQueued:
				status = glint.Text("-")

			case txnStepPending:
				status = gc.Spinner()

				opts = append(opts, glint.Color("yellow"))

			case txnStepCompleted:
				status = glint.Text("✓")
				opts = append(opts, glint.Color("green"))

			case txnStepFailed:
				status = glint.Text("✗")
				opts = append(opts, glint.Color("red"))
			}

			comps = append(comps, glint.Style(
				glint.Layout(
					status,
					glint.Layout(glint.Text(step.name+"...")).MarginLeft(1),
				).Row(),
				opts...,
			))
			if step.err != nil {
				comps = append(comps, glint.Style(
					glint.Layout(
						status,
						glint.Layout(glint.Text("error: "+step.err.Error())).MarginLeft(5),
					).Row(),
					opts...,
				))
			}
		}

		if done {
			if validator != nil {
				comps = append(comps, glint.Text("\nDone: "+validator.Validator.String()+"\n"))
			} else {
				comps = append(comps, glint.Text("\nDone\n"))
			}
		} else {
			comps = append(comps, glint.Text("\nWaiting..."))
		}

		d.Set(comps...)
	}

	for _, step := range steps {
		step.status = txnStepPending

		printStatus(false)

		txn := step.action()
		receipt, err := txn.Wait()

		if err != nil {
			step.status = txnStepFailed
			step.err = err
		} else {
			if receipt.Status == uint64(types.ReceiptFailed) {
				step.status = txnStepFailed
			} else {
				step.status = txnStepCompleted
			}
		}

		if step.postHook != nil {
			err := step.postHook(receipt)
			if err != nil {
				step.status = txnStepFailed
				step.err = err
			}
		}

		if step.status == txnStepFailed {
			break
		}
	}

	printStatus(true)

	d.RenderFrame()
	d.Pause()

	return nil
}

const (
	defaultGasPrice = 1879048192 // 0x70000000
	defaultGasLimit = 5242880    // 0x500000
)

var (
	stakeManager      = contracts.ValidatorSetContract
	stakeFn, _        = abi.NewMethod("function stake()")
	whitelistFn, _    = abi.NewMethod("function addToWhitelist(address[])")
	registerFn, _     = abi.NewMethod("function register(uint256[2] signature, uint256[4] pubkey)")
	newValidatorEvent = abi.MustNewEvent(`event NewValidator(
		address indexed validator,
		uint256[4] blsKey
	)`)
)

type asyncTxn interface {
	Wait() (*ethgo.Receipt, error)
}

type asyncTxnImpl struct {
	t    *txnSender
	hash ethgo.Hash
	err  error
}

func (a *asyncTxnImpl) Wait() (*ethgo.Receipt, error) {
	// propagate error if there were any
	if a.err != nil {
		return nil, a.err
	}

	return a.t.waitForReceipt(a.hash)
}

type txnStepStatus int

const (
	txnStepQueued txnStepStatus = iota
	txnStepPending
	txnStepCompleted
	txnStepFailed
)

type txnStep struct {
	name     string
	action   func() asyncTxn
	postHook func(receipt *ethgo.Receipt) error
	status   txnStepStatus
	err      error
}

type txnSender struct {
	client  *jsonrpc.Client
	account *wallet.Account
}

func (t *txnSender) sendTransaction(txnData *types.LegacyTx) asyncTxn {
	if txnData.GasPrice == nil {
		txnData.GasPrice = big.NewInt(defaultGasPrice)
	}

	if txnData.Gas == 0 {
		txnData.Gas = defaultGasLimit
	}

	if txnData.Nonce == 0 {
		nonce, err := t.client.Eth().GetNonce(t.account.Ecdsa.Address(), ethgo.Latest)
		if err != nil {
			return &asyncTxnImpl{err: err}
		}

		txnData.Nonce = nonce
	}

	chainID, err := t.client.Eth().ChainID()
	if err != nil {
		return &asyncTxnImpl{err: err}
	}

	privateKey, err := t.account.GetEcdsaPrivateKey()
	if err != nil {
		return &asyncTxnImpl{err: err}
	}

	signer := crypto.NewEIP155Signer(chainID.Uint64())
	signedTxn, err := signer.SignTx(types.NewTx(txnData), privateKey)

	if err != nil {
		return &asyncTxnImpl{err: err}
	}

	txnRaw := signedTxn.MarshalRLP()
	hash, err := t.client.Eth().SendRawTransaction(txnRaw)

	if err != nil {
		return &asyncTxnImpl{err: err}
	}

	return &asyncTxnImpl{hash: hash, t: t}
}

func (t *txnSender) waitForReceipt(hash ethgo.Hash) (*ethgo.Receipt, error) {
	var count uint64

	for {
		receipt, err := t.client.Eth().GetTransactionReceipt(hash)
		if err != nil {
			if err.Error() != "not found" {
				return nil, err
			}
		}

		if receipt != nil {
			return receipt, nil
		}

		if count > 1200 {
			break
		}

		time.Sleep(1000 * time.Millisecond)
		count++
	}

	return nil, fmt.Errorf("timeout")
}

func newDemoClient() (*jsonrpc.Client, error) {
	client, err := jsonrpc.NewClient(params.jsonRPCAddr)
	if err != nil {
		return nil, fmt.Errorf("cannot connect with jsonrpc: %w", err)
	}

	return client, err
}

func newTxnSender(sender *wallet.Account) (*txnSender, error) {
	client, err := newDemoClient()
	if err != nil {
		return nil, err
	}

	return &txnSender{
		account: sender,
		client:  client,
	}, nil
}

func stake(sender *txnSender) asyncTxn {
	if stakeFn == nil {
		return &asyncTxnImpl{err: errors.New("failed to create stake ABI function")}
	}

	input, err := stakeFn.Encode([]interface{}{})
	if err != nil {
		return &asyncTxnImpl{err: err}
	}

<<<<<<< HEAD
	receipt := sender.sendTransaction(&types.LegacyTx{
=======
	stake, err := types.ParseUint256orHex(&params.stake)
	if err != nil {
		return &asyncTxnImpl{err: err}
	}

	receipt := sender.sendTransaction(&types.Transaction{
>>>>>>> b0991476
		To:    &stakeManager,
		Input: input,
		Value: stake,
	})

	return receipt
}

func whitelist(sender *txnSender, addr types.Address) asyncTxn {
	if whitelistFn == nil {
		return &asyncTxnImpl{err: errors.New("failed to create whitelist ABI function")}
	}

	input, err := whitelistFn.Encode([]interface{}{
		[]types.Address{addr},
	})
	if err != nil {
		return &asyncTxnImpl{err: err}
	}

	receipt := sender.sendTransaction(&types.LegacyTx{
		To:    &stakeManager,
		Input: input,
	})

	return receipt
}

func fund(sender *txnSender, addr types.Address) asyncTxn {
	balance, err := types.ParseUint256orHex(&params.balance)
	if err != nil {
		return &asyncTxnImpl{err: err}
	}

<<<<<<< HEAD
	receipt := sender.sendTransaction(&types.LegacyTx{
=======
	txn := &types.Transaction{
>>>>>>> b0991476
		To:    &addr,
		Value: balance,
	}

	return sender.sendTransaction(txn)
}

func registerValidator(sender *txnSender, account *wallet.Account) asyncTxn {
	if registerFn == nil {
		return &asyncTxnImpl{err: errors.New("failed to create register ABI function")}
	}

	signature, err := account.Bls.Sign([]byte(contracts.PolyBFTRegisterMessage))
	if err != nil {
		return &asyncTxnImpl{err: err}
	}

	sigMarshal, err := signature.ToBigInt()
	if err != nil {
		return &asyncTxnImpl{err: err}
	}

	input, err := registerFn.Encode([]interface{}{
		sigMarshal,
		account.Bls.PublicKey().ToBigInt(),
	})
	if err != nil {
		return &asyncTxnImpl{err: err}
	}

	return sender.sendTransaction(&types.LegacyTx{
		To:    &stakeManager,
		Input: input,
	})
}

// NewValidator represents validator which is being registered to the chain
type NewValidator struct {
	Validator ethgo.Address
}<|MERGE_RESOLUTION|>--- conflicted
+++ resolved
@@ -424,16 +424,12 @@
 		return &asyncTxnImpl{err: err}
 	}
 
-<<<<<<< HEAD
-	receipt := sender.sendTransaction(&types.LegacyTx{
-=======
 	stake, err := types.ParseUint256orHex(&params.stake)
 	if err != nil {
 		return &asyncTxnImpl{err: err}
 	}
 
 	receipt := sender.sendTransaction(&types.Transaction{
->>>>>>> b0991476
 		To:    &stakeManager,
 		Input: input,
 		Value: stake,
@@ -468,11 +464,7 @@
 		return &asyncTxnImpl{err: err}
 	}
 
-<<<<<<< HEAD
-	receipt := sender.sendTransaction(&types.LegacyTx{
-=======
-	txn := &types.Transaction{
->>>>>>> b0991476
+	txn := &types.LegacyTx{
 		To:    &addr,
 		Value: balance,
 	}
