package helper

import (
	"encoding/json"
	"errors"
	"fmt"
	"io/ioutil"
	"net"
	"strings"

	"github.com/0xPolygon/polygon-sdk/chain"
	"github.com/0xPolygon/polygon-sdk/server"
	"github.com/0xPolygon/polygon-sdk/types"
	"github.com/hashicorp/hcl"
	"github.com/imdario/mergo"
)

// Config defines the server configuration params
type Config struct {
<<<<<<< HEAD
	Chain          string                 `json:"chain"`
	DataDir        string                 `json:"data_dir"`
	BlockGasTarget string                 `json:"block_gas_target"`
	GRPCAddr       string                 `json:"rpc_addr"`
	JSONRPCAddr    string                 `json:"jsonrpc_addr"`
	Network        *Network               `json:"network"`
	Seal           bool                   `json:"seal"`
	LogLevel       string                 `json:"log_level"`
	Consensus      map[string]interface{} `json:"consensus"`
	Dev            bool
	DevInterval    uint64
	Join           string
=======
	Chain       string                 `json:"chain"`
	DataDir     string                 `json:"data_dir"`
	GRPCAddr    string                 `json:"rpc_addr"`
	JSONRPCAddr string                 `json:"jsonrpc_addr"`
	Network     *Network               `json:"network"`
	Seal        bool                   `json:"seal"`
	TxPool      *TxPool                `json:"tx_pool"`
	LogLevel    string                 `json:"log_level"`
	Consensus   map[string]interface{} `json:"consensus"`
	Dev         bool
	DevInterval uint64
	Join        string
>>>>>>> 2b21cabe
}

// Network defines the network configuration params
type Network struct {
	NoDiscover bool   `json:"no_discover"`
	Addr       string `json:"addr"`
	NatAddr    string `json:"nat_addr"`
	MaxPeers   uint64 `json:"max_peers"`
}

// TxPool defines the TxPool configuration params
type TxPool struct {
	Locals     string `json:"locals"`
	NoLocals   bool   `json:"no_locals"`
	PriceLimit uint64 `json:"price_limit"`
	MaxSlots   uint64 `json:"max_slots"`
}

// DefaultConfig returns the default server configuration
func DefaultConfig() *Config {
	return &Config{
		Chain:          "test",
		DataDir:        "./test-chain",
		BlockGasTarget: "0x0", // Special value signaling the parent gas limit should be applied
		Network: &Network{
			NoDiscover: false,
			MaxPeers:   20,
		},
		Seal: false,
		TxPool: &TxPool{
			PriceLimit: 1,
			MaxSlots:   4096,
		},
		LogLevel:  "INFO",
		Consensus: map[string]interface{}{},
	}
}

// BuildConfig Builds the config based on set parameters
func (c *Config) BuildConfig() (*server.Config, error) {
	// Grab the default server config
	conf := server.DefaultConfig()

	// Decode the chain
	cc, err := chain.Import(c.Chain)
	if err != nil {
		return nil, err
	}

	conf.Chain = cc
	conf.Seal = c.Seal
	conf.DataDir = c.DataDir

	// JSON RPC + GRPC
	if c.GRPCAddr != "" {
		// If an address was passed in, parse it
		if conf.GRPCAddr, err = resolveAddr(c.GRPCAddr); err != nil {
			return nil, err
		}
	}
	if c.JSONRPCAddr != "" {
		// If an address was passed in, parse it
		if conf.JSONRPCAddr, err = resolveAddr(c.JSONRPCAddr); err != nil {
			return nil, err
		}
	}

	// Network
	{
		if conf.Network.Addr, err = resolveAddr(c.Network.Addr); err != nil {
			return nil, err
		}

		if c.Network.NatAddr != "" {
			if conf.Network.NatAddr = net.ParseIP(c.Network.NatAddr); conf.Network.NatAddr == nil {
				return nil, errors.New("Could not parse NAT IP address")
			}
		}

		conf.Network.NoDiscover = c.Network.NoDiscover
		conf.Network.MaxPeers = c.Network.MaxPeers

		conf.Chain = cc
	}

<<<<<<< HEAD
	// Target gas limit
	if c.BlockGasTarget != "" {
		value, err := types.ParseUint256orHex(&c.BlockGasTarget)
		if err != nil {
			return nil, fmt.Errorf("failed to parse gas target %s, %v", c.BlockGasTarget, err)
		}
		if !value.IsUint64() {
			return nil, fmt.Errorf("gas target is too large (>64b) %s", c.BlockGasTarget)
		}

		conf.Chain.Params.BlockGasTarget = value.Uint64()
=======
	// TxPool
	{
		if c.TxPool.Locals != "" {
			strAddrs := strings.Split(c.TxPool.Locals, ",")
			conf.Locals = make([]types.Address, len(strAddrs))
			for i, sAddr := range strAddrs {
				conf.Locals[i] = types.StringToAddress(sAddr)
			}
		}
		conf.NoLocals = c.TxPool.NoLocals
		conf.PriceLimit = c.TxPool.PriceLimit
		conf.MaxSlots = c.TxPool.MaxSlots
>>>>>>> 2b21cabe
	}

	// if we are in dev mode, change the consensus protocol with 'dev'
	// and disable discovery of other nodes
	// TODO: Disable networking altogether.
	if c.Dev {
		conf.Seal = true
		conf.Network.NoDiscover = true

		engineConfig := map[string]interface{}{}
		if c.DevInterval != 0 {
			engineConfig["interval"] = c.DevInterval
		}
		conf.Chain.Params.Forks = chain.AllForksEnabled
		conf.Chain.Params.Engine = map[string]interface{}{
			"dev": engineConfig,
		}
	}

	return conf, nil
}

// resolveAddr resolves the passed in TCP address
func resolveAddr(raw string) (*net.TCPAddr, error) {
	addr, err := net.ResolveTCPAddr("tcp", raw)

	if err != nil {
		return nil, fmt.Errorf("failed to parse addr '%s': %v", raw, err)
	}

	if addr.IP == nil {
		addr.IP = net.ParseIP("127.0.0.1")
	}
	return addr, nil
}

// mergeConfigWith merges the passed in configuration to the current configuration
func (c *Config) mergeConfigWith(otherConfig *Config) error {
	if otherConfig.DataDir != "" {
		c.DataDir = otherConfig.DataDir
	}

	if otherConfig.Chain != "" {
		c.Chain = otherConfig.Chain
	}

	if otherConfig.Dev {
		c.Dev = true
	}

	if otherConfig.DevInterval != 0 {
		c.DevInterval = otherConfig.DevInterval
	}

	if otherConfig.BlockGasTarget != "" {
		c.BlockGasTarget = otherConfig.BlockGasTarget
	}

	if otherConfig.Seal {
		c.Seal = true
	}

	if otherConfig.LogLevel != "" {
		c.LogLevel = otherConfig.LogLevel
	}

	if otherConfig.GRPCAddr != "" {
		c.GRPCAddr = otherConfig.GRPCAddr
	}

	if otherConfig.JSONRPCAddr != "" {
		c.JSONRPCAddr = otherConfig.JSONRPCAddr
	}

	if otherConfig.Join != "" {
		c.Join = otherConfig.Join
	}

	{
		// Network
		if otherConfig.Network.Addr != "" {
			c.Network.Addr = otherConfig.Network.Addr
		}
		if otherConfig.Network.NatAddr != "" {
			c.Network.NatAddr = otherConfig.Network.NatAddr
		}
		if otherConfig.Network.MaxPeers != 0 {
			c.Network.MaxPeers = otherConfig.Network.MaxPeers
		}
		if otherConfig.Network.NoDiscover {
			c.Network.NoDiscover = true
		}
	}

	{
		// TxPool
		if otherConfig.TxPool.Locals != "" {
			c.TxPool.Locals = otherConfig.TxPool.Locals
		}
		if otherConfig.TxPool.NoLocals {
			c.TxPool.NoLocals = otherConfig.TxPool.NoLocals
		}
		if otherConfig.TxPool.PriceLimit != 0 {
			c.TxPool.PriceLimit = otherConfig.TxPool.PriceLimit
		}
		if otherConfig.TxPool.MaxSlots != 0 {
			c.TxPool.MaxSlots = otherConfig.TxPool.MaxSlots
		}
	}

	if err := mergo.Merge(&c.Consensus, otherConfig.Consensus, mergo.WithOverride); err != nil {
		return err
	}

	return nil
}

// readConfigFile reads the config file from the specified path, builds a Config object
// and returns it.
//
//Supported file types: .json, .hcl
func readConfigFile(path string) (*Config, error) {
	data, err := ioutil.ReadFile(path)
	if err != nil {
		return nil, err
	}

	var unmarshalFunc func([]byte, interface{}) error
	switch {
	case strings.HasSuffix(path, ".hcl"):
		unmarshalFunc = hcl.Unmarshal
	case strings.HasSuffix(path, ".json"):
		unmarshalFunc = json.Unmarshal
	default:
		return nil, fmt.Errorf("Suffix of %s is neither hcl nor json", path)
	}

	var config Config
	if err := unmarshalFunc(data, &config); err != nil {
		return nil, err
	}

	return &config, nil
}<|MERGE_RESOLUTION|>--- conflicted
+++ resolved
@@ -17,7 +17,6 @@
 
 // Config defines the server configuration params
 type Config struct {
-<<<<<<< HEAD
 	Chain          string                 `json:"chain"`
 	DataDir        string                 `json:"data_dir"`
 	BlockGasTarget string                 `json:"block_gas_target"`
@@ -25,25 +24,12 @@
 	JSONRPCAddr    string                 `json:"jsonrpc_addr"`
 	Network        *Network               `json:"network"`
 	Seal           bool                   `json:"seal"`
+	TxPool         *TxPool                `json:"tx_pool"`
 	LogLevel       string                 `json:"log_level"`
 	Consensus      map[string]interface{} `json:"consensus"`
 	Dev            bool
 	DevInterval    uint64
 	Join           string
-=======
-	Chain       string                 `json:"chain"`
-	DataDir     string                 `json:"data_dir"`
-	GRPCAddr    string                 `json:"rpc_addr"`
-	JSONRPCAddr string                 `json:"jsonrpc_addr"`
-	Network     *Network               `json:"network"`
-	Seal        bool                   `json:"seal"`
-	TxPool      *TxPool                `json:"tx_pool"`
-	LogLevel    string                 `json:"log_level"`
-	Consensus   map[string]interface{} `json:"consensus"`
-	Dev         bool
-	DevInterval uint64
-	Join        string
->>>>>>> 2b21cabe
 }
 
 // Network defines the network configuration params
@@ -129,19 +115,6 @@
 		conf.Chain = cc
 	}
 
-<<<<<<< HEAD
-	// Target gas limit
-	if c.BlockGasTarget != "" {
-		value, err := types.ParseUint256orHex(&c.BlockGasTarget)
-		if err != nil {
-			return nil, fmt.Errorf("failed to parse gas target %s, %v", c.BlockGasTarget, err)
-		}
-		if !value.IsUint64() {
-			return nil, fmt.Errorf("gas target is too large (>64b) %s", c.BlockGasTarget)
-		}
-
-		conf.Chain.Params.BlockGasTarget = value.Uint64()
-=======
 	// TxPool
 	{
 		if c.TxPool.Locals != "" {
@@ -154,7 +127,19 @@
 		conf.NoLocals = c.TxPool.NoLocals
 		conf.PriceLimit = c.TxPool.PriceLimit
 		conf.MaxSlots = c.TxPool.MaxSlots
->>>>>>> 2b21cabe
+	}
+
+	// Target gas limit
+	if c.BlockGasTarget != "" {
+		value, err := types.ParseUint256orHex(&c.BlockGasTarget)
+		if err != nil {
+			return nil, fmt.Errorf("failed to parse gas target %s, %v", c.BlockGasTarget, err)
+		}
+		if !value.IsUint64() {
+			return nil, fmt.Errorf("gas target is too large (>64b) %s", c.BlockGasTarget)
+		}
+
+		conf.Chain.Params.BlockGasTarget = value.Uint64()
 	}
 
 	// if we are in dev mode, change the consensus protocol with 'dev'
