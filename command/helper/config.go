package helper

import (
	"encoding/json"
	"errors"
	"fmt"
	"io/ioutil"
	"net"
	"strings"

	"github.com/0xPolygon/polygon-sdk/chain"
	helperFlags "github.com/0xPolygon/polygon-sdk/helper/flags"
	"github.com/0xPolygon/polygon-sdk/secrets"
	"github.com/0xPolygon/polygon-sdk/server"
	"github.com/0xPolygon/polygon-sdk/types"
	"github.com/hashicorp/hcl"
	"github.com/imdario/mergo"
)

// Config defines the server configuration params
type Config struct {
<<<<<<< HEAD
	Chain          string                 `json:"chain"`
	DataDir        string                 `json:"data_dir"`
	BlockGasTarget string                 `json:"block_gas_target"`
	GRPCAddr       string                 `json:"rpc_addr"`
	JSONRPCAddr    string                 `json:"jsonrpc_addr"`
	Telemetry      *Telemetry             `json:"telemetrics"`
	Network        *Network               `json:"network"`
	Seal           bool                   `json:"seal"`
	TxPool         *TxPool                `json:"tx_pool"`
	LogLevel       string                 `json:"log_level"`
	Consensus      map[string]interface{} `json:"consensus"`
=======
	Chain          string                        `json:"chain"`
	DataDir        string                        `json:"data_dir"`
	BlockGasTarget string                        `json:"block_gas_target"`
	GRPCAddr       string                        `json:"rpc_addr"`
	JSONRPCAddr    string                        `json:"jsonrpc_addr"`
	Network        *Network                      `json:"network"`
	SecretsManager *secrets.SecretsManagerConfig `json:"secrets_manager"`
	Seal           bool                          `json:"seal"`
	TxPool         *TxPool                       `json:"tx_pool"`
	LogLevel       string                        `json:"log_level"`
	Consensus      map[string]interface{}        `json:"consensus"`
>>>>>>> 7f2e61d1
	Dev            bool
	DevInterval    uint64
	Join           string
}

// Telemetry holds the config details for metric services.
type Telemetry struct {
	PrometheusAddr string `json:"prometheus_addr"`
}

// Network defines the network configuration params
type Network struct {
	NoDiscover bool   `json:"no_discover"`
	Addr       string `json:"addr"`
	NatAddr    string `json:"nat_addr"`
	Dns        string `json:"dns"`
	MaxPeers   uint64 `json:"max_peers"`
}

// TxPool defines the TxPool configuration params
type TxPool struct {
	Locals     string `json:"locals"`
	NoLocals   bool   `json:"no_locals"`
	PriceLimit uint64 `json:"price_limit"`
	MaxSlots   uint64 `json:"max_slots"`
}

// DefaultConfig returns the default server configuration
func DefaultConfig() *Config {
	return &Config{
		Chain:          "test",
		DataDir:        "./test-chain",
		BlockGasTarget: "0x0", // Special value signaling the parent gas limit should be applied
		Network: &Network{
			NoDiscover: false,
			MaxPeers:   20,
		},
		Telemetry: &Telemetry{},
		Seal:      false,
		TxPool: &TxPool{
			PriceLimit: 1,
			MaxSlots:   4096,
		},
		LogLevel:       "INFO",
		Consensus:      map[string]interface{}{},
		SecretsManager: nil,
	}
}

// BuildConfig Builds the config based on set parameters
func (c *Config) BuildConfig() (*server.Config, error) {
	// Grab the default server config
	conf := server.DefaultConfig()

	// Decode the chain
	cc, err := chain.Import(c.Chain)
	if err != nil {
		return nil, err
	}

	conf.Chain = cc
	conf.Seal = c.Seal
	conf.DataDir = c.DataDir

	// JSON RPC + GRPC
	if c.GRPCAddr != "" {
		// If an address was passed in, parse it
		if conf.GRPCAddr, err = resolveAddr(c.GRPCAddr); err != nil {
			return nil, err
		}
	}
	if c.JSONRPCAddr != "" {
		// If an address was passed in, parse it
		if conf.JSONRPCAddr, err = resolveAddr(c.JSONRPCAddr); err != nil {
			return nil, err
		}
	}
	if c.Telemetry.PrometheusAddr != "" {
		// If an address was passed in, parse it
		if conf.Telemetry.PrometheusAddr, err = resolveAddr(c.Telemetry.PrometheusAddr); err != nil {
			return nil, err
		}
	}

	// Network
	{
		if conf.Network.Addr, err = resolveAddr(c.Network.Addr); err != nil {
			return nil, err
		}

		if c.Network.NatAddr != "" {
			if conf.Network.NatAddr = net.ParseIP(c.Network.NatAddr); conf.Network.NatAddr == nil {
				return nil, errors.New("Could not parse NAT IP address")
			}
		}

		if c.Network.Dns != "" {

			if conf.Network.Dns, err = helperFlags.MultiAddrFromDns(c.Network.Dns, conf.Network.Addr.Port); err != nil {
				return nil, err
			}
		}

		conf.Network.NoDiscover = c.Network.NoDiscover
		conf.Network.MaxPeers = c.Network.MaxPeers

		conf.Chain = cc
	}

	// TxPool
	{
		if c.TxPool.Locals != "" {
			strAddrs := strings.Split(c.TxPool.Locals, ",")
			conf.Locals = make([]types.Address, len(strAddrs))
			for i, sAddr := range strAddrs {
				conf.Locals[i] = types.StringToAddress(sAddr)
			}
		}
		conf.NoLocals = c.TxPool.NoLocals
		conf.PriceLimit = c.TxPool.PriceLimit
		conf.MaxSlots = c.TxPool.MaxSlots
	}

	// Target gas limit
	if c.BlockGasTarget != "" {
		value, err := types.ParseUint256orHex(&c.BlockGasTarget)
		if err != nil {
			return nil, fmt.Errorf("failed to parse gas target %s, %v", c.BlockGasTarget, err)
		}
		if !value.IsUint64() {
			return nil, fmt.Errorf("gas target is too large (>64b) %s", c.BlockGasTarget)
		}

		conf.Chain.Params.BlockGasTarget = value.Uint64()
	}

	// if we are in dev mode, change the consensus protocol with 'dev'
	// and disable discovery of other nodes
	// TODO: Disable networking altogether.
	if c.Dev {
		conf.Seal = true
		conf.Network.NoDiscover = true

		engineConfig := map[string]interface{}{}
		if c.DevInterval != 0 {
			engineConfig["interval"] = c.DevInterval
		}
		conf.Chain.Params.Forks = chain.AllForksEnabled
		conf.Chain.Params.Engine = map[string]interface{}{
			"dev": engineConfig,
		}
	}

	// Set the secrets manager config if it was passed in
	if c.SecretsManager != nil {
		conf.SecretsManager = c.SecretsManager
	}

	return conf, nil
}

// resolveAddr resolves the passed in TCP address
func resolveAddr(raw string) (*net.TCPAddr, error) {
	addr, err := net.ResolveTCPAddr("tcp", raw)

	if err != nil {
		return nil, fmt.Errorf("failed to parse addr '%s': %v", raw, err)
	}

	if addr.IP == nil {
		addr.IP = net.ParseIP("127.0.0.1")
	}
	return addr, nil
}

// mergeConfigWith merges the passed in configuration to the current configuration
func (c *Config) mergeConfigWith(otherConfig *Config) error {
	if otherConfig.DataDir != "" {
		c.DataDir = otherConfig.DataDir
	}

	if otherConfig.Chain != "" {
		c.Chain = otherConfig.Chain
	}

	if otherConfig.Dev {
		c.Dev = true
	}

	if otherConfig.DevInterval != 0 {
		c.DevInterval = otherConfig.DevInterval
	}

	if otherConfig.BlockGasTarget != "" {
		c.BlockGasTarget = otherConfig.BlockGasTarget
	}

	if otherConfig.Seal {
		c.Seal = true
	}

	if otherConfig.LogLevel != "" {
		c.LogLevel = otherConfig.LogLevel
	}

	if otherConfig.GRPCAddr != "" {
		c.GRPCAddr = otherConfig.GRPCAddr
	}

	if otherConfig.Telemetry.PrometheusAddr != "" {
		c.Telemetry.PrometheusAddr = otherConfig.Telemetry.PrometheusAddr
	}

	if otherConfig.JSONRPCAddr != "" {
		c.JSONRPCAddr = otherConfig.JSONRPCAddr
	}

	if otherConfig.Join != "" {
		c.Join = otherConfig.Join
	}

	{
		// Network
		if otherConfig.Network.Addr != "" {
			c.Network.Addr = otherConfig.Network.Addr
		}
		if otherConfig.Network.NatAddr != "" {
			c.Network.NatAddr = otherConfig.Network.NatAddr
		}
		if otherConfig.Network.Dns != "" {
			c.Network.Dns = otherConfig.Network.Dns
		}
		if otherConfig.Network.MaxPeers != 0 {
			c.Network.MaxPeers = otherConfig.Network.MaxPeers
		}
		if otherConfig.Network.NoDiscover {
			c.Network.NoDiscover = true
		}
	}

	{
		// TxPool
		if otherConfig.TxPool.Locals != "" {
			c.TxPool.Locals = otherConfig.TxPool.Locals
		}
		if otherConfig.TxPool.NoLocals {
			c.TxPool.NoLocals = otherConfig.TxPool.NoLocals
		}
		if otherConfig.TxPool.PriceLimit != 0 {
			c.TxPool.PriceLimit = otherConfig.TxPool.PriceLimit
		}
		if otherConfig.TxPool.MaxSlots != 0 {
			c.TxPool.MaxSlots = otherConfig.TxPool.MaxSlots
		}
	}

	if err := mergo.Merge(&c.Consensus, otherConfig.Consensus, mergo.WithOverride); err != nil {
		return err
	}

	return nil
}

// readConfigFile reads the config file from the specified path, builds a Config object
// and returns it.
//
//Supported file types: .json, .hcl
func readConfigFile(path string) (*Config, error) {
	data, err := ioutil.ReadFile(path)
	if err != nil {
		return nil, err
	}

	var unmarshalFunc func([]byte, interface{}) error
	switch {
	case strings.HasSuffix(path, ".hcl"):
		unmarshalFunc = hcl.Unmarshal
	case strings.HasSuffix(path, ".json"):
		unmarshalFunc = json.Unmarshal
	default:
		return nil, fmt.Errorf("Suffix of %s is neither hcl nor json", path)
	}

	var config Config
	if err := unmarshalFunc(data, &config); err != nil {
		return nil, err
	}

	return &config, nil
}<|MERGE_RESOLUTION|>--- conflicted
+++ resolved
@@ -19,7 +19,7 @@
 
 // Config defines the server configuration params
 type Config struct {
-<<<<<<< HEAD
+
 	Chain          string                 `json:"chain"`
 	DataDir        string                 `json:"data_dir"`
 	BlockGasTarget string                 `json:"block_gas_target"`
@@ -31,19 +31,6 @@
 	TxPool         *TxPool                `json:"tx_pool"`
 	LogLevel       string                 `json:"log_level"`
 	Consensus      map[string]interface{} `json:"consensus"`
-=======
-	Chain          string                        `json:"chain"`
-	DataDir        string                        `json:"data_dir"`
-	BlockGasTarget string                        `json:"block_gas_target"`
-	GRPCAddr       string                        `json:"rpc_addr"`
-	JSONRPCAddr    string                        `json:"jsonrpc_addr"`
-	Network        *Network                      `json:"network"`
-	SecretsManager *secrets.SecretsManagerConfig `json:"secrets_manager"`
-	Seal           bool                          `json:"seal"`
-	TxPool         *TxPool                       `json:"tx_pool"`
-	LogLevel       string                        `json:"log_level"`
-	Consensus      map[string]interface{}        `json:"consensus"`
->>>>>>> 7f2e61d1
 	Dev            bool
 	DevInterval    uint64
 	Join           string
