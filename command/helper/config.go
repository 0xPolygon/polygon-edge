package helper

import (
	"encoding/json"
	"errors"
	"fmt"
	"io/ioutil"
	"net"
	"strings"

	"github.com/0xPolygon/polygon-sdk/chain"
	helperFlags "github.com/0xPolygon/polygon-sdk/helper/flags"
	"github.com/0xPolygon/polygon-sdk/secrets"
	"github.com/0xPolygon/polygon-sdk/server"
	"github.com/0xPolygon/polygon-sdk/types"
	"github.com/hashicorp/hcl"
	"github.com/imdario/mergo"
)

// Config defines the server configuration params
type Config struct {
	Chain          string                 `json:"chain_config"`
	Secrets        string                 `json:"secrets_config"`
	DataDir        string                 `json:"data_dir"`
	BlockGasTarget string                 `json:"block_gas_target"`
	GRPCAddr       string                 `json:"grpc_addr"`
	JSONRPCAddr    string                 `json:"jsonrpc_addr"`
	Telemetry      *Telemetry             `json:"telemetry"`
	Network        *Network               `json:"network"`
	Seal           bool                   `json:"seal"`
	TxPool         *TxPool                `json:"tx_pool"`
	LogLevel       string                 `json:"log_level"`
	Dev            bool                   `json:"dev_mode"`
	DevInterval    uint64                 `json:"dev_interval"`
	Join           string                 `json:"join_addr"`
	Consensus      map[string]interface{} `json:"consensus"`
}

// Telemetry holds the config details for metric services.
type Telemetry struct {
	PrometheusAddr string `json:"prometheus_addr"`
}

// Network defines the network configuration params
type Network struct {
<<<<<<< HEAD
	NoDiscover       bool   `json:"no_discover"`
	Addr             string `json:"libp2p_addr"`
	NatAddr          string `json:"nat_addr"`
	Dns              string `json:"dns_addr"`
	MaxOutboundPeers uint64 `json:"max_outbound_peers"`
	MaxInboundPeers  uint64 `json:"max_inbound_peers"`
=======
	NoDiscover bool   `json:"no_discover"`
	Addr       string `json:"libp2p_addr"`
	NatAddr    string `json:"nat_addr"`
	DNS        string `json:"dns_addr"`
	MaxPeers   uint64 `json:"max_peers"`
>>>>>>> 30862b11
}

// TxPool defines the TxPool configuration params
type TxPool struct {
	Locals     string `json:"locals"`
	NoLocals   bool   `json:"no_locals"`
	PriceLimit uint64 `json:"price_limit"`
	MaxSlots   uint64 `json:"max_slots"`
}

// DefaultConfig returns the default server configuration
func DefaultConfig() *Config {
	return &Config{
		Chain:          "test",
		DataDir:        "./test-chain",
		BlockGasTarget: "0x0", // Special value signaling the parent gas limit should be applied
		Network: &Network{
			NoDiscover:       false,
			MaxOutboundPeers: 10,
			MaxInboundPeers:  40,
		},
		Telemetry: &Telemetry{},
		Seal:      false,
		TxPool: &TxPool{
			PriceLimit: 0,
			MaxSlots:   4096,
		},
		Consensus: map[string]interface{}{},
		LogLevel:  "INFO",
	}
}

// BuildConfig Builds the config based on set parameters
func (c *Config) BuildConfig() (*server.Config, error) {
	// Grab the default server config
	conf := server.DefaultConfig()

	// Decode the chain
	cc, err := chain.Import(c.Chain)
	if err != nil {
		return nil, err
	}

	conf.Chain = cc
	conf.Seal = c.Seal
	conf.DataDir = c.DataDir
	// Set the secrets manager config if it was passed in
	if c.Secrets != "" {
		secretsConfig, readErr := secrets.ReadConfig(c.Secrets)
		if readErr != nil {
			return nil, fmt.Errorf("unable to read config file, %w", readErr)
		}

		conf.SecretsManager = secretsConfig
	}
	// JSON RPC + GRPC
	if c.GRPCAddr != "" {
		// If an address was passed in, parse it
		if conf.GRPCAddr, err = resolveAddr(c.GRPCAddr); err != nil {
			return nil, err
		}
	}

	if c.JSONRPCAddr != "" {
		// If an address was passed in, parse it
		if conf.JSONRPCAddr, err = resolveAddr(c.JSONRPCAddr); err != nil {
			return nil, err
		}
	}

	if c.Telemetry.PrometheusAddr != "" {
		// If an address was passed in, parse it
		if conf.Telemetry.PrometheusAddr, err = resolveAddr(c.Telemetry.PrometheusAddr); err != nil {
			return nil, err
		}
	}

	// Network
	{
		if conf.Network.Addr, err = resolveAddr(c.Network.Addr); err != nil {
			return nil, err
		}

		if c.Network.NatAddr != "" {
			if conf.Network.NatAddr = net.ParseIP(c.Network.NatAddr); conf.Network.NatAddr == nil {
				return nil, errors.New("could not parse NAT IP address")
			}
		}

		if c.Network.DNS != "" {
			if conf.Network.DNS, err = helperFlags.MultiAddrFromDNS(c.Network.DNS, conf.Network.Addr.Port); err != nil {
				return nil, err
			}
		}

		conf.Network.NoDiscover = c.Network.NoDiscover
		conf.Network.MaxInboundPeers = c.Network.MaxInboundPeers
		conf.Network.MaxOutboundPeers = c.Network.MaxOutboundPeers

		conf.Chain = cc
	}

	// TxPool
	{
		if c.TxPool.Locals != "" {
			strAddrs := strings.Split(c.TxPool.Locals, ",")
			conf.Locals = make([]types.Address, len(strAddrs))
			for i, sAddr := range strAddrs {
				conf.Locals[i] = types.StringToAddress(sAddr)
			}
		}
		conf.NoLocals = c.TxPool.NoLocals
		conf.PriceLimit = c.TxPool.PriceLimit
		conf.MaxSlots = c.TxPool.MaxSlots
	}

	// Target gas limit
	if c.BlockGasTarget != "" {
		value, err := types.ParseUint256orHex(&c.BlockGasTarget)
		if err != nil {
			return nil, fmt.Errorf("failed to parse gas target %s, %w", c.BlockGasTarget, err)
		}

		if !value.IsUint64() {
			return nil, fmt.Errorf("gas target is too large (>64b) %s", c.BlockGasTarget)
		}

		conf.Chain.Params.BlockGasTarget = value.Uint64()
	}

	// if we are in dev mode, change the consensus protocol with 'dev'
	// and disable discovery of other nodes
	// TODO: Disable networking altogether.
	if c.Dev {
		conf.Seal = true
		conf.Network.NoDiscover = true

		engineConfig := map[string]interface{}{}
		if c.DevInterval != 0 {
			engineConfig["interval"] = c.DevInterval
		}

		conf.Chain.Params.Forks = chain.AllForksEnabled
		conf.Chain.Params.Engine = map[string]interface{}{
			"dev": engineConfig,
		}
	}

	return conf, nil
}

// resolveAddr resolves the passed in TCP address
func resolveAddr(raw string) (*net.TCPAddr, error) {
	addr, err := net.ResolveTCPAddr("tcp", raw)

	if err != nil {
		return nil, fmt.Errorf("failed to parse addr '%s': %w", raw, err)
	}

	if addr.IP == nil {
		addr.IP = net.ParseIP("127.0.0.1")
	}

	return addr, nil
}

// mergeConfigWith merges the passed in configuration to the current configuration
func (c *Config) mergeConfigWith(otherConfig *Config) error {
	if otherConfig.DataDir != "" {
		c.DataDir = otherConfig.DataDir
	}

	if otherConfig.Chain != "" {
		c.Chain = otherConfig.Chain
	}

	if otherConfig.Dev {
		c.Dev = true
	}

	if otherConfig.DevInterval != 0 {
		c.DevInterval = otherConfig.DevInterval
	}

	if otherConfig.BlockGasTarget != "" {
		c.BlockGasTarget = otherConfig.BlockGasTarget
	}

	if otherConfig.Seal {
		c.Seal = true
	}

	if otherConfig.LogLevel != "" {
		c.LogLevel = otherConfig.LogLevel
	}

	if otherConfig.GRPCAddr != "" {
		c.GRPCAddr = otherConfig.GRPCAddr
	}

	if otherConfig.Telemetry != nil {
		if otherConfig.Telemetry.PrometheusAddr != "" {
			c.Telemetry.PrometheusAddr = otherConfig.Telemetry.PrometheusAddr
		}
	}

	if otherConfig.JSONRPCAddr != "" {
		c.JSONRPCAddr = otherConfig.JSONRPCAddr
	}

	if otherConfig.Join != "" {
		c.Join = otherConfig.Join
	}

	if otherConfig.Network != nil {
		// Network
		if otherConfig.Network.Addr != "" {
			c.Network.Addr = otherConfig.Network.Addr
		}

		if otherConfig.Network.NatAddr != "" {
			c.Network.NatAddr = otherConfig.Network.NatAddr
		}

		if otherConfig.Network.DNS != "" {
			c.Network.DNS = otherConfig.Network.DNS
		}
<<<<<<< HEAD
		if otherConfig.Network.MaxInboundPeers != 0 {
			c.Network.MaxInboundPeers = otherConfig.Network.MaxInboundPeers
		}
		if otherConfig.Network.MaxOutboundPeers != 0 {
			c.Network.MaxOutboundPeers = otherConfig.Network.MaxOutboundPeers
=======

		if otherConfig.Network.MaxPeers != 0 {
			c.Network.MaxPeers = otherConfig.Network.MaxPeers
>>>>>>> 30862b11
		}

		if otherConfig.Network.NoDiscover {
			c.Network.NoDiscover = true
		}
	}

	if otherConfig.TxPool != nil {
		// TxPool
		if otherConfig.TxPool.Locals != "" {
			c.TxPool.Locals = otherConfig.TxPool.Locals
		}

		if otherConfig.TxPool.NoLocals {
			c.TxPool.NoLocals = otherConfig.TxPool.NoLocals
		}

		if otherConfig.TxPool.PriceLimit != 0 {
			c.TxPool.PriceLimit = otherConfig.TxPool.PriceLimit
		}

		if otherConfig.TxPool.MaxSlots != 0 {
			c.TxPool.MaxSlots = otherConfig.TxPool.MaxSlots
		}
	}
	// Read the secrets config file location
	if otherConfig.Secrets != "" {
		c.Secrets = otherConfig.Secrets
	}

	if err := mergo.Merge(&c.Consensus, otherConfig.Consensus, mergo.WithOverride); err != nil {
		return err
	}

	return nil
}

// readConfigFile reads the config file from the specified path, builds a Config object
// and returns it.
//
//Supported file types: .json, .hcl
func readConfigFile(path string) (*Config, error) {
	data, err := ioutil.ReadFile(path)
	if err != nil {
		return nil, err
	}

	var unmarshalFunc func([]byte, interface{}) error

	switch {
	case strings.HasSuffix(path, ".hcl"):
		unmarshalFunc = hcl.Unmarshal
	case strings.HasSuffix(path, ".json"):
		unmarshalFunc = json.Unmarshal
	default:
		return nil, fmt.Errorf("suffix of %s is neither hcl nor json", path)
	}

	var config Config
	if err := unmarshalFunc(data, &config); err != nil {
		return nil, err
	}

	return &config, nil
}<|MERGE_RESOLUTION|>--- conflicted
+++ resolved
@@ -43,20 +43,12 @@
 
 // Network defines the network configuration params
 type Network struct {
-<<<<<<< HEAD
 	NoDiscover       bool   `json:"no_discover"`
 	Addr             string `json:"libp2p_addr"`
 	NatAddr          string `json:"nat_addr"`
 	Dns              string `json:"dns_addr"`
 	MaxOutboundPeers uint64 `json:"max_outbound_peers"`
 	MaxInboundPeers  uint64 `json:"max_inbound_peers"`
-=======
-	NoDiscover bool   `json:"no_discover"`
-	Addr       string `json:"libp2p_addr"`
-	NatAddr    string `json:"nat_addr"`
-	DNS        string `json:"dns_addr"`
-	MaxPeers   uint64 `json:"max_peers"`
->>>>>>> 30862b11
 }
 
 // TxPool defines the TxPool configuration params
@@ -284,17 +276,13 @@
 		if otherConfig.Network.DNS != "" {
 			c.Network.DNS = otherConfig.Network.DNS
 		}
-<<<<<<< HEAD
+
 		if otherConfig.Network.MaxInboundPeers != 0 {
 			c.Network.MaxInboundPeers = otherConfig.Network.MaxInboundPeers
 		}
-		if otherConfig.Network.MaxOutboundPeers != 0 {
+
+    if otherConfig.Network.MaxOutboundPeers != 0 {
 			c.Network.MaxOutboundPeers = otherConfig.Network.MaxOutboundPeers
-=======
-
-		if otherConfig.Network.MaxPeers != 0 {
-			c.Network.MaxPeers = otherConfig.Network.MaxPeers
->>>>>>> 30862b11
 		}
 
 		if otherConfig.Network.NoDiscover {
