--- conflicted
+++ resolved
@@ -28,13 +28,9 @@
 	DefaultChainID        = 100
 	DefaultPremineBalance = "0x3635C9ADC5DEA00000" // 1000 ETH
 	DefaultConsensus      = "pow"
-<<<<<<< HEAD
-	DefaultGasLimit       = 5000
 	DefaultPriceLimit     = 1
-=======
 	GenesisGasUsed        = 458752  // 0x70000
 	GenesisGasLimit       = 5242880 // 0x500000
->>>>>>> 96be9048
 )
 
 // FlagDescriptor contains the description elements for a command flag
@@ -366,14 +362,10 @@
 
 	flags.StringVar(&cliConfig.LogLevel, "log-level", DefaultConfig().LogLevel, "")
 	flags.Var(&premine, "premine", "")
-<<<<<<< HEAD
-	flags.Uint64Var(&gaslimit, "gas-limit", DefaultGasLimit, "")
 	flags.StringVar(&cliConfig.TxPool.Locals, "locals", "", "")
 	flags.BoolVar(&cliConfig.TxPool.NoLocals, "nolocals", false, "")
 	flags.Uint64Var(&cliConfig.TxPool.PriceLimit, "price-limit", DefaultPriceLimit, "")
-=======
 	flags.Uint64Var(&gaslimit, "gas-limit", GenesisGasLimit, "")
->>>>>>> 96be9048
 	flags.Uint64Var(&cliConfig.DevInterval, "dev-interval", 0, "")
 	flags.Uint64Var(&chainID, "chainid", DefaultChainID, "")
 
