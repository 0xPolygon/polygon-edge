package helper

import (
	"encoding/json"
	"errors"
	"fmt"
	"io/ioutil"
	"net"
	"net/url"
	"time"

	"github.com/0xPolygon/polygon-edge/chain"
	"github.com/0xPolygon/polygon-edge/command"
	ibftOp "github.com/0xPolygon/polygon-edge/consensus/ibft/proto"
	"github.com/0xPolygon/polygon-edge/server"
	"github.com/0xPolygon/polygon-edge/server/proto"
	txpoolOp "github.com/0xPolygon/polygon-edge/txpool/proto"
	"github.com/spf13/cobra"
	"google.golang.org/grpc"
	"google.golang.org/grpc/credentials/insecure"

	"github.com/0xPolygon/polygon-edge/helper/common"
	"github.com/ryanuber/columnize"
)

type ClientCloseResult struct {
	Message string `json:"message"`
}

func (r *ClientCloseResult) GetOutput() string {
	return r.Message
}

type IPBinding string

const (
	LocalHostBinding     IPBinding = "127.0.0.1"
	AllInterfacesBinding IPBinding = "0.0.0.0"
)

// HandleSignals is a helper method for handling signals sent to the console
// Like stop, error, etc.
func HandleSignals(
	closeFn func(),
	outputter command.OutputFormatter,
) error {
	signalCh := common.GetTerminationSignalCh()
	sig := <-signalCh

	closeMessage := fmt.Sprintf("\n[SIGNAL] Caught signal: %v\n", sig)
	closeMessage += "Gracefully shutting down client...\n"

	outputter.SetCommandResult(
		&ClientCloseResult{
			Message: closeMessage,
		},
	)
	outputter.WriteOutput()

	// Call the Minimal server close callback
	gracefulCh := make(chan struct{})

	go func() {
		if closeFn != nil {
			closeFn()
		}

		close(gracefulCh)
	}()

	select {
	case <-signalCh:
		return errors.New("shutdown by signal channel")
	case <-time.After(5 * time.Second):
		return errors.New("shutdown by timeout")
	case <-gracefulCh:
		return nil
	}
}

// FormatList formats a list, using a specific blank value replacement
func FormatList(in []string) string {
	columnConf := columnize.DefaultConfig()
	columnConf.Empty = "<none>"

	return columnize.Format(in, columnConf)
}

// FormatKV formats key value pairs:
//
// Key = Value
//
// Key = <none>
func FormatKV(in []string) string {
	columnConf := columnize.DefaultConfig()
	columnConf.Empty = "<none>"
	columnConf.Glue = " = "

	return columnize.Format(in, columnConf)
}

// GetTxPoolClientConnection returns the TxPool operator client connection
func GetTxPoolClientConnection(address string) (
	txpoolOp.TxnPoolOperatorClient,
	error,
) {
	conn, err := GetGRPCConnection(address)
	if err != nil {
		return nil, err
	}

	return txpoolOp.NewTxnPoolOperatorClient(conn), nil
}

// GetSystemClientConnection returns the System operator client connection
func GetSystemClientConnection(address string) (
	proto.SystemClient,
	error,
) {
	conn, err := GetGRPCConnection(address)
	if err != nil {
		return nil, err
	}

	return proto.NewSystemClient(conn), nil
}

// GetIBFTOperatorClientConnection returns the IBFT operator client connection
func GetIBFTOperatorClientConnection(address string) (
	ibftOp.IbftOperatorClient,
	error,
) {
	conn, err := GetGRPCConnection(address)
	if err != nil {
		return nil, err
	}

	return ibftOp.NewIbftOperatorClient(conn), nil
}

// GetGRPCConnection returns a grpc client connection
func GetGRPCConnection(address string) (*grpc.ClientConn, error) {
	conn, err := grpc.Dial(address, grpc.WithTransportCredentials(insecure.NewCredentials()))
	if err != nil {
		return nil, fmt.Errorf("failed to connect to server: %w", err)
	}

	return conn, nil
}

// GetGRPCAddress extracts the set GRPC address
func GetGRPCAddress(cmd *cobra.Command) string {
	if cmd.Flags().Changed(command.GRPCAddressFlagLEGACY) {
		// The legacy GRPC flag was set, use that value
		return cmd.Flag(command.GRPCAddressFlagLEGACY).Value.String()
	}

	return cmd.Flag(command.GRPCAddressFlag).Value.String()
}

// GetJSONRPCAddress extracts the set JSON-RPC address
func GetJSONRPCAddress(cmd *cobra.Command) string {
	return cmd.Flag(command.JSONRPCFlag).Value.String()
}

<<<<<<< HEAD
// generateDevGenesis generates a base dev genesis file with premined balances
func generateDevGenesis(params devGenesisParams) error {
	genesisPath := filepath.Join(".", GenesisFileName)

	generateError := VerifyGenesisExistence(genesisPath)

	if generateError != nil {
		switch generateError.GetType() {
		case StatError:
			// Unable to stat file
			return errors.New(generateError.GetMessage())
		case ExistsError:
			// Not an error for the dev command, it shouldn't regenerate the genesis
			return nil
		}
	}

	cc := &chain.Chain{
		Name: params.chainName,
		Genesis: &chain.Genesis{
			GasLimit:   params.gasLimit,
			Difficulty: 1,
			Alloc:      map[types.Address]*chain.GenesisAccount{},
			ExtraData:  []byte{},
			GasUsed:    GenesisGasUsed,
		},
		Params: &chain.Params{
			ChainID: int(params.chainID),
			Forks:   chain.AllForksEnabled,
			Engine: map[string]interface{}{
				"dev": map[string]interface{}{},
			},
		},
		Bootnodes: []string{},
	}

	stakingAccount, err := stakingHelper.PredeployStakingSC(
		[]types.Address{},
		stakingHelper.PredeployParams{
			MinValidatorCount: stakingHelper.MinValidatorCount,
			MaxValidatorCount: stakingHelper.MaxValidatorCount,
		},
=======
// RegisterJSONOutputFlag registers the --json output setting for all child commands
func RegisterJSONOutputFlag(cmd *cobra.Command) {
	cmd.PersistentFlags().Bool(
		command.JSONOutputFlag,
		false,
		"get all outputs in json format (default false)",
>>>>>>> 4cfd841e
	)
}

// RegisterGRPCAddressFlag registers the base GRPC address flag for all child commands
func RegisterGRPCAddressFlag(cmd *cobra.Command) {
	cmd.PersistentFlags().String(
		command.GRPCAddressFlag,
		fmt.Sprintf("%s:%d", LocalHostBinding, server.DefaultGRPCPort),
		"the GRPC interface",
	)
}

// RegisterLegacyGRPCAddressFlag registers the legacy GRPC address flag for all child commands
func RegisterLegacyGRPCAddressFlag(cmd *cobra.Command) {
	cmd.PersistentFlags().String(
		command.GRPCAddressFlagLEGACY,
		fmt.Sprintf("%s:%d", LocalHostBinding, server.DefaultGRPCPort),
		"the GRPC interface",
	)

	// Mark the legacy grpc flag as hidden
	_ = cmd.PersistentFlags().MarkHidden(command.GRPCAddressFlagLEGACY)
}

// ParseGRPCAddress parses the passed in GRPC address
func ParseGRPCAddress(grpcAddress string) (*net.TCPAddr, error) {
	return net.ResolveTCPAddr("tcp", grpcAddress)
}

// RegisterJSONRPCFlag registers the base JSON-RPC address flag for all child commands
func RegisterJSONRPCFlag(cmd *cobra.Command) {
	cmd.PersistentFlags().String(
		command.JSONRPCFlag,
		fmt.Sprintf("%s:%d", AllInterfacesBinding, server.DefaultJSONRPCPort),
		"the JSON-RPC interface",
	)
}

// ParseJSONRPCAddress parses the passed in JSONRPC address
func ParseJSONRPCAddress(jsonrpcAddress string) (*url.URL, error) {
	return url.ParseRequestURI(jsonrpcAddress)
}

// ResolveAddr resolves the passed in TCP address
// The second param is the default ip to bind to, if no ip address is specified
func ResolveAddr(address string, defaultIP IPBinding) (*net.TCPAddr, error) {
	addr, err := net.ResolveTCPAddr("tcp", address)

	if err != nil {
		return nil, fmt.Errorf("failed to parse addr '%s': %w", address, err)
	}

	if addr.IP == nil {
		addr.IP = net.ParseIP(string(defaultIP))
	}

	return addr, nil
}

// WriteGenesisConfigToDisk writes the passed in configuration to a genesis file at the specified path
func WriteGenesisConfigToDisk(genesisConfig *chain.Chain, genesisPath string) error {
	data, err := json.MarshalIndent(genesisConfig, "", "    ")
	if err != nil {
		return fmt.Errorf("failed to generate genesis: %w", err)
	}

	//nolint:gosec
	if err := ioutil.WriteFile(genesisPath, data, 0644); err != nil {
		return fmt.Errorf("failed to write genesis: %w", err)
	}

	return nil
}<|MERGE_RESOLUTION|>--- conflicted
+++ resolved
@@ -163,57 +163,12 @@
 	return cmd.Flag(command.JSONRPCFlag).Value.String()
 }
 
-<<<<<<< HEAD
-// generateDevGenesis generates a base dev genesis file with premined balances
-func generateDevGenesis(params devGenesisParams) error {
-	genesisPath := filepath.Join(".", GenesisFileName)
-
-	generateError := VerifyGenesisExistence(genesisPath)
-
-	if generateError != nil {
-		switch generateError.GetType() {
-		case StatError:
-			// Unable to stat file
-			return errors.New(generateError.GetMessage())
-		case ExistsError:
-			// Not an error for the dev command, it shouldn't regenerate the genesis
-			return nil
-		}
-	}
-
-	cc := &chain.Chain{
-		Name: params.chainName,
-		Genesis: &chain.Genesis{
-			GasLimit:   params.gasLimit,
-			Difficulty: 1,
-			Alloc:      map[types.Address]*chain.GenesisAccount{},
-			ExtraData:  []byte{},
-			GasUsed:    GenesisGasUsed,
-		},
-		Params: &chain.Params{
-			ChainID: int(params.chainID),
-			Forks:   chain.AllForksEnabled,
-			Engine: map[string]interface{}{
-				"dev": map[string]interface{}{},
-			},
-		},
-		Bootnodes: []string{},
-	}
-
-	stakingAccount, err := stakingHelper.PredeployStakingSC(
-		[]types.Address{},
-		stakingHelper.PredeployParams{
-			MinValidatorCount: stakingHelper.MinValidatorCount,
-			MaxValidatorCount: stakingHelper.MaxValidatorCount,
-		},
-=======
 // RegisterJSONOutputFlag registers the --json output setting for all child commands
 func RegisterJSONOutputFlag(cmd *cobra.Command) {
 	cmd.PersistentFlags().Bool(
 		command.JSONOutputFlag,
 		false,
 		"get all outputs in json format (default false)",
->>>>>>> 4cfd841e
 	)
 }
 
