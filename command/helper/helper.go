--- conflicted
+++ resolved
@@ -1,8 +1,10 @@
 package helper
 
 import (
+	"encoding/json"
 	"errors"
 	"fmt"
+	"github.com/0xPolygon/polygon-edge/chain"
 	"github.com/0xPolygon/polygon-edge/command"
 	"github.com/0xPolygon/polygon-edge/command/output"
 	ibftOp "github.com/0xPolygon/polygon-edge/consensus/ibft/proto"
@@ -13,23 +15,14 @@
 	"github.com/spf13/cobra"
 	"google.golang.org/grpc"
 	"google.golang.org/grpc/credentials/insecure"
+	"io/ioutil"
 	"net"
 	"net/url"
 	"regexp"
 	"strings"
 	"time"
 
-<<<<<<< HEAD
 	"github.com/0xPolygon/polygon-edge/helper/common"
-=======
-	"github.com/0xPolygon/polygon-edge/chain"
-	"github.com/0xPolygon/polygon-edge/contracts/staking"
-	"github.com/0xPolygon/polygon-edge/helper/common"
-	helperFlags "github.com/0xPolygon/polygon-edge/helper/flags"
-	stakingHelper "github.com/0xPolygon/polygon-edge/helper/staking"
-	"github.com/0xPolygon/polygon-edge/types"
-	"github.com/mitchellh/cli"
->>>>>>> b2622c1c
 	"github.com/ryanuber/columnize"
 )
 
@@ -161,7 +154,6 @@
 	return cmd.Flag(command.JSONRPCFlag).Value.String()
 }
 
-<<<<<<< HEAD
 // RegisterJSONOutputFlag registers the --json output setting for all child commands
 func RegisterJSONOutputFlag(cmd *cobra.Command) {
 	cmd.PersistentFlags().Bool(
@@ -169,22 +161,6 @@
 		false,
 		"the JSON-RPC interface",
 	)
-=======
-	stakingAccount, err := stakingHelper.PredeployStakingSC(
-		[]types.Address{},
-	)
-	if err != nil {
-		return err
-	}
-
-	cc.Genesis.Alloc[staking.AddrStakingContract] = stakingAccount
-
-	if err := FillPremineMap(cc.Genesis.Alloc, params.premine); err != nil {
-		return err
-	}
-
-	return WriteGenesisToDisk(cc, genesisPath)
->>>>>>> b2622c1c
 }
 
 // RegisterGRPCAddressFlag registers the base GRPC address flag for all child commands
@@ -238,7 +214,7 @@
 	)
 
 	match, err := regexp.MatchString(
-		"^/?(dns)(4|6)?/[^-|^/][A-Za-z0-9-]([^-|^/]?)+([\\-\\.]{1}[a-z0-9]+)*\\.[A-Za-z]{2,6}(/?)$",
+		"^/?(dns)(4|6)?/[^-|^/][A-Za-z0-9-]([^-|^/]?)+([\\-\\.]{1}[a-z0-9]+)*\\.[A-Za-z]{2,}(/?)$",
 		addr,
 	)
 	if err != nil || !match {
@@ -279,4 +255,19 @@
 	}
 
 	return multiAddr, nil
+}
+
+// WriteGenesisConfigToDisk writes the passed in configuration to a genesis file at the specified path
+func WriteGenesisConfigToDisk(genesisConfig *chain.Chain, genesisPath string) error {
+	data, err := json.MarshalIndent(genesisConfig, "", "    ")
+	if err != nil {
+		return fmt.Errorf("failed to generate genesis: %w", err)
+	}
+
+	//nolint:gosec
+	if err := ioutil.WriteFile(genesisPath, data, 0644); err != nil {
+		return fmt.Errorf("failed to write genesis: %w", err)
+	}
+
+	return nil
 }