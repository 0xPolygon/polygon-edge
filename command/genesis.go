--- conflicted
+++ resolved
@@ -126,15 +126,9 @@
 	var premine helperFlags.ArrayFlags
 	var chainID uint64
 	var name string
-<<<<<<< HEAD
+	var consensus string
 
 	// ibft flags
-	var ibftConsensus bool
-=======
-	var consensus string
-
-	// ibft flags
->>>>>>> a2cb0a1a
 	var ibftValidators helperFlags.ArrayFlags
 	var ibftValidatorsPrefixPath string
 
@@ -142,11 +136,7 @@
 	flags.StringVar(&name, "name", "example", "")
 	flags.Var(&premine, "premine", "")
 	flags.Uint64Var(&chainID, "chainid", 100, "")
-<<<<<<< HEAD
-	flags.BoolVar(&ibftConsensus, "ibft", false, "")
-=======
 	flags.StringVar(&consensus, "consensus", "pow", "")
->>>>>>> a2cb0a1a
 	flags.Var(&ibftValidators, "ibft-validator", "list of ibft validators")
 	flags.StringVar(&ibftValidatorsPrefixPath, "ibft-validators-prefix-path", "", "")
 
@@ -169,16 +159,7 @@
 	var bootnodes chain.Bootnodes
 	var extraData []byte
 
-<<<<<<< HEAD
-	// determine engine
-	consensus := "pow"
-	if ibftConsensus {
-		// extradata
-		consensus = "ibft"
-
-=======
 	if consensus == "ibft" {
->>>>>>> a2cb0a1a
 		// we either use validatorsFlags or ibftValidatorsPrefixPath to set the validators
 		var validators []types.Address
 		if len(ibftValidators) != 0 {
@@ -187,11 +168,7 @@
 			}
 		} else if ibftValidatorsPrefixPath != "" {
 			// read all folders with the ibftValidatorsPrefixPath and search for
-<<<<<<< HEAD
-			// istanbul addresses and also include the bootnodes if possible
-=======
 			// istambul addresses and also include the bootnodes if possible
->>>>>>> a2cb0a1a
 			if validators, bootnodes, err = readValidatorsByRegexp(ibftValidatorsPrefixPath); err != nil {
 				c.UI.Error(fmt.Sprintf("failed to read from prefix: %v", err))
 				return 1
