package generator

import (
	"encoding/hex"
	"fmt"
	"github.com/0xPolygon/polygon-edge/crypto"
	"github.com/0xPolygon/polygon-edge/types"
	"math/big"
	"sync/atomic"
)

type DeployGenerator struct {
	BaseGenerator

	contractBytecode []byte
}

func (dg *DeployGenerator) GetExampleTransaction() (*types.Transaction, error) {
	return dg.signer.SignTx(&types.Transaction{
		From:     dg.params.SenderAddress,
		Value:    big.NewInt(0),
		GasPrice: dg.params.GasPrice,
		Input:    dg.contractBytecode,
		V:        big.NewInt(1), // it is necessary to encode in rlp
	}, dg.params.SenderKey)
}

func NewDeployGenerator(params *GeneratorParams) (*DeployGenerator, error) {
	deployGenerator := &DeployGenerator{}

	deployGenerator.BaseGenerator = BaseGenerator{
		failedTxns: make([]*FailedTxnInfo, 0),
		params:     params,
		signer:     crypto.NewEIP155Signer(params.ChainID),
	}

<<<<<<< HEAD
	buf, err := hex.DecodeString(params.ContractArtifact.Bytecode)
	if err != nil {
		return nil, fmt.Errorf("unable to decode bytecode, %w", err)
	}
=======
	return deployGenerator, nil
}

func (dg *DeployGenerator) GenerateTokenTransferTransaction(
	mode string,
	contractAddress *types.Address,
) (*types.Transaction, error) {

	var (
		txn    *types.Transaction
		txnErr error
		err error
		encodedParams []byte
	)

	newNextNonce := atomic.AddUint64(&dg.params.Nonce, 1)

	if mode == "erc20" {
		// transfrer ERC20 tokens
		encodedParams, err = dg.params.ContractArtifact.ABI.Methods["transfer"].Encode(
			[]string{dg.params.RecieverAddress.String(),
				"30000",
			})
			// if we can't encode params exit the program
		if err != nil {
			log.Fatalln("Could not encode parameters for transfer method: ", err.Error())
		}
	} else if mode == "erc721" {
		// mint ERC721 Tokens
		encodedParams, err = dg.params.ContractArtifact.ABI.Methods["createNFT"].Encode([]string{"https://realy-valuable-nft.token"})
		// if we can't encode params exit the program
		if err != nil {
			log.Fatalln("Could not encode parameters for transfer method: ", err.Error())
		}
	}

		dg.contractBytecode = encodedParams

		// token transaction txn
		txn, txnErr = dg.signer.SignTx(&types.Transaction{
			From:     dg.params.SenderAddress,
			To:       contractAddress,
			Gas:      dg.estimatedGas,
			Value:    big.NewInt(0),
			GasPrice: dg.params.GasPrice,
			Nonce:    newNextNonce - 1,
			Input:    dg.contractBytecode,
			V:        big.NewInt(1), // it is necessary to encode in rlp
		}, dg.params.SenderKey)

		if txnErr != nil {
			return nil, fmt.Errorf("failed to sign transaction: %w", err)
		}
	
>>>>>>> 61c2e9a2

	deployGenerator.contractBytecode = buf

	return deployGenerator, nil
}

func (dg *DeployGenerator) GenerateTransaction() (*types.Transaction, error) {
	newNextNonce := atomic.AddUint64(&dg.params.Nonce, 1)

	txn, err := dg.signer.SignTx(&types.Transaction{
		From:     dg.params.SenderAddress,
		Gas:      dg.estimatedGas,
		Value:    big.NewInt(0),
		GasPrice: dg.params.GasPrice,
		Nonce:    newNextNonce - 1,
		Input:    dg.contractBytecode,
		V:        big.NewInt(1), // it is necessary to encode in rlp
	}, dg.params.SenderKey)

	if err != nil {
		return nil, fmt.Errorf("failed to sign transaction: %w", err)
	}

	return txn, nil
}<|MERGE_RESOLUTION|>--- conflicted
+++ resolved
@@ -3,10 +3,11 @@
 import (
 	"encoding/hex"
 	"fmt"
+	"math/big"
+	"sync/atomic"
+
 	"github.com/0xPolygon/polygon-edge/crypto"
 	"github.com/0xPolygon/polygon-edge/types"
-	"math/big"
-	"sync/atomic"
 )
 
 type DeployGenerator struct {
@@ -34,67 +35,10 @@
 		signer:     crypto.NewEIP155Signer(params.ChainID),
 	}
 
-<<<<<<< HEAD
 	buf, err := hex.DecodeString(params.ContractArtifact.Bytecode)
 	if err != nil {
 		return nil, fmt.Errorf("unable to decode bytecode, %w", err)
 	}
-=======
-	return deployGenerator, nil
-}
-
-func (dg *DeployGenerator) GenerateTokenTransferTransaction(
-	mode string,
-	contractAddress *types.Address,
-) (*types.Transaction, error) {
-
-	var (
-		txn    *types.Transaction
-		txnErr error
-		err error
-		encodedParams []byte
-	)
-
-	newNextNonce := atomic.AddUint64(&dg.params.Nonce, 1)
-
-	if mode == "erc20" {
-		// transfrer ERC20 tokens
-		encodedParams, err = dg.params.ContractArtifact.ABI.Methods["transfer"].Encode(
-			[]string{dg.params.RecieverAddress.String(),
-				"30000",
-			})
-			// if we can't encode params exit the program
-		if err != nil {
-			log.Fatalln("Could not encode parameters for transfer method: ", err.Error())
-		}
-	} else if mode == "erc721" {
-		// mint ERC721 Tokens
-		encodedParams, err = dg.params.ContractArtifact.ABI.Methods["createNFT"].Encode([]string{"https://realy-valuable-nft.token"})
-		// if we can't encode params exit the program
-		if err != nil {
-			log.Fatalln("Could not encode parameters for transfer method: ", err.Error())
-		}
-	}
-
-		dg.contractBytecode = encodedParams
-
-		// token transaction txn
-		txn, txnErr = dg.signer.SignTx(&types.Transaction{
-			From:     dg.params.SenderAddress,
-			To:       contractAddress,
-			Gas:      dg.estimatedGas,
-			Value:    big.NewInt(0),
-			GasPrice: dg.params.GasPrice,
-			Nonce:    newNextNonce - 1,
-			Input:    dg.contractBytecode,
-			V:        big.NewInt(1), // it is necessary to encode in rlp
-		}, dg.params.SenderKey)
-
-		if txnErr != nil {
-			return nil, fmt.Errorf("failed to sign transaction: %w", err)
-		}
-	
->>>>>>> 61c2e9a2
 
 	deployGenerator.contractBytecode = buf
 
