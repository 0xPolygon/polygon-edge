package loadbot

import (
	"context"
	"crypto/ecdsa"
	"fmt"
	"log"
	"math/big"
	"sync"
	"sync/atomic"
	"time"

	"github.com/0xPolygon/polygon-edge/command/loadbot/generator"
	txpoolOp "github.com/0xPolygon/polygon-edge/txpool/proto"
	"github.com/golang/protobuf/ptypes/any"

	"github.com/0xPolygon/polygon-edge/helper/tests"
	"github.com/0xPolygon/polygon-edge/types"
	"github.com/umbracle/go-web3"
	"github.com/umbracle/go-web3/jsonrpc"
)

const (
	maxReceiptWait = 5 * time.Minute
	minReceiptWait = 60 * time.Second

	defaultFastestTurnAround = time.Hour * 24
	defaultSlowestTurnAround = time.Duration(0)

	defaultGasLimit = 5242880 // 0x500000
)

type Mode string

const (
	transfer Mode = "transfer"
	deploy   Mode = "deploy"
	erc20    Mode = "erc20"
	erc721	 Mode = "erc721"
)

type Account struct {
	Address    types.Address
	PrivateKey *ecdsa.PrivateKey
}

type Configuration struct {
	TPS              uint64
	Sender           types.Address
	Receiver         types.Address
	Value            *big.Int
	Count            uint64
	JSONRPC          string
	GRPC             string
	MaxConns         int
	GeneratorMode    Mode
	ChainID          uint64
	GasPrice         *big.Int
	GasLimit         *big.Int
	ContractArtifact *generator.ContractArtifact
	ConstructorArgs  []byte // smart contract constructor args
}

type metadata struct {
	// turn around time for the transaction
	turnAroundTime time.Duration

	// block where it was sealed
	blockNumber uint64
}

type ExecDuration struct {
	// turnAroundMap maps the transaction hash -> turn around time for passing transactions
	turnAroundMap     sync.Map
	turnAroundMapSize uint64

	// blockTransactions maps how many transactions went into a block
	blockTransactions map[uint64]uint64

	// Arrival Time - Time at which the transaction is added
	// Completion Time -Time at which the transaction is sealed
	// Turn around time - Completion Time – Arrival Time

	// AverageTurnAround is the average turn around time for all passing transactions
	AverageTurnAround time.Duration

	// FastestTurnAround is the fastest turn around time recorded for a transaction
	FastestTurnAround time.Duration

	// SlowestTurnAround is the slowest turn around time recorded for a transaction
	SlowestTurnAround time.Duration

	// TotalExecTime is the total execution time for a single loadbot run
	TotalExecTime time.Duration

	// gas per block used
	GasUsed map[uint64]uint64
}

// calcTurnAroundMetrics updates the turn around metrics based on the turnAroundMap
func (ed *ExecDuration) calcTurnAroundMetrics() {
	// Set the initial values
	fastestTurnAround := defaultFastestTurnAround
	slowestTurnAround := defaultSlowestTurnAround
	totalPassing := atomic.LoadUint64(&ed.turnAroundMapSize)

	var (
		zeroTime  time.Time // Zero time
		totalTime time.Time // Zero time used for tracking
	)

	if totalPassing == 0 {
		// No data to show, use zero data
		zeroDuration := time.Duration(0)
		ed.SlowestTurnAround = zeroDuration
		ed.FastestTurnAround = zeroDuration
		ed.AverageTurnAround = zeroDuration

		return
	}

	ed.turnAroundMap.Range(func(_, value interface{}) bool {
		data, ok := value.(*metadata)
		if !ok {
			return false
		}

		turnAroundTime := data.turnAroundTime

		// Update the duration metrics
		if turnAroundTime < fastestTurnAround {
			fastestTurnAround = turnAroundTime
		}

		if turnAroundTime > slowestTurnAround {
			slowestTurnAround = turnAroundTime
		}

		totalTime = totalTime.Add(turnAroundTime)

		ed.blockTransactions[data.blockNumber]++

		return true
	})

	averageDuration := (totalTime.Sub(zeroTime)) / time.Duration(totalPassing)

	ed.SlowestTurnAround = slowestTurnAround
	ed.FastestTurnAround = fastestTurnAround
	ed.AverageTurnAround = averageDuration
}

// reportExecTime reports the turn around time for a transaction
// for a single loadbot run
func (ed *ExecDuration) reportTurnAroundTime(
	txHash web3.Hash,
	data *metadata,
) {
	ed.turnAroundMap.Store(txHash, data)
	atomic.AddUint64(&ed.turnAroundMapSize, 1)
}

type Metrics struct {
	TotalTransactionsSentCount uint64
	FailedTransactionsCount    uint64
	TransactionDuration        ExecDuration

	// contracts
	FailedContractTransactionsCount uint64
	ContractDeploymentDuration      ExecDuration
	ContractAddress                 web3.Address
	ContractGasMetrics              BlockGasMetrics

	CumulativeGasUsed uint64

	GasMetrics BlockGasMetrics
}

type Loadbot struct {
	cfg       *Configuration
	metrics   *Metrics
	generator generator.TransactionGenerator
}

type BlockGasMetrics struct {
	Blocks        map[uint64]GasMetrics
	BlockGasMutex *sync.Mutex
}

type GasMetrics struct {
	GasUsed  uint64
	GasLimit uint64
}

// calcMaxTimeout calculates the max timeout for transactions receipts
// based on the transaction count and tps params
func calcMaxTimeout(count, tps uint64) time.Duration {
	waitTime := minReceiptWait
	// The receipt timeout should be at max maxReceiptWait
	// or minReceiptWait + tps / count * 100
	// This way the wait time scales linearly for more stressful situations
	waitFactor := time.Duration(float64(tps)/float64(count)*100) * time.Second

	if waitTime+waitFactor > maxReceiptWait {
		return maxReceiptWait
	}

	return waitTime + waitFactor
}

func NewLoadBot(cfg *Configuration, metrics *Metrics) *Loadbot {
	return &Loadbot{
		cfg:     cfg,
		metrics: metrics,
	}
}

func getInitialSenderNonce(client *jsonrpc.Client, address types.Address) (uint64, error) {
	nonce, err := client.Eth().GetNonce(web3.Address(address), web3.Latest)
	if err != nil {
		return 0, fmt.Errorf("failed to query initial sender nonce: %w", err)
	}

	return nonce, nil
}

func getAverageGasPrice(client *jsonrpc.Client) (uint64, error) {
	gasPrice, err := client.Eth().GasPrice()
	if err != nil {
		return 0, fmt.Errorf("failed to query initial gas price: %w", err)
	}

	return gasPrice, nil
}

func estimateGas(client *jsonrpc.Client, txn *types.Transaction) (uint64, error) {
	gasEstimate, err := client.Eth().EstimateGas(&web3.CallMsg{
		From:     web3.Address(txn.From),
		To:       (*web3.Address)(txn.To),
		Data:     txn.Input,
		GasPrice: txn.GasPrice.Uint64(),
		Value:    txn.Value,
	})

	if err != nil {
		return 0, fmt.Errorf("failed to query gas estimate: %w", err)
	}

	if gasEstimate == 0 {
		gasEstimate = defaultGasLimit
	}

	return gasEstimate, nil
}

<<<<<<< HEAD
func (l *Loadbot) executeTxn(client txpoolOp.TxnPoolOperatorClient) (web3.Hash, error) {
	txn, err := l.generator.GenerateTransaction()
	if err != nil {
		return web3.Hash{}, err
=======
func (l *Loadbot) executeTxn(
	client txpoolOp.TxnPoolOperatorClient,
	mode string,
	contractAddr *types.Address,
) (web3.Hash, error) {
	var (
		txn *types.Transaction
		err error
	)

	if  mode == "erc20" || mode == "erc721"  {
		txn, err = l.generator.GenerateTokenTransferTransaction(mode, contractAddr)
		if err != nil {
			return web3.Hash{}, err
		}
	} else {
		txn, err = l.generator.GenerateTransaction(mode)
		if err != nil {
			return web3.Hash{}, err
		}
>>>>>>> 61c2e9a2
	}

	addReq := &txpoolOp.AddTxnReq{
		Raw: &any.Any{
			Value: txn.MarshalRLP(),
		},
		From: types.ZeroAddress.String(),
	}

	addRes, addErr := client.AddTxn(context.Background(), addReq)
	if addErr != nil {
		return web3.Hash{}, fmt.Errorf("unable to add transaction, %w", addErr)
	}

	return web3.Hash(types.StringToHash(addRes.TxHash)), nil
}

func (l *Loadbot) Run() error {
	sender, err := extractSenderAccount(l.cfg.Sender)
	if err != nil {
		return fmt.Errorf("failed to extract sender account: %w", err)
	}

	jsonClient, err := createJSONRPCClient(l.cfg.JSONRPC, l.cfg.MaxConns)
	if err != nil {
		return fmt.Errorf("an error has occurred while creating JSON-RPC client: %w", err)
	}

	grpcClient, err := createGRPCClient(l.cfg.GRPC)
	if err != nil {
		return fmt.Errorf("an error has occurred while creating JSON-RPC client: %w", err)
	}

	defer func(client *jsonrpc.Client) {
		_ = client.Close()
	}(jsonClient)

	nonce, err := getInitialSenderNonce(jsonClient, sender.Address)
	if err != nil {
		return fmt.Errorf("unable to get initial sender nonce: %w", err)
	}

	gasPrice := l.cfg.GasPrice
	if gasPrice == nil {
		// No gas price specified, query the network for an estimation
		avgGasPrice, err := getAverageGasPrice(jsonClient)
		if err != nil {
			return fmt.Errorf("unable to get average gas price: %w", err)
		}

		gasPrice = new(big.Int).SetUint64(avgGasPrice)
	}

	// Set up the transaction generator
	generatorParams := &generator.GeneratorParams{
		Nonce:            nonce,
		ChainID:          l.cfg.ChainID,
		SenderAddress:    sender.Address,
		RecieverAddress:  l.cfg.Receiver,
		SenderKey:        sender.PrivateKey,
		GasPrice:         gasPrice,
		Value:            l.cfg.Value,
		ContractArtifact: l.cfg.ContractArtifact,
		ConstructorArgs:  l.cfg.ConstructorArgs,
	}

	var (
		txnGenerator generator.TransactionGenerator
		genErr       error
	)

	switch l.cfg.GeneratorMode {
	case transfer:
		txnGenerator, genErr = generator.NewTransferGenerator(generatorParams)
	case deploy:
		txnGenerator, genErr = generator.NewDeployGenerator(generatorParams)
	case erc20:
		txnGenerator, genErr = generator.NewERC20Generator(generatorParams)
	}

	if genErr != nil {
		return fmt.Errorf("unable to start generator, %w", genErr)
	}

	l.generator = txnGenerator

	gasLimit := l.cfg.GasLimit
	if gasLimit == nil {
		// Get the gas estimate
		exampleTxn, err := l.generator.GetExampleTransaction()
		if err != nil {
			return fmt.Errorf("unable to get example transaction, %w", err)
		}

		// No gas limit specified, query the network for an estimation
		gasEstimate, estimateErr := estimateGas(jsonClient, exampleTxn)
		if estimateErr != nil {
			return fmt.Errorf("unable to get gas estimate, %w", err)
		}

		gasLimit = new(big.Int).SetUint64(gasEstimate)
	}

	l.generator.SetGasEstimate(gasLimit.Uint64())

	ticker := time.NewTicker(1 * time.Second / time.Duration(l.cfg.TPS))
	defer ticker.Stop()

	var wg sync.WaitGroup

	receiptTimeout := calcMaxTimeout(l.cfg.Count, l.cfg.TPS)

	startTime := time.Now()

	// deploy contracts
<<<<<<< HEAD
	if l.cfg.GeneratorMode == erc20 {
		if err := l.deployContract(grpcClient, jsonClient, receiptTimeout); err != nil {
			return err
		}
	}
=======
	l.deployContract(grpcClient, jsonClient, receiptTimeout)
	// Save contract address
	contractAddr := types.Address(l.metrics.ContractAddress)
>>>>>>> 61c2e9a2

	for i := uint64(0); i < l.cfg.Count; i++ {
		<-ticker.C

		l.metrics.TotalTransactionsSentCount += 1

		wg.Add(1)

		go func(index uint64) {
			defer wg.Done()

			// Start the performance timer
			start := time.Now()

<<<<<<< HEAD
			// Execute the transaction
			txHash, err := l.executeTxn(grpcClient)
			if err != nil {
				l.generator.MarkFailedTxn(&generator.FailedTxnInfo{
					Index:  index,
					TxHash: txHash.String(),
					Error: &generator.TxnError{
						Error:     err,
						ErrorType: generator.AddErrorType,
					},
				})
				atomic.AddUint64(&l.metrics.FailedTransactionsCount, 1)

				return
=======
			// check if this is SC transaction
			if l.cfg.GeneratorMode == erc20 || l.cfg.GeneratorMode == erc721 {
				txHash, err = l.executeTxn(grpcClient, string(l.cfg.GeneratorMode), &contractAddr)
				if err != nil {
					l.generator.MarkFailedTxn(&generator.FailedTxnInfo{
						Index:  index,
						TxHash: txHash.String(),
						Error: &generator.TxnError{
							Error:     err,
							ErrorType: generator.AddErrorType,
						},
					})
					atomic.AddUint64(&l.metrics.FailedTransactionsCount, 1)

					return
				}
			} else {
				// Execute regular transaction
				txHash, err = l.executeTxn(grpcClient, "transaction", &types.ZeroAddress)
				if err != nil {
					l.generator.MarkFailedTxn(&generator.FailedTxnInfo{
						Index:  index,
						TxHash: txHash.String(),
						Error: &generator.TxnError{
							Error:     err,
							ErrorType: generator.AddErrorType,
						},
					})
					atomic.AddUint64(&l.metrics.FailedTransactionsCount, 1)

					return
				}
>>>>>>> 61c2e9a2
			}

			ctx, cancel := context.WithTimeout(context.Background(), receiptTimeout)
			defer cancel()

			receipt, err := tests.WaitForReceipt(ctx, jsonClient.Eth(), txHash)
			if err != nil {
				l.generator.MarkFailedTxn(&generator.FailedTxnInfo{
					Index:  index,
					TxHash: txHash.String(),
					Error: &generator.TxnError{
						Error:     err,
						ErrorType: generator.ReceiptErrorType,
					},
				})
				atomic.AddUint64(&l.metrics.FailedTransactionsCount, 1)

				return
			}
			// initialise block numbers
			l.metrics.GasMetrics.BlockGasMutex.Lock()
			l.metrics.GasMetrics.Blocks[receipt.BlockNumber] = GasMetrics{}
			l.metrics.GasMetrics.BlockGasMutex.Unlock()

			// Stop the performance timer
			end := time.Now()

			l.metrics.TransactionDuration.reportTurnAroundTime(
				txHash,
				&metadata{
					turnAroundTime: end.Sub(start),
					blockNumber:    receipt.BlockNumber,
				},
			)
		}(i)
	}

	wg.Wait()

	endTime := time.Now()

	// get block gas usage information
	for k, v := range l.metrics.GasMetrics.Blocks {
		blockInfom, err := jsonClient.Eth().GetBlockByNumber(web3.BlockNumber(k), false)
		if err != nil {
			log.Fatalln("Could not fetch block by number")
		}

		v.GasLimit = blockInfom.GasLimit
		v.GasUsed = blockInfom.GasUsed
		l.metrics.GasMetrics.Blocks[k] = v
	}

	// Calculate the turn around metrics now that the loadbot is done
	l.metrics.TransactionDuration.calcTurnAroundMetrics()
	l.metrics.TransactionDuration.TotalExecTime = endTime.Sub(startTime)

	return nil
}<|MERGE_RESOLUTION|>--- conflicted
+++ resolved
@@ -253,33 +253,10 @@
 	return gasEstimate, nil
 }
 
-<<<<<<< HEAD
 func (l *Loadbot) executeTxn(client txpoolOp.TxnPoolOperatorClient) (web3.Hash, error) {
 	txn, err := l.generator.GenerateTransaction()
 	if err != nil {
 		return web3.Hash{}, err
-=======
-func (l *Loadbot) executeTxn(
-	client txpoolOp.TxnPoolOperatorClient,
-	mode string,
-	contractAddr *types.Address,
-) (web3.Hash, error) {
-	var (
-		txn *types.Transaction
-		err error
-	)
-
-	if  mode == "erc20" || mode == "erc721"  {
-		txn, err = l.generator.GenerateTokenTransferTransaction(mode, contractAddr)
-		if err != nil {
-			return web3.Hash{}, err
-		}
-	} else {
-		txn, err = l.generator.GenerateTransaction(mode)
-		if err != nil {
-			return web3.Hash{}, err
-		}
->>>>>>> 61c2e9a2
 	}
 
 	addReq := &txpoolOp.AddTxnReq{
@@ -395,17 +372,11 @@
 	startTime := time.Now()
 
 	// deploy contracts
-<<<<<<< HEAD
 	if l.cfg.GeneratorMode == erc20 {
 		if err := l.deployContract(grpcClient, jsonClient, receiptTimeout); err != nil {
 			return err
 		}
 	}
-=======
-	l.deployContract(grpcClient, jsonClient, receiptTimeout)
-	// Save contract address
-	contractAddr := types.Address(l.metrics.ContractAddress)
->>>>>>> 61c2e9a2
 
 	for i := uint64(0); i < l.cfg.Count; i++ {
 		<-ticker.C
@@ -420,7 +391,6 @@
 			// Start the performance timer
 			start := time.Now()
 
-<<<<<<< HEAD
 			// Execute the transaction
 			txHash, err := l.executeTxn(grpcClient)
 			if err != nil {
@@ -435,40 +405,6 @@
 				atomic.AddUint64(&l.metrics.FailedTransactionsCount, 1)
 
 				return
-=======
-			// check if this is SC transaction
-			if l.cfg.GeneratorMode == erc20 || l.cfg.GeneratorMode == erc721 {
-				txHash, err = l.executeTxn(grpcClient, string(l.cfg.GeneratorMode), &contractAddr)
-				if err != nil {
-					l.generator.MarkFailedTxn(&generator.FailedTxnInfo{
-						Index:  index,
-						TxHash: txHash.String(),
-						Error: &generator.TxnError{
-							Error:     err,
-							ErrorType: generator.AddErrorType,
-						},
-					})
-					atomic.AddUint64(&l.metrics.FailedTransactionsCount, 1)
-
-					return
-				}
-			} else {
-				// Execute regular transaction
-				txHash, err = l.executeTxn(grpcClient, "transaction", &types.ZeroAddress)
-				if err != nil {
-					l.generator.MarkFailedTxn(&generator.FailedTxnInfo{
-						Index:  index,
-						TxHash: txHash.String(),
-						Error: &generator.TxnError{
-							Error:     err,
-							ErrorType: generator.AddErrorType,
-						},
-					})
-					atomic.AddUint64(&l.metrics.FailedTransactionsCount, 1)
-
-					return
-				}
->>>>>>> 61c2e9a2
 			}
 
 			ctx, cancel := context.WithTimeout(context.Background(), receiptTimeout)
