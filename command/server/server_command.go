package server

import (
	"fmt"

	"github.com/0xPolygon/polygon-edge/command/helper"
	"github.com/0xPolygon/polygon-edge/network"
	"github.com/0xPolygon/polygon-edge/server"
	"github.com/hashicorp/go-hclog"
)

// ServerCommand is the command to start the sever
type ServerCommand struct {
	helper.Base
}

// DefineFlags defines the command flags
func (c *ServerCommand) DefineFlags() {
	c.Base.DefineFlags()

	if len(c.FlagMap) > 0 {
		// No need to redefine the flags again
		return
	}

	c.FlagMap["log-level"] = helper.FlagDescriptor{
		Description: fmt.Sprintf("Sets the log level for console output. Default: %s", helper.DefaultConfig().LogLevel),
		Arguments: []string{
			"LOG_LEVEL",
		},
		FlagOptional: true,
	}

	c.FlagMap["seal"] = helper.FlagDescriptor{
		Description: "Sets the flag indicating that the client should seal blocks. Default: false",
		Arguments: []string{
			"SHOULD_SEAL",
		},
		FlagOptional: true,
	}

	c.FlagMap["block-gas-target"] = helper.FlagDescriptor{
		Description: "Sets the target block gas limit for the chain. If omitted, the value of the parent block is used",
		Arguments: []string{
			"BLOCK_GAS_TARGET",
		},
		ArgumentsOptional: false,
		FlagOptional:      true,
	}

	c.FlagMap["config"] = helper.FlagDescriptor{
		Description: "Specifies the path to the CLI config. Supports .json and .hcl",
		Arguments: []string{
			"CLI_CONFIG_PATH",
		},
		FlagOptional: true,
	}

	c.FlagMap["chain"] = helper.FlagDescriptor{
		Description: fmt.Sprintf(
			"Specifies the genesis file used for starting the chain. Default: %s",
			helper.DefaultConfig().Chain,
		),
		Arguments: []string{
			"GENESIS_FILE",
		},
		FlagOptional: true,
	}

	c.FlagMap["data-dir"] = helper.FlagDescriptor{
		Description: fmt.Sprintf(
			"Specifies the data directory used for storing Polygon Edge client data. Default: %s",
			helper.DefaultConfig().DataDir,
		),
		Arguments: []string{
			"DATA_DIRECTORY",
		},
		FlagOptional: true,
	}

	c.FlagMap["grpc"] = helper.FlagDescriptor{
		Description: fmt.Sprintf(
			"Sets the address and port for the gRPC service (address:port). Default: address: 127.0.0.1:%d",
			server.DefaultGRPCPort,
		),
		Arguments: []string{
			"GRPC_ADDRESS",
		},
		FlagOptional: true,
	}

	c.FlagMap["jsonrpc"] = helper.FlagDescriptor{
		Description: fmt.Sprintf(
			"Sets the address and port for the JSON-RPC service (address:port). Default: address: 127.0.0.1:%d",
			server.DefaultJSONRPCPort,
		),
		Arguments: []string{
			"JSONRPC_ADDRESS",
		},
		FlagOptional: true,
	}

	c.FlagMap["libp2p"] = helper.FlagDescriptor{
		Description: fmt.Sprintf(
			"Sets the address and port for the libp2p service (address:port). Default: address: 127.0.0.1:%d",
			network.DefaultLibp2pPort,
		),
		Arguments: []string{
			"LIBP2P_ADDRESS",
		},
		FlagOptional: true,
	}

	c.FlagMap["join"] = helper.FlagDescriptor{
		Description: "Specifies the address of the peer that should be joined",
		Arguments: []string{
			"JOIN_ADDRESS",
		},
		FlagOptional: true,
	}

	c.FlagMap["nat"] = helper.FlagDescriptor{
		Description: "Sets the external IP address without the port, as it can be seen by peers",
		Arguments: []string{
			"NAT_ADDRESS",
		},
		FlagOptional: true,
	}

	c.FlagMap["dns"] = helper.FlagDescriptor{
		Description: "Sets the host DNS address",
		Arguments: []string{
			"DNS_ADDRESS",
		},
		FlagOptional: true,
	}

	c.FlagMap["no-discover"] = helper.FlagDescriptor{
		Description: "Prevents the client from discovering other peers. Default: false",
		Arguments: []string{
			"NO_DISCOVER",
		},
		FlagOptional: true,
	}

	c.FlagMap["max-peers"] = helper.FlagDescriptor{
		Description: fmt.Sprintf("Sets the client's max no.of peers allowded. Default: %d",
			helper.DefaultConfig().Network.MaxPeers),
		Arguments: []string{
			"PEER_COUNT",
		},
		FlagOptional: true,
	}

	c.FlagMap["max-inbound-peers"] = helper.FlagDescriptor{
		Description: fmt.Sprintf("Sets the client's max no.of inbound peers allowded. Default: %d",
			helper.DefaultConfig().Network.MaxInboundPeers),
		Arguments: []string{
			"PEER_COUNT",
		},
		FlagOptional: true,
	}

	c.FlagMap["max-outbound-peers"] = helper.FlagDescriptor{
		Description: fmt.Sprintf("Sets the client's max no.of outbound peers allowded. Default: %d",
			helper.DefaultConfig().Network.MaxOutboundPeers),
		Arguments: []string{
			"PEER_COUNT",
		},
		FlagOptional: true,
	}

	c.FlagMap["price-limit"] = helper.FlagDescriptor{
		Description: fmt.Sprintf(
			"Sets minimum gas price limit to enforce for acceptance into the pool. Default: %d",
			helper.DefaultConfig().TxPool.PriceLimit,
		),
		Arguments: []string{
			"PRICE_LIMIT",
		},
		FlagOptional: true,
	}

	c.FlagMap["max-slots"] = helper.FlagDescriptor{
		Description: fmt.Sprintf("Sets maximum slots in the pool. Default: %d", helper.DefaultConfig().TxPool.MaxSlots),
		Arguments: []string{
			"MAX_SLOTS",
		},
		FlagOptional: true,
	}

	c.FlagMap["dev"] = helper.FlagDescriptor{
		Description: "Sets the client to dev mode. Default: false",
		Arguments: []string{
			"DEV_MODE",
		},
		FlagOptional: true,
	}

	c.FlagMap["dev-interval"] = helper.FlagDescriptor{
		Description: "Sets the client's dev notification interval. Default: 0",
		Arguments: []string{
			"DEV_INTERVAL",
		},
		FlagOptional: true,
	}

	c.FlagMap["prometheus"] = helper.FlagDescriptor{
		Description: "Sets the address and port for the prometheus instrumentation service (address:port)",
		Arguments: []string{
			"PROMETHEUS_ADDRESS",
		},
		FlagOptional: true,
	}

	c.FlagMap["secrets-config"] = helper.FlagDescriptor{
		Description: "Sets the path to the SecretsManager config file. Used for Hashicorp Vault. " +
			"If omitted, the local FS secrets manager is used",
		Arguments: []string{
			"SECRETS_CONFIG",
		},
		ArgumentsOptional: false,
		FlagOptional:      true,
	}

<<<<<<< HEAD
	c.FlagMap["access-control-allow-origins"] = helper.FlagDescriptor{
		Description: "Sets the header indicating whether any JSON-RPC response can be shared with requesting code" +
			" from the given origin",
		Arguments: []string{
			"ACCESS_CONTROL_ALLOW_ORIGINS",
=======
	c.FlagMap["restore"] = helper.FlagDescriptor{
		Description: "Sets the path to the archive blockchain data to restore on initialization",
		Arguments: []string{
			"RESTORE",
		},
		FlagOptional: true,
	}

	c.FlagMap["block-time"] = helper.FlagDescriptor{
		Description: fmt.Sprintf("Sets block time in seconds. Default: %ds", helper.DefaultConfig().BlockTime),
		Arguments: []string{
			"BLOCK_TIME",
>>>>>>> 43fb2a68
		},
		FlagOptional: true,
	}
}

// GetHelperText returns a simple description of the command
func (c *ServerCommand) GetHelperText() string {
	return "The default command that starts the Polygon Edge client, by bootstrapping all modules together"
}

func (c *ServerCommand) GetBaseCommand() string {
	return "server"
}

// Help implements the cli.Command interface
func (c *ServerCommand) Help() string {
	c.DefineFlags()

	return helper.GenerateHelp(c.Synopsis(), helper.GenerateUsage(c.GetBaseCommand(), c.FlagMap), c.FlagMap)
}

// Synopsis implements the cli.Command interface
func (c *ServerCommand) Synopsis() string {
	return c.GetHelperText()
}

// Run implements the cli.Command interface
func (c *ServerCommand) Run(args []string) int {
	conf, err := helper.ReadConfig(c.GetBaseCommand(), args)
	if err != nil {
		c.UI.Error(err.Error())

		return 1
	}

	config, err := conf.BuildConfig()
	if err != nil {
		c.UI.Error(err.Error())

		return 1
	}

	logger := hclog.New(&hclog.LoggerOptions{
		Name:  "polygon",
		Level: hclog.LevelFromString(conf.LogLevel),
	})

	server, err := server.NewServer(logger, config)
	if err != nil {
		c.UI.Error(err.Error())

		return 1
	}

	if conf.Join != "" {
		// make a non-blocking join request
		if err = server.Join(conf.Join, 0); err != nil {
			c.UI.Error(fmt.Sprintf("Failed to join address %s: %v", conf.Join, err))
		}
	}

	return helper.HandleSignals(server.Close, c.UI)
}<|MERGE_RESOLUTION|>--- conflicted
+++ resolved
@@ -223,14 +223,16 @@
 		FlagOptional:      true,
 	}
 
-<<<<<<< HEAD
 	c.FlagMap["access-control-allow-origins"] = helper.FlagDescriptor{
 		Description: "Sets the header indicating whether any JSON-RPC response can be shared with requesting code" +
 			" from the given origin",
 		Arguments: []string{
 			"ACCESS_CONTROL_ALLOW_ORIGINS",
-=======
-	c.FlagMap["restore"] = helper.FlagDescriptor{
+      },
+		FlagOptional: true,
+	}
+
+  c.FlagMap["restore"] = helper.FlagDescriptor{
 		Description: "Sets the path to the archive blockchain data to restore on initialization",
 		Arguments: []string{
 			"RESTORE",
@@ -242,7 +244,6 @@
 		Description: fmt.Sprintf("Sets block time in seconds. Default: %ds", helper.DefaultConfig().BlockTime),
 		Arguments: []string{
 			"BLOCK_TIME",
->>>>>>> 43fb2a68
 		},
 		FlagOptional: true,
 	}
