--- conflicted
+++ resolved
@@ -14,31 +14,6 @@
 )
 
 const (
-<<<<<<< HEAD
-	configFlag            = "config"
-	genesisPathFlag       = "chain"
-	dataDirFlag           = "data-dir"
-	libp2pAddressFlag     = "libp2p"
-	prometheusAddressFlag = "prometheus"
-	natFlag               = "nat"
-	dnsFlag               = "dns"
-	sealFlag              = "seal"
-	maxPeersFlag          = "max-peers"
-	maxInboundPeersFlag   = "max-inbound-peers"
-	maxOutboundPeersFlag  = "max-outbound-peers"
-	priceLimitFlag        = "price-limit"
-	maxSlotsFlag          = "max-slots"
-	blockGasTargetFlag    = "block-gas-target"
-	secretsConfigFlag     = "secrets-config"
-	restoreFlag           = "restore"
-	blockTimeFlag         = "block-time"
-	ibftBaseTimeoutFlag   = "ibft-base-timeout"
-	devIntervalFlag       = "dev-interval"
-	devFlag               = "dev"
-	corsOriginFlag        = "access-control-allow-origins"
-	logFileLocationFlag   = "log-to"
-	blsFlag               = "bls"
-=======
 	configFlag                   = "config"
 	genesisPathFlag              = "chain"
 	dataDirFlag                  = "data-dir"
@@ -58,17 +33,18 @@
 	secretsConfigFlag            = "secrets-config"
 	restoreFlag                  = "restore"
 	blockTimeFlag                = "block-time"
+	ibftBaseTimeoutFlag          = "ibft-base-timeout"
 	devIntervalFlag              = "dev-interval"
 	devFlag                      = "dev"
 	corsOriginFlag               = "access-control-allow-origins"
 	logFileLocationFlag          = "log-to"
+	blsFlag                      = "bls"
 )
 
 // Flags that are deprecated, but need to be preserved for
 // backwards compatibility with existing scripts
 const (
 	ibftBaseTimeoutFlagLEGACY = "ibft-base-timeout"
->>>>>>> e89c5898
 )
 
 const (
@@ -193,19 +169,6 @@
 			MaxOutboundPeers: p.rawConfig.Network.MaxOutboundPeers,
 			Chain:            p.genesisConfig,
 		},
-<<<<<<< HEAD
-		DataDir:         p.rawConfig.DataDir,
-		Seal:            p.rawConfig.ShouldSeal,
-		PriceLimit:      p.rawConfig.TxPool.PriceLimit,
-		MaxSlots:        p.rawConfig.TxPool.MaxSlots,
-		SecretsManager:  p.secretsConfig,
-		RestoreFile:     p.getRestoreFilePath(),
-		BlockTime:       p.rawConfig.BlockTime,
-		IBFTBaseTimeout: p.rawConfig.IBFTBaseTimeout,
-		LogLevel:        hclog.LevelFromString(p.rawConfig.LogLevel),
-		LogFilePath:     p.logFileLocation,
-		BLS:             p.useBls,
-=======
 		DataDir:        p.rawConfig.DataDir,
 		Seal:           p.rawConfig.ShouldSeal,
 		PriceLimit:     p.rawConfig.TxPool.PriceLimit,
@@ -215,6 +178,6 @@
 		BlockTime:      p.rawConfig.BlockTime,
 		LogLevel:       hclog.LevelFromString(p.rawConfig.LogLevel),
 		LogFilePath:    p.logFileLocation,
->>>>>>> e89c5898
+		BLS:            p.useBls,
 	}
 }