--- conflicted
+++ resolved
@@ -85,13 +85,11 @@
 	epochReward             uint64
 	eventTrackerStartBlocks []string
 
-<<<<<<< HEAD
 	initialStateRoot string
-=======
+
 	// allowlist
 	contractDeployerAllowListAdmin   []string
 	contractDeployerAllowListEnabled []string
->>>>>>> 40ba1410
 }
 
 func (p *genesisParams) validateFlags() error {
