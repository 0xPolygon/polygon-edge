--- conflicted
+++ resolved
@@ -41,11 +41,8 @@
 	rewardTokenCodeFlag          = "reward-token-code"
 	rewardWalletFlag             = "reward-wallet"
 	blockTrackerPollIntervalFlag = "block-tracker-poll-interval"
-<<<<<<< HEAD
+	proxyContractsAdminFlag      = "proxy-contracts-admin"
 	baseFeeChangeDenomFlag       = "base-fee-change-denom"
-=======
-	proxyContractsAdminFlag      = "proxy-contracts-admin"
->>>>>>> 19687bcc
 
 	defaultNativeTokenName     = "Polygon"
 	defaultNativeTokenSymbol   = "MATIC"
@@ -142,11 +139,8 @@
 
 	blockTrackerPollInterval time.Duration
 
-<<<<<<< HEAD
+	proxyContractsAdmin string
 	baseFeeChangeDenom uint64
-=======
-	proxyContractsAdmin string
->>>>>>> 19687bcc
 }
 
 func (p *genesisParams) validateFlags() error {
