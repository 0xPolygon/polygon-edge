package genesis

import (
	"flag"
	"fmt"
	"io/ioutil"
	"os"
	"path/filepath"
	"strings"

	"github.com/0xPolygon/polygon-sdk/chain"
	"github.com/0xPolygon/polygon-sdk/command/helper"
	"github.com/0xPolygon/polygon-sdk/consensus/ibft"
	"github.com/0xPolygon/polygon-sdk/crypto"
	helperFlags "github.com/0xPolygon/polygon-sdk/helper/flags"
	"github.com/0xPolygon/polygon-sdk/types"
	"github.com/mitchellh/cli"
)

const ibftConsensus = "ibft"

// GenesisCommand is the command to show the version of the agent
type GenesisCommand struct {
	UI cli.Ui
	helper.Meta
}

// DefineFlags defines the command flags
func (c *GenesisCommand) DefineFlags() {
	if c.FlagMap == nil {
		// Flag map not initialized
		c.FlagMap = make(map[string]helper.FlagDescriptor)
	}

	if len(c.FlagMap) > 0 {
		// No need to redefine the flags again
		return
	}

	c.FlagMap["dir"] = helper.FlagDescriptor{
		Description: fmt.Sprintf("Sets the directory for the Polygon SDK genesis data. Default: %s", helper.GenesisFileName),
		Arguments: []string{
			"DIRECTORY",
		},
		ArgumentsOptional: false,
		FlagOptional:      true,
	}

	c.FlagMap["name"] = helper.FlagDescriptor{
		Description: fmt.Sprintf("Sets the name for the chain. Default: %s", helper.DefaultChainName),
		Arguments: []string{
			"NAME",
		},
		ArgumentsOptional: false,
		FlagOptional:      true,
	}

	c.FlagMap["premine"] = helper.FlagDescriptor{
		Description: fmt.Sprintf("Sets the premined accounts and balances. Default premined balance: %s", helper.DefaultPremineBalance),
		Arguments: []string{
			"ADDRESS:VALUE",
		},
		ArgumentsOptional: false,
		FlagOptional:      true,
	}

	c.FlagMap["chainid"] = helper.FlagDescriptor{
		Description: fmt.Sprintf("Sets the ID of the chain. Default: %d", helper.DefaultChainID),
		Arguments: []string{
			"CHAIN_ID",
		},
		ArgumentsOptional: false,
		FlagOptional:      true,
	}

	c.FlagMap["consensus"] = helper.FlagDescriptor{
		Description: fmt.Sprintf("Sets consensus protocol. Default: %s", helper.DefaultConsensus),
		Arguments: []string{
			"CONSENSUS_PROTOCOL",
		},
		ArgumentsOptional: false,
		FlagOptional:      true,
	}

	c.FlagMap["bootnode"] = helper.FlagDescriptor{
		Description: "Multiaddr URL for p2p discovery bootstrap. This flag can be used multiple times.",
		Arguments: []string{
			"BOOTNODE_URL",
		},
		ArgumentsOptional: false,
		FlagOptional:      true,
	}

	c.FlagMap["ibft-validator"] = helper.FlagDescriptor{
		Description: "Sets passed in addresses as IBFT validators. Needs to be present if ibft-validators-prefix-path is omitted",
		Arguments: []string{
			"IBFT_VALIDATOR_LIST",
		},
		ArgumentsOptional: false,
		FlagOptional:      true,
	}

	c.FlagMap["ibft-validators-prefix-path"] = helper.FlagDescriptor{
		Description: "Prefix path for validator folder directory. Needs to be present if ibft-validator is omitted",
		Arguments: []string{
			"IBFT_VALIDATORS_PREFIX_PATH",
		},
		ArgumentsOptional: false,
		FlagOptional:      true,
	}

	c.FlagMap["epoch-size"] = helper.FlagDescriptor{
		Description: fmt.Sprintf("Sets the epoch size for the chain. Default %d", ibft.DefaultEpochSize),
		Arguments: []string{
			"EPOCH_SIZE",
		},
		ArgumentsOptional: false,
		FlagOptional:      true,
	}

	c.FlagMap["block-gas-limit"] = helper.FlagDescriptor{
		Description: fmt.Sprintf("Refers to the maximum amount of gas used by all operations in a block. Default: %d", helper.GenesisGasLimit),
		Arguments: []string{
			"BLOCK_GAS_LIMIT",
		},
		ArgumentsOptional: false,
		FlagOptional:      true,
	}

	c.FlagMap["pos"] = helper.FlagDescriptor{
		Description: "Sets the flag indicating that the client should use Proof of Stake IBFT. Defaults to " +
			"Proof of Authority if flag is not provided or false",
		Arguments: []string{
			"IS_POS",
		},
		FlagOptional: true,
	}
}

// GetHelperText returns a simple description of the command
func (c *GenesisCommand) GetHelperText() string {
	return "Generates the genesis.json file, with passed in parameters"
}

func (c *GenesisCommand) GetBaseCommand() string {
	return "genesis"
}

// Help implements the cli.Command interface
func (c *GenesisCommand) Help() string {
	c.DefineFlags()

	return helper.GenerateHelp(c.Synopsis(), helper.GenerateUsage(c.GetBaseCommand(), c.FlagMap), c.FlagMap)
}

// Synopsis implements the cli.Command interface
func (c *GenesisCommand) Synopsis() string {
	return c.GetHelperText()
}

// Run implements the cli.Command interface
func (c *GenesisCommand) Run(args []string) int {
	flags := flag.NewFlagSet(c.GetBaseCommand(), flag.ContinueOnError)
	flags.Usage = func() {}

	var baseDir string
	var premine helperFlags.ArrayFlags
	var chainID uint64
<<<<<<< HEAD
	var bootnodes = helperFlags.BootnodeFlags{AreSet: false, Addrs: make([]string, 0)}
=======
	var epochSize uint64
	var bootnodes = make(helperFlags.BootnodeFlags, 0)
>>>>>>> e6d75590
	var name string
	var consensus string
	var isPos bool

	// ibft flags
	var ibftValidators helperFlags.ArrayFlags
	var ibftValidatorsPrefixPath string

	var blockGasLimit uint64

	flags.StringVar(&baseDir, "dir", "", "")
	flags.StringVar(&name, "name", helper.DefaultChainName, "")
	flags.Var(&premine, "premine", "")
	flags.Uint64Var(&chainID, "chainid", helper.DefaultChainID, "")
	flags.Var(&bootnodes, "bootnode", "")
	flags.StringVar(&consensus, "consensus", helper.DefaultConsensus, "")
	flags.Var(&ibftValidators, "ibft-validator", "list of ibft validators")
	flags.StringVar(&ibftValidatorsPrefixPath, "ibft-validators-prefix-path", "", "")
	flags.Uint64Var(&epochSize, "epoch-size", ibft.DefaultEpochSize, "")
	flags.Uint64Var(&blockGasLimit, "block-gas-limit", helper.GenesisGasLimit, "")
	flags.BoolVar(&isPos, "pos", false, "")

	if err := flags.Parse(args); err != nil {
		c.UI.Error(fmt.Sprintf("failed to parse args: %v", err))
		return 1
	}
	var err error = nil

	genesisPath := filepath.Join(baseDir, helper.GenesisFileName)
	if generateError := helper.VerifyGenesisExistence(genesisPath); generateError != nil {
		c.UI.Error(generateError.GetMessage())
		return 1
	}

	var extraData []byte

	// we either use validatorsFlags or ibftValidatorsPrefixPath to set the validators
	var validators []types.Address

<<<<<<< HEAD
	if consensus == ibftConsensus {
		switch {
		case len(ibftValidators) != 0:
=======
	if consensus == "ibft" {
		// Epoch size must be greater than 1, so new transactions have a chance to be added to a block.
		// Otherwise, every block would be an endblock (meaning it will not have any transactions).
		// Check is placed here to avoid additional parsing if epochSize < 2
		if epochSize < 2 {
			c.UI.Error("Epoch size must be greater than 1")
			return 1
		}

		if len(ibftValidators) != 0 {
>>>>>>> e6d75590
			for _, val := range ibftValidators {
				validators = append(validators, types.StringToAddress(val))
			}
		case ibftValidatorsPrefixPath != "":
			if validators, err = readValidatorsByRegexp(ibftValidatorsPrefixPath); err != nil {
				c.UI.Error(fmt.Sprintf("failed to read from prefix: %v", err))
				return 1
			}
		default:
			c.UI.Error("cannot load validators for ibft")
			return 1
		}

		// create the initial extra data with the validators
		ibftExtra := &ibft.IstanbulExtra{
			Validators:    validators,
			Seal:          []byte{},
			CommittedSeal: [][]byte{},
		}

		extraData = make([]byte, ibft.IstanbulExtraVanity)
		extraData = ibftExtra.MarshalRLPTo(extraData)
	}

<<<<<<< HEAD
	if bootnodes.AreSet && len(bootnodes.Addrs) < 2 {
		c.UI.Error("Minimum two bootnodes are required")
		return 1
	}

	// constructEngineConfig is a helper method for
	// parametrizing the consensus configuration, which
	// can be retrieved at runtime from the consensus module
	constructEngineConfig := func() map[string]interface{} {
		if consensus != ibftConsensus {
			// Dev consensus, return an empty map
			return map[string]interface{}{}
		}

		if isPos {
			return map[string]interface{}{
				"type": ibft.PoS,
			}
		}

		return map[string]interface{}{
			"type": ibft.PoA,
		}
=======
	// Check if any addresses should be prestaked in the dev consensus
	if consensus == "dev" {
		if len(ibftValidators) != 0 {
			for _, val := range ibftValidators {
				validators = append(validators, types.StringToAddress(val))
			}
		}
>>>>>>> e6d75590
	}

	cc := &chain.Chain{
		Name: name,
		Genesis: &chain.Genesis{
			GasLimit:   blockGasLimit,
			Difficulty: 1,
			Alloc:      map[types.Address]*chain.GenesisAccount{},
			ExtraData:  extraData,
			GasUsed:    helper.GenesisGasUsed,
		},
		Params: &chain.Params{
			ChainID: int(chainID),
			Forks:   chain.AllForksEnabled,
			Engine: map[string]interface{}{
				consensus: constructEngineConfig(),
			},
		},
		Bootnodes: bootnodes.Addrs,
	}

<<<<<<< HEAD
	// If the consensus selected is IBFT and the mechanism is Proof of Stake,
	// deploy the Staking SC
	if consensus == ibftConsensus && isPos {
		if err = helper.PredeployStakingSC(cc.Genesis.Alloc, validators); err != nil {
			c.UI.Error(err.Error())
			return 1
		}
=======
	// Set the epoch size if the consensus is IBFT
	if consensus == "ibft" {
		cc.Params.Engine[consensus] = map[string]interface{}{
			"epochSize": epochSize,
		}
	}

	if err = helper.PredeployStakingSC(cc.Genesis.Alloc, validators); err != nil {
		c.UI.Error(err.Error())
		return 1
>>>>>>> e6d75590
	}

	if err = helper.FillPremineMap(cc.Genesis.Alloc, premine); err != nil {
		c.UI.Error(err.Error())
		return 1
	}

	if err = helper.WriteGenesisToDisk(cc, genesisPath); err != nil {
		c.UI.Error(err.Error())
		return 1
	}

	output := "\n[GENESIS SUCCESS]\n"
	output += fmt.Sprintf("Genesis written to %s\n", genesisPath)

	c.UI.Info(output)

	return 0
}

func readValidatorsByRegexp(prefix string) ([]types.Address, error) {
	validators := []types.Address{}

	files, err := ioutil.ReadDir(".")
	if err != nil {
		return nil, err
	}

	for _, file := range files {
		path := file.Name()
		if !file.IsDir() {
			continue
		}
		if !strings.HasPrefix(path, prefix) {
			continue
		}

		// try to read key from the filepath/consensus/<key> path
		possibleConsensusPath := filepath.Join(path, "consensus", ibft.IbftKeyName)

		// check if path exists
		if _, err := os.Stat(possibleConsensusPath); os.IsNotExist(err) {
			continue
		}

		priv, err := crypto.GenerateOrReadPrivateKey(possibleConsensusPath)
		if err != nil {
			return nil, err
		}
		validators = append(validators, crypto.PubKeyToAddress(&priv.PublicKey))
	}

	return validators, nil
}<|MERGE_RESOLUTION|>--- conflicted
+++ resolved
@@ -17,7 +17,10 @@
 	"github.com/mitchellh/cli"
 )
 
-const ibftConsensus = "ibft"
+const (
+	ibftConsensus = "ibft"
+	devConsensus  = "dev"
+)
 
 // GenesisCommand is the command to show the version of the agent
 type GenesisCommand struct {
@@ -166,12 +169,8 @@
 	var baseDir string
 	var premine helperFlags.ArrayFlags
 	var chainID uint64
-<<<<<<< HEAD
+	var epochSize uint64
 	var bootnodes = helperFlags.BootnodeFlags{AreSet: false, Addrs: make([]string, 0)}
-=======
-	var epochSize uint64
-	var bootnodes = make(helperFlags.BootnodeFlags, 0)
->>>>>>> e6d75590
 	var name string
 	var consensus string
 	var isPos bool
@@ -211,12 +210,7 @@
 	// we either use validatorsFlags or ibftValidatorsPrefixPath to set the validators
 	var validators []types.Address
 
-<<<<<<< HEAD
 	if consensus == ibftConsensus {
-		switch {
-		case len(ibftValidators) != 0:
-=======
-	if consensus == "ibft" {
 		// Epoch size must be greater than 1, so new transactions have a chance to be added to a block.
 		// Otherwise, every block would be an endblock (meaning it will not have any transactions).
 		// Check is placed here to avoid additional parsing if epochSize < 2
@@ -225,8 +219,8 @@
 			return 1
 		}
 
-		if len(ibftValidators) != 0 {
->>>>>>> e6d75590
+		switch {
+		case len(ibftValidators) != 0:
 			for _, val := range ibftValidators {
 				validators = append(validators, types.StringToAddress(val))
 			}
@@ -251,7 +245,15 @@
 		extraData = ibftExtra.MarshalRLPTo(extraData)
 	}
 
-<<<<<<< HEAD
+	// Check if any addresses should be prestaked in the dev consensus
+	if consensus == devConsensus {
+		if len(ibftValidators) != 0 {
+			for _, val := range ibftValidators {
+				validators = append(validators, types.StringToAddress(val))
+			}
+		}
+	}
+
 	if bootnodes.AreSet && len(bootnodes.Addrs) < 2 {
 		c.UI.Error("Minimum two bootnodes are required")
 		return 1
@@ -275,15 +277,6 @@
 		return map[string]interface{}{
 			"type": ibft.PoA,
 		}
-=======
-	// Check if any addresses should be prestaked in the dev consensus
-	if consensus == "dev" {
-		if len(ibftValidators) != 0 {
-			for _, val := range ibftValidators {
-				validators = append(validators, types.StringToAddress(val))
-			}
-		}
->>>>>>> e6d75590
 	}
 
 	cc := &chain.Chain{
@@ -305,26 +298,18 @@
 		Bootnodes: bootnodes.Addrs,
 	}
 
-<<<<<<< HEAD
 	// If the consensus selected is IBFT and the mechanism is Proof of Stake,
 	// deploy the Staking SC
-	if consensus == ibftConsensus && isPos {
+	if isPos && (consensus == ibftConsensus || consensus == devConsensus) {
 		if err = helper.PredeployStakingSC(cc.Genesis.Alloc, validators); err != nil {
 			c.UI.Error(err.Error())
 			return 1
 		}
-=======
-	// Set the epoch size if the consensus is IBFT
-	if consensus == "ibft" {
+
+		// Set the epoch size if the consensus is IBFT
 		cc.Params.Engine[consensus] = map[string]interface{}{
 			"epochSize": epochSize,
 		}
-	}
-
-	if err = helper.PredeployStakingSC(cc.Genesis.Alloc, validators); err != nil {
-		c.UI.Error(err.Error())
-		return 1
->>>>>>> e6d75590
 	}
 
 	if err = helper.FillPremineMap(cc.Genesis.Alloc, premine); err != nil {
