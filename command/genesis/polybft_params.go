package genesis

import (
	"encoding/hex"
	"errors"
	"fmt"
	"math/big"
	"path"
	"strings"
	"time"

	"github.com/multiformats/go-multiaddr"

	"github.com/0xPolygon/polygon-edge/chain"
	"github.com/0xPolygon/polygon-edge/command"
	"github.com/0xPolygon/polygon-edge/command/helper"
	"github.com/0xPolygon/polygon-edge/consensus/polybft"
	polyCommon "github.com/0xPolygon/polygon-edge/consensus/polybft/common"
	"github.com/0xPolygon/polygon-edge/consensus/polybft/contractsapi"
	"github.com/0xPolygon/polygon-edge/consensus/polybft/contractsapi/artifact"
	"github.com/0xPolygon/polygon-edge/consensus/polybft/validator"
	"github.com/0xPolygon/polygon-edge/contracts"
	"github.com/0xPolygon/polygon-edge/helper/common"
	"github.com/0xPolygon/polygon-edge/server"
	"github.com/0xPolygon/polygon-edge/types"
)

const (
	validatorsFlag       = "validators"
	validatorsPathFlag   = "validators-path"
	validatorsPrefixFlag = "validators-prefix"

	defaultValidatorPrefixPath = "test-chain-"

	sprintSizeFlag = "sprint-size"
	blockTimeFlag  = "block-time"
	trieRootFlag   = "trieroot"

	blockTimeDriftFlag = "block-time-drift"

	defaultEpochSize                = uint64(10) // in blocks
	defaultSprintSize               = uint64(5)  // in blocks
	defaultValidatorSetSize         = 100
	defaultBlockTime                = 2 * time.Second
	defaultEpochReward              = 1           // in wei
	defaultBlockTimeDrift           = uint64(10)  // in seconds
	defaultCheckpointInterval       = uint64(900) // in blocks
	defaultWithdrawalWaitPeriod     = uint64(1)   // in epochs
	defaultVotingDelay              = "10"        // in blocks
	defaultVotingPeriod             = "10000"     // in blocks
	defaultVoteProposalThreshold    = "1000"      // in blocks
	defaultProposalQuorumPercentage = uint64(67)  // percentage

<<<<<<< HEAD
=======
	accessListsOwnerFlag                 = "access-lists-owner" // #nosec G101
>>>>>>> 219f5571
	contractDeployerAllowListAdminFlag   = "contract-deployer-allow-list-admin"
	contractDeployerAllowListEnabledFlag = "contract-deployer-allow-list-enabled"
	contractDeployerBlockListAdminFlag   = "contract-deployer-block-list-admin"
	contractDeployerBlockListEnabledFlag = "contract-deployer-block-list-enabled"
	transactionsAllowListAdminFlag       = "transactions-allow-list-admin"
	transactionsAllowListEnabledFlag     = "transactions-allow-list-enabled"
	transactionsBlockListAdminFlag       = "transactions-block-list-admin"
	transactionsBlockListEnabledFlag     = "transactions-block-list-enabled"
	bridgeAllowListAdminFlag             = "bridge-allow-list-admin"
	bridgeAllowListEnabledFlag           = "bridge-allow-list-enabled"
	bridgeBlockListAdminFlag             = "bridge-block-list-admin"
	bridgeBlockListEnabledFlag           = "bridge-block-list-enabled"

	bootnodePortStart = 30301

	ecdsaAddressLength = 40
	blsKeyLength       = 256
)

var (
	errNoGenesisValidators = errors.New("genesis validators aren't provided")
	errNoPremineAllowed    = errors.New("native token is not mintable, so no premine is allowed " +
		"except for zero address and reward wallet if native token is used as reward token")
)

// generatePolyBftChainConfig creates and persists polybft chain configuration to the provided file path
func (p *genesisParams) generatePolyBftChainConfig(o command.OutputFormatter) error {
	// populate premine balance map
	premineBalances := make(map[types.Address]*premineInfo, len(p.premine))

	for _, premine := range p.premineInfos {
		premineBalances[premine.address] = premine
	}

	walletPremineInfo, err := parsePremineInfo(p.rewardWallet)
	if err != nil {
		return fmt.Errorf("invalid reward wallet configuration provided '%s' : %w", p.rewardWallet, err)
	}

	if !p.nativeTokenConfig.IsMintable {
		// validate premine map, no premine is allowed if token is not mintable,
		// except for the reward wallet (if native token is used as reward token) and zero address
		for a := range premineBalances {
			if a != types.ZeroAddress && (p.rewardTokenCode != "" || a != walletPremineInfo.address) {
				return errNoPremineAllowed
			}
		}
	}

	var (
		rewardTokenByteCode []byte
		rewardTokenAddr     = contracts.NativeERC20TokenContract
	)

	if p.rewardTokenCode == "" {
		// native token is used as a reward token, and reward wallet is not a zero address
		if p.epochReward > 0 {
			// epoch reward is non zero so premine reward wallet
			premineBalances[walletPremineInfo.address] = walletPremineInfo
		}
	} else {
		bytes, err := hex.DecodeString(p.rewardTokenCode)
		if err != nil {
			return fmt.Errorf("could not decode reward token byte code '%s' : %w", p.rewardTokenCode, err)
		}

		rewardTokenByteCode = bytes
		rewardTokenAddr = contracts.RewardTokenContract
	}

	initialValidators, err := p.getValidatorAccounts()
	if err != nil {
		return fmt.Errorf("failed to retrieve genesis validators: %w", err)
	}

	if len(initialValidators) == 0 {
		return errNoGenesisValidators
	}

	if _, err := o.Write([]byte("[GENESIS VALIDATORS]\n")); err != nil {
		return err
	}

	for _, v := range initialValidators {
		if _, err := o.Write([]byte(fmt.Sprintf("%v\n", v))); err != nil {
			return err
		}
	}

	voteDelay, err := common.ParseUint256orHex(&p.voteDelay)
	if err != nil {
		return err
	}

	votingPeriod, err := common.ParseUint256orHex(&p.votingPeriod)
	if err != nil {
		return err
	}

	if votingPeriod.Cmp(big.NewInt(0)) == 0 {
		return errInvalidVotingPeriod
	}

	proposalThreshold, err := common.ParseUint256orHex(&p.proposalThreshold)
	if err != nil {
		return err
	}

	governorAdminAddr := types.ZeroAddress
	// if no admin is defined, zero address will be the owner,
	// meaning no new proposers and executors besides genesis validator
	// set can be added/removed later
	if p.governorAdmin != "" {
		governorAdminAddr = types.StringToAddress(p.governorAdmin)
	}

	proposalQuorum := p.proposalQuorum
	if proposalQuorum > 100 {
		// proposal can be from 0 to 100, so we sanitize the value
		proposalQuorum = 100
	}

<<<<<<< HEAD
	polyBftConfig := &polyCommon.PolyBFTConfig{
=======
	polyBftConfig := &polybft.PolyBFTConfig{
>>>>>>> 219f5571
		InitialValidatorSet: initialValidators,
		BlockTime:           common.Duration{Duration: p.blockTime},
		EpochSize:           p.epochSize,
		SprintSize:          p.sprintSize,
		EpochReward:         p.epochReward,
		// use 1st account as governance address
		Governance:           types.ZeroAddress,
		InitialTrieRoot:      types.StringToHash(p.initialStateRoot),
		NativeTokenConfig:    p.nativeTokenConfig,
		MinValidatorSetSize:  p.minNumValidators,
		MaxValidatorSetSize:  p.maxNumValidators,
		CheckpointInterval:   p.checkpointInterval,
		WithdrawalWaitPeriod: p.withdrawalWaitPeriod,
<<<<<<< HEAD
		RewardConfig: &polyCommon.RewardsConfig{
=======
		RewardConfig: &polybft.RewardsConfig{
>>>>>>> 219f5571
			TokenAddress:  rewardTokenAddr,
			WalletAddress: walletPremineInfo.address,
			WalletAmount:  walletPremineInfo.amount,
		},
		BlockTimeDrift: p.blockTimeDrift,
<<<<<<< HEAD
		GovernanceConfig: &polyCommon.GovernanceConfig{
=======
		GovernanceConfig: &polybft.GovernanceConfig{
>>>>>>> 219f5571
			VotingDelay:              voteDelay,
			VotingPeriod:             votingPeriod,
			ProposalThreshold:        proposalThreshold,
			ProposalQuorumPercentage: proposalQuorum,
			GovernorAdmin:            governorAdminAddr,
			// on genesis we deploy governance contracts on predefined addresses
			ChildGovernorAddr: contracts.ChildGovernorContract,
			ChildTimelockAddr: contracts.ChildTimelockContract,
			NetworkParamsAddr: contracts.NetworkParamsContract,
			ForkParamsAddr:    contracts.ForkParamsContract,
		},
	}

	// Disable london hardfork if burn contract address is not provided
	enabledForks := chain.AllForksEnabled
	if !p.isBurnContractEnabled() {
		enabledForks.RemoveFork(chain.London)
	}

	chainConfig := &chain.Chain{
		Name: p.name,
		Params: &chain.Params{
			ChainID: int64(p.chainID),
			Forks:   enabledForks,
			Engine: map[string]interface{}{
				string(server.PolyBFTConsensus): polyBftConfig,
			},
		},
		Bootnodes: p.bootnodes,
	}

	burnContractAddr := types.ZeroAddress

	if p.isBurnContractEnabled() {
		chainConfig.Params.BurnContract = make(map[uint64]types.Address, 1)

		burnContractInfo, err := parseBurnContractInfo(p.burnContract)
		if err != nil {
			return err
		}

		if !p.nativeTokenConfig.IsMintable {
			// burn contract can be specified on arbitrary address for non-mintable native tokens
			burnContractAddr = burnContractInfo.Address
			chainConfig.Params.BurnContract[burnContractInfo.BlockNumber] = burnContractAddr
			chainConfig.Params.BurnContractDestinationAddress = burnContractInfo.DestinationAddress
		} else {
			// burnt funds are sent to zero address when dealing with mintable native tokens
			chainConfig.Params.BurnContract[burnContractInfo.BlockNumber] = types.ZeroAddress
		}
	}

	// deploy genesis contracts
	allocs, err := p.deployContracts(rewardTokenByteCode, polyBftConfig, chainConfig, burnContractAddr)
	if err != nil {
		return err
	}

	// premine other accounts
	for _, premine := range premineBalances {
		// validators have already been premined, so no need to premine them again
		if _, ok := allocs[premine.address]; ok {
			continue
		}

		allocs[premine.address] = &chain.GenesisAccount{
			Balance: premine.amount,
		}
	}

	validatorMetadata := make([]*validator.ValidatorMetadata, len(initialValidators))

	for i, validator := range initialValidators {
		// create validator metadata instance
		metadata, err := validator.ToValidatorMetadata()
		if err != nil {
			return err
		}

		validatorMetadata[i] = metadata

		// set genesis validators as boot nodes if boot nodes not provided via CLI
		if len(p.bootnodes) == 0 {
			chainConfig.Bootnodes = append(chainConfig.Bootnodes, validator.MultiAddr)
		}
	}

	genesisExtraData, err := GenerateExtraDataPolyBft(validatorMetadata)
	if err != nil {
		return err
	}

	// populate genesis parameters
	chainConfig.Genesis = &chain.Genesis{
		GasLimit:   p.blockGasLimit,
		Difficulty: 0,
		Alloc:      allocs,
		ExtraData:  genesisExtraData,
		GasUsed:    command.DefaultGenesisGasUsed,
		Mixhash:    polybft.PolyBFTMixDigest,
	}

	if len(p.contractDeployerAllowListAdmin) != 0 {
		// only enable allow list if there is at least one address as **admin**, otherwise
		// the allow list could never be updated
		chainConfig.Params.ContractDeployerAllowList = &chain.AddressListConfig{
			AdminAddresses:   stringSliceToAddressSlice(p.contractDeployerAllowListAdmin),
			EnabledAddresses: stringSliceToAddressSlice(p.contractDeployerAllowListEnabled),
		}
	}

	if len(p.contractDeployerBlockListAdmin) != 0 {
		// only enable block list if there is at least one address as **admin**, otherwise
		// the block list could never be updated
		chainConfig.Params.ContractDeployerBlockList = &chain.AddressListConfig{
			AdminAddresses:   stringSliceToAddressSlice(p.contractDeployerBlockListAdmin),
			EnabledAddresses: stringSliceToAddressSlice(p.contractDeployerBlockListEnabled),
		}
	}

	if len(p.transactionsAllowListAdmin) != 0 {
		// only enable allow list if there is at least one address as **admin**, otherwise
		// the allow list could never be updated
		chainConfig.Params.TransactionsAllowList = &chain.AddressListConfig{
			AdminAddresses:   stringSliceToAddressSlice(p.transactionsAllowListAdmin),
			EnabledAddresses: stringSliceToAddressSlice(p.transactionsAllowListEnabled),
		}
	}

	if len(p.transactionsBlockListAdmin) != 0 {
		// only enable block list if there is at least one address as **admin**, otherwise
		// the block list could never be updated
		chainConfig.Params.TransactionsBlockList = &chain.AddressListConfig{
			AdminAddresses:   stringSliceToAddressSlice(p.transactionsBlockListAdmin),
			EnabledAddresses: stringSliceToAddressSlice(p.transactionsBlockListEnabled),
		}
	}

	if len(p.bridgeAllowListAdmin) != 0 {
		// only enable allow list if there is at least one address as **admin**, otherwise
		// the allow list could never be updated
		chainConfig.Params.BridgeAllowList = &chain.AddressListConfig{
			AdminAddresses:   stringSliceToAddressSlice(p.bridgeAllowListAdmin),
			EnabledAddresses: stringSliceToAddressSlice(p.bridgeAllowListEnabled),
		}
	}

	if len(p.bridgeBlockListAdmin) != 0 {
		// only enable block list if there is at least one address as **admin**, otherwise
		// the block list could never be updated
		chainConfig.Params.BridgeBlockList = &chain.AddressListConfig{
			AdminAddresses:   stringSliceToAddressSlice(p.bridgeBlockListAdmin),
			EnabledAddresses: stringSliceToAddressSlice(p.bridgeBlockListEnabled),
		}
	}

	if p.accessListsOwner != "" {
		value := types.StringToAddress(p.accessListsOwner)
		chainConfig.Params.AccessListsOwner = &value
	}

	if p.isBurnContractEnabled() {
		// only populate base fee and base fee multiplier values if burn contract(s)
		// is provided
		chainConfig.Genesis.BaseFee = command.DefaultGenesisBaseFee
		chainConfig.Genesis.BaseFeeEM = command.DefaultGenesisBaseFeeEM
	}

	return helper.WriteGenesisConfigToDisk(chainConfig, params.genesisPath)
}

func (p *genesisParams) deployContracts(
	rewardTokenByteCode []byte,
	polybftConfig *polyCommon.PolyBFTConfig,
	chainConfig *chain.Chain,
	burnContractAddr types.Address) (map[types.Address]*chain.GenesisAccount, error) {
	type contractInfo struct {
		artifact *artifact.Artifact
		address  types.Address
	}

	genesisContracts := []*contractInfo{
		{
			// State receiver contract
			artifact: contractsapi.StateReceiver,
			address:  contracts.StateReceiverContract,
		},
		{
			// ChildERC20 token contract
			artifact: contractsapi.ChildERC20,
			address:  contracts.ChildERC20Contract,
		},
		{
			// ChildERC721 token contract
			artifact: contractsapi.ChildERC721,
			address:  contracts.ChildERC721Contract,
		},
		{
			// ChildERC1155 contract
			artifact: contractsapi.ChildERC1155,
			address:  contracts.ChildERC1155Contract,
		},
		{
			// BLS contract
			artifact: contractsapi.BLS,
			address:  contracts.BLSContract,
		},
		{
			// Merkle contract
			artifact: contractsapi.Merkle,
			address:  contracts.MerkleContract,
		},
		{
			// L2StateSender contract
			artifact: contractsapi.L2StateSender,
			address:  contracts.L2StateSenderContract,
		},
		{
			artifact: contractsapi.ValidatorSet,
			address:  contracts.ValidatorSetContract,
		},
		{
			artifact: contractsapi.RewardPool,
			address:  contracts.RewardPoolContract,
		},
		{
			artifact: contractsapi.NetworkParams,
			address:  contracts.NetworkParamsContract,
		},
		{
			artifact: contractsapi.ForkParams,
			address:  contracts.ForkParamsContract,
		},
		{
			artifact: contractsapi.ChildGovernor,
			address:  contracts.ChildGovernorContract,
		},
		{
			artifact: contractsapi.ChildTimelock,
			address:  contracts.ChildTimelockContract,
		},
	}

	if !params.nativeTokenConfig.IsMintable {
		genesisContracts = append(genesisContracts,
			&contractInfo{
				artifact: contractsapi.NativeERC20,
				address:  contracts.NativeERC20TokenContract,
			})

		// burn contract can be set only for non-mintable native token. If burn contract is set,
		// default EIP1559 contract will be deployed.
		if p.isBurnContractEnabled() {
			genesisContracts = append(genesisContracts,
				&contractInfo{
					artifact: contractsapi.EIP1559Burn,
					address:  burnContractAddr,
				})
		}
	} else {
		genesisContracts = append(genesisContracts,
			&contractInfo{
				artifact: contractsapi.NativeERC20Mintable,
				address:  contracts.NativeERC20TokenContract,
			})
	}

	if len(p.bridgeAllowListAdmin) != 0 || len(p.bridgeBlockListAdmin) != 0 || p.accessListsOwner != "" {
		// rootchain originated tokens predicates (with access lists)
		genesisContracts = append(genesisContracts,
			&contractInfo{
				artifact: contractsapi.ChildERC20PredicateACL,
				address:  contracts.ChildERC20PredicateContract,
			})

		genesisContracts = append(genesisContracts,
			&contractInfo{
				artifact: contractsapi.ChildERC721PredicateACL,
				address:  contracts.ChildERC721PredicateContract,
			})

		genesisContracts = append(genesisContracts,
			&contractInfo{
				artifact: contractsapi.ChildERC1155PredicateACL,
				address:  contracts.ChildERC1155PredicateContract,
			})

		// childchain originated tokens predicates (with access lists)
		genesisContracts = append(genesisContracts,
			&contractInfo{
				artifact: contractsapi.RootMintableERC20PredicateACL,
				address:  contracts.RootMintableERC20PredicateContract,
			})

		genesisContracts = append(genesisContracts,
			&contractInfo{
				artifact: contractsapi.RootMintableERC721PredicateACL,
				address:  contracts.RootMintableERC721PredicateContract,
			})

		genesisContracts = append(genesisContracts,
			&contractInfo{
				artifact: contractsapi.RootMintableERC1155PredicateACL,
				address:  contracts.RootMintableERC1155PredicateContract,
			})
	} else {
		// rootchain originated tokens predicates
		genesisContracts = append(genesisContracts,
			&contractInfo{
				artifact: contractsapi.ChildERC20Predicate,
				address:  contracts.ChildERC20PredicateContract,
			})

		genesisContracts = append(genesisContracts,
			&contractInfo{
				artifact: contractsapi.ChildERC721Predicate,
				address:  contracts.ChildERC721PredicateContract,
			})

		genesisContracts = append(genesisContracts,
			&contractInfo{
				artifact: contractsapi.ChildERC1155Predicate,
				address:  contracts.ChildERC1155PredicateContract,
			})

		// childchain originated tokens predicates
		genesisContracts = append(genesisContracts,
			&contractInfo{
				artifact: contractsapi.RootMintableERC20Predicate,
				address:  contracts.RootMintableERC20PredicateContract,
			})

		genesisContracts = append(genesisContracts,
			&contractInfo{
				artifact: contractsapi.RootMintableERC721Predicate,
				address:  contracts.RootMintableERC721PredicateContract,
			})

		genesisContracts = append(genesisContracts,
			&contractInfo{
				artifact: contractsapi.RootMintableERC1155Predicate,
				address:  contracts.RootMintableERC1155PredicateContract,
			})
	}

	allocations := make(map[types.Address]*chain.GenesisAccount, len(genesisContracts)+1)

	for _, contract := range genesisContracts {
		allocations[contract.address] = &chain.GenesisAccount{
			Balance: big.NewInt(0),
			Code:    contract.artifact.DeployedBytecode,
		}
	}

	if rewardTokenByteCode != nil {
		// if reward token is provided in genesis then, add it to allocations
		// to RewardTokenContract address and update Polybft config
		allocations[contracts.RewardTokenContract] = &chain.GenesisAccount{
			Balance: big.NewInt(0),
			Code:    rewardTokenByteCode,
		}
	}

	return allocations, nil
}

// getValidatorAccounts gathers validator accounts info either from CLI or from provided local storage
func (p *genesisParams) getValidatorAccounts() ([]*validator.GenesisValidator, error) {
	// populate validators premine info
	if len(p.validators) > 0 {
		validators := make([]*validator.GenesisValidator, len(p.validators))
		for i, val := range p.validators {
			parts := strings.Split(val, ":")
			if len(parts) != 3 {
				return nil, fmt.Errorf("expected 3 parts provided in the following format "+
					"<P2P multi address:ECDSA address:public BLS key>, but got %d part(s)",
					len(parts))
			}

			if _, err := multiaddr.NewMultiaddr(parts[0]); err != nil {
				return nil, fmt.Errorf("invalid P2P multi address '%s' provided: %w ", parts[0], err)
			}

			trimmedAddress := strings.TrimPrefix(parts[1], "0x")
			if len(trimmedAddress) != ecdsaAddressLength {
				return nil, fmt.Errorf("invalid ECDSA address: %s", parts[1])
			}

			trimmedBLSKey := strings.TrimPrefix(parts[2], "0x")
			if len(trimmedBLSKey) != blsKeyLength {
				return nil, fmt.Errorf("invalid BLS key: %s", parts[2])
			}

			addr := types.StringToAddress(trimmedAddress)
			validators[i] = &validator.GenesisValidator{
				MultiAddr: parts[0],
				Address:   addr,
				BlsKey:    trimmedBLSKey,
				Stake:     big.NewInt(0),
			}
		}

		return validators, nil
	}

	validatorsPath := p.validatorsPath
	if validatorsPath == "" {
		validatorsPath = path.Dir(p.genesisPath)
	}

	validators, err := ReadValidatorsByPrefix(validatorsPath, p.validatorsPrefixPath)
	if err != nil {
		return nil, err
	}

	return validators, nil
}

func stringSliceToAddressSlice(addrs []string) []types.Address {
	res := make([]types.Address, len(addrs))
	for indx, addr := range addrs {
		res[indx] = types.StringToAddress(addr)
	}

	return res
}<|MERGE_RESOLUTION|>--- conflicted
+++ resolved
@@ -51,10 +51,7 @@
 	defaultVoteProposalThreshold    = "1000"      // in blocks
 	defaultProposalQuorumPercentage = uint64(67)  // percentage
 
-<<<<<<< HEAD
-=======
 	accessListsOwnerFlag                 = "access-lists-owner" // #nosec G101
->>>>>>> 219f5571
 	contractDeployerAllowListAdminFlag   = "contract-deployer-allow-list-admin"
 	contractDeployerAllowListEnabledFlag = "contract-deployer-allow-list-enabled"
 	contractDeployerBlockListAdminFlag   = "contract-deployer-block-list-admin"
@@ -177,11 +174,7 @@
 		proposalQuorum = 100
 	}
 
-<<<<<<< HEAD
 	polyBftConfig := &polyCommon.PolyBFTConfig{
-=======
-	polyBftConfig := &polybft.PolyBFTConfig{
->>>>>>> 219f5571
 		InitialValidatorSet: initialValidators,
 		BlockTime:           common.Duration{Duration: p.blockTime},
 		EpochSize:           p.epochSize,
@@ -195,21 +188,13 @@
 		MaxValidatorSetSize:  p.maxNumValidators,
 		CheckpointInterval:   p.checkpointInterval,
 		WithdrawalWaitPeriod: p.withdrawalWaitPeriod,
-<<<<<<< HEAD
 		RewardConfig: &polyCommon.RewardsConfig{
-=======
-		RewardConfig: &polybft.RewardsConfig{
->>>>>>> 219f5571
 			TokenAddress:  rewardTokenAddr,
 			WalletAddress: walletPremineInfo.address,
 			WalletAmount:  walletPremineInfo.amount,
 		},
 		BlockTimeDrift: p.blockTimeDrift,
-<<<<<<< HEAD
 		GovernanceConfig: &polyCommon.GovernanceConfig{
-=======
-		GovernanceConfig: &polybft.GovernanceConfig{
->>>>>>> 219f5571
 			VotingDelay:              voteDelay,
 			VotingPeriod:             votingPeriod,
 			ProposalThreshold:        proposalThreshold,
