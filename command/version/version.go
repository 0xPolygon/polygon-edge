package version

import (
	"bytes"

	"github.com/0xPolygon/polygon-edge/command/helper"
<<<<<<< HEAD
	"github.com/0xPolygon/polygon-edge/params"
=======
	"github.com/0xPolygon/polygon-edge/versioning"
>>>>>>> 1020a87f
)

// VersionCommand is the command to show the version of the agent
type VersionCommand struct {
	helper.Base
	Formatter *helper.FormatterFlag
}

// DefineFlags defines the command flags
func (c *VersionCommand) DefineFlags() {
	c.Base.DefineFlags(c.Formatter)
}

// GetHelperText returns a simple description of the command
func (c *VersionCommand) GetHelperText() string {
	return "Returns the current Polygon Edge version"
}

func (c *VersionCommand) GetBaseCommand() string {
	return "version"
}

// Help implements the cli.Command interface
func (c *VersionCommand) Help() string {
	c.DefineFlags()

	return helper.GenerateHelp(c.Synopsis(), helper.GenerateUsage(c.GetBaseCommand(), c.FlagMap), c.FlagMap)
}

// Synopsis implements the cli.Command interface
func (c *VersionCommand) Synopsis() string {
	return c.GetHelperText()
}

// Run implements the cli.Command interface
func (c *VersionCommand) Run(args []string) int {
	flags := c.Base.NewFlagSet(c.GetBaseCommand(), c.Formatter)
	if err := flags.Parse(args); err != nil {
		c.Formatter.OutputError(err)

		return 1
	}

	c.Formatter.OutputResult(&VersionResult{
<<<<<<< HEAD
		Version: params.Version,
=======
		Version: versioning.Version,
>>>>>>> 1020a87f
	})

	return 0
}

type VersionResult struct {
	Version string `json:"version"`
}

func (r *VersionResult) Output() string {
	var buffer bytes.Buffer

	buffer.WriteString("\n[POLYGON EDGE VERSION]\n")
	buffer.WriteString(r.Version)
	buffer.WriteString("\n")

	return buffer.String()
}<|MERGE_RESOLUTION|>--- conflicted
+++ resolved
@@ -4,11 +4,7 @@
 	"bytes"
 
 	"github.com/0xPolygon/polygon-edge/command/helper"
-<<<<<<< HEAD
-	"github.com/0xPolygon/polygon-edge/params"
-=======
 	"github.com/0xPolygon/polygon-edge/versioning"
->>>>>>> 1020a87f
 )
 
 // VersionCommand is the command to show the version of the agent
@@ -53,11 +49,7 @@
 	}
 
 	c.Formatter.OutputResult(&VersionResult{
-<<<<<<< HEAD
-		Version: params.Version,
-=======
 		Version: versioning.Version,
->>>>>>> 1020a87f
 	})
 
 	return 0
