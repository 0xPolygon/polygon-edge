--- conflicted
+++ resolved
@@ -61,15 +61,12 @@
 		server.GetCommand(),
 		whitelist.GetCommand(),
 		license.GetCommand(),
-<<<<<<< HEAD
 		sidecar.GetCommand(),
-=======
 		polybftsecrets.GetCommand(),
 		polybft.GetCommand(),
 		polybftmanifest.GetCommand(),
 		bridge.GetCommand(),
 		regenesis.GetCommand(),
->>>>>>> 7b7ee403
 	)
 }
 
