package ibft

import (
	"bytes"
	"context"
	"fmt"

	"github.com/0xPolygon/polygon-sdk/command/helper"
	ibftOp "github.com/0xPolygon/polygon-sdk/consensus/ibft/proto"
	empty "google.golang.org/protobuf/types/known/emptypb"
)

// IbftStatus is the command to query the snapshot
type IbftStatus struct {
	helper.Base
	Formatter *helper.FormatterFlag
	GRPC      *helper.GRPCFlag
}

// DefineFlags defines the command flags
func (p *IbftStatus) DefineFlags() {
	p.Base.DefineFlags(p.Formatter, p.GRPC)
}

// GetHelperText returns a simple description of the command
func (p *IbftStatus) GetHelperText() string {
	return "Returns the current validator key of the IBFT client"
}

func (p *IbftStatus) GetBaseCommand() string {
	return "ibft status"
}

// Help implements the cli.IbftStatus interface
func (p *IbftStatus) Help() string {
	p.DefineFlags()

	return helper.GenerateHelp(p.Synopsis(), helper.GenerateUsage(p.GetBaseCommand(), p.FlagMap), p.FlagMap)
}

// Synopsis implements the cli.IbftStatus interface
func (p *IbftStatus) Synopsis() string {
	return p.GetHelperText()
}

// Run implements the cli.IbftStatus interface
func (p *IbftStatus) Run(args []string) int {
	flags := p.Base.NewFlagSet(p.GetBaseCommand(), p.Formatter, p.GRPC)

	if err := flags.Parse(args); err != nil {
		p.Formatter.OutputError(err)
		return 1
	}

	conn, err := p.GRPC.Conn()
	if err != nil {
		p.Formatter.OutputError(err)
		return 1
	}

	clt := ibftOp.NewIbftOperatorClient(conn)
	resp, err := clt.Status(context.Background(), &empty.Empty{})
	if err != nil {
		p.Formatter.OutputError(err)
		return 1
	}

<<<<<<< HEAD
	res := &IBFTStatusResult{
		ValidatorKey: resp.Key,
	}
	p.Formatter.OutputResult(res)
=======
	var output = "\n[VALIDATOR STATUS]\n"
	output += helper.FormatKV([]string{
		fmt.Sprintf("Validator key|%s", resp.Key),
	})
>>>>>>> c0756d43

	return 0
}

type IBFTStatusResult struct {
	ValidatorKey string `json:"validator_key"`
}

func (r *IBFTStatusResult) Output() string {
	var buffer bytes.Buffer

	buffer.WriteString("\n[VALIDATOR STATUS]\n")
	buffer.WriteString(helper.FormatKV([]string{
		fmt.Sprintf("Vaidator key|%s", r.ValidatorKey),
	}))
	buffer.WriteString("\n")

	return buffer.String()
}<|MERGE_RESOLUTION|>--- conflicted
+++ resolved
@@ -65,17 +65,10 @@
 		return 1
 	}
 
-<<<<<<< HEAD
 	res := &IBFTStatusResult{
 		ValidatorKey: resp.Key,
 	}
 	p.Formatter.OutputResult(res)
-=======
-	var output = "\n[VALIDATOR STATUS]\n"
-	output += helper.FormatKV([]string{
-		fmt.Sprintf("Validator key|%s", resp.Key),
-	})
->>>>>>> c0756d43
 
 	return 0
 }
@@ -89,7 +82,7 @@
 
 	buffer.WriteString("\n[VALIDATOR STATUS]\n")
 	buffer.WriteString(helper.FormatKV([]string{
-		fmt.Sprintf("Vaidator key|%s", r.ValidatorKey),
+		fmt.Sprintf("Validator key|%s", r.ValidatorKey),
 	}))
 	buffer.WriteString("\n")
 
