package init

import (
	"errors"

	"github.com/0xPolygon/polygon-edge/command"
	"github.com/0xPolygon/polygon-edge/secrets"
	"github.com/0xPolygon/polygon-edge/secrets/helper"
)

const (
<<<<<<< HEAD
	dataDirFlag        = "data-dir"
	configFlag         = "config"
	ecdsaFlag          = "ecdsa"
	blsFlag            = "bls"
	networkFlag        = "network"
	numFlag            = "num"
	insecureLocalStore = "insecure"
=======
	dataDirFlag            = "data-dir"
	configFlag             = "config"
	ecdsaFlag              = "ecdsa"
	blsFlag                = "bls"
	networkFlag            = "network"
	numFlag                = "num"
	insecureLocalStoreFlag = "insecure"
>>>>>>> df32bb4e
)

var (
	errInvalidConfig                  = errors.New("invalid secrets configuration")
	errInvalidParams                  = errors.New("no config file or data directory passed in")
	errUnsupportedType                = errors.New("unsupported secrets manager")
	errSecureLocalStoreNotImplemented = errors.New(
		"use a secrets backend, or supply an --insecure flag " +
			"to store the private keys locally on the filesystem, " +
			"avoid doing so in production")
)

type initParams struct {
	dataDir            string
	configPath         string
	generatesECDSA     bool
	generatesBLS       bool
	generatesNetwork   bool
	insecureLocalStore bool

	secretsManager secrets.SecretsManager
	secretsConfig  *secrets.SecretsManagerConfig
}

func (ip *initParams) validateFlags() error {
	if ip.dataDir == "" && ip.configPath == "" {
		return errInvalidParams
	}

	return nil
}

func (ip *initParams) initSecrets() error {
	if err := ip.initSecretsManager(); err != nil {
		return err
	}

	if err := ip.initValidatorKey(); err != nil {
		return err
	}

	return ip.initNetworkingKey()
}

func (ip *initParams) initSecretsManager() error {
	var err error
	if ip.hasConfigPath() {
		if err = ip.parseConfig(); err != nil {
			return err
		}

		ip.secretsManager, err = helper.InitCloudSecretsManager(ip.secretsConfig)

		return err
	}

	return ip.initLocalSecretsManager()
}

func (ip *initParams) hasConfigPath() bool {
	return ip.configPath != ""
}

func (ip *initParams) parseConfig() error {
	secretsConfig, readErr := secrets.ReadConfig(ip.configPath)
	if readErr != nil {
		return errInvalidConfig
	}

	if !secrets.SupportedServiceManager(secretsConfig.Type) {
		return errUnsupportedType
	}

	ip.secretsConfig = secretsConfig

	return nil
}

func (ip *initParams) initLocalSecretsManager() error {
	if !ip.insecureLocalStore {
		//Storing secrets on a local file system should only be allowed with --insecure flag,
		//to raise awareness that it should be only used in development/testing environments.
		//Production setups should use one of the supported secrets managers
		return errSecureLocalStoreNotImplemented
	}

	// setup local secrets manager
	local, err := helper.SetupLocalSecretsManager(ip.dataDir)
	if err != nil {
		return err
	}

	ip.secretsManager = local

	return nil
}

func (ip *initParams) initValidatorKey() error {
	var err error

	if ip.generatesECDSA {
		if _, err = helper.InitECDSAValidatorKey(ip.secretsManager); err != nil {
			return err
		}
	}

	if ip.generatesBLS {
		if _, err = helper.InitBLSValidatorKey(ip.secretsManager); err != nil {
			return err
		}
	}

	return nil
}

func (ip *initParams) initNetworkingKey() error {
	if ip.generatesNetwork {
		if _, err := helper.InitNetworkingPrivateKey(ip.secretsManager); err != nil {
			return err
		}
	}

	return nil
}

// getResult gets keys from secret manager and return result to display
func (ip *initParams) getResult() (command.CommandResult, error) {
	var (
		res = &SecretsInitResult{}
		err error
	)

	if res.Address, err = helper.LoadValidatorAddress(ip.secretsManager); err != nil {
		return nil, err
	}

	if res.BLSPubkey, err = helper.LoadBLSPublicKey(ip.secretsManager); err != nil {
		return nil, err
	}

	if res.NodeID, err = helper.LoadNodeID(ip.secretsManager); err != nil {
		return nil, err
	}

	res.Insecure = ip.insecureLocalStore

	return res, nil
}<|MERGE_RESOLUTION|>--- conflicted
+++ resolved
@@ -9,15 +9,6 @@
 )
 
 const (
-<<<<<<< HEAD
-	dataDirFlag        = "data-dir"
-	configFlag         = "config"
-	ecdsaFlag          = "ecdsa"
-	blsFlag            = "bls"
-	networkFlag        = "network"
-	numFlag            = "num"
-	insecureLocalStore = "insecure"
-=======
 	dataDirFlag            = "data-dir"
 	configFlag             = "config"
 	ecdsaFlag              = "ecdsa"
@@ -25,7 +16,6 @@
 	networkFlag            = "network"
 	numFlag                = "num"
 	insecureLocalStoreFlag = "insecure"
->>>>>>> df32bb4e
 )
 
 var (
