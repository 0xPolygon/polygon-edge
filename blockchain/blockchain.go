--- conflicted
+++ resolved
@@ -1047,32 +1047,6 @@
 	return b.GetBlockByHash(blockHash, full)
 }
 
-<<<<<<< HEAD
-func (b *Blockchain) GetLastEpochBlocks(epochSize uint64, latestBlockNumber uint64) ([]*types.Block, bool) {
-	blockNumber := latestBlockNumber
-	epochBlocks := make([]*types.Block, epochSize)
-
-	for index := 0; index < int(epochSize); index++ {
-		blockHash, ok := b.db.ReadCanonicalHash(blockNumber)
-		if !ok {
-			return nil, false
-		}
-
-		// if blockNumber 0 (genesis block), do not try and get the full block
-		if blockNumber != uint64(0) {
-			block, ok := b.GetBlockByHash(blockHash, true)
-			if !ok {
-				return nil, false
-			}
-
-			epochBlocks[index] = block
-			
-			blockNumber = blockNumber - 1
-		}
-	}
-
-	return epochBlocks, true
-=======
 // GetBlocks returns the bunch of block
 func (b *Blockchain) GetBlocks(start, end uint64, full bool) []*types.Block {
 	blocks := make([]*types.Block, 0, end-start+1)
@@ -1084,7 +1058,6 @@
 	}
 
 	return blocks
->>>>>>> c8ef8287
 }
 
 // Close closes the DB connection
