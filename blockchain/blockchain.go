--- conflicted
+++ resolved
@@ -708,7 +708,6 @@
 		return nil, err
 	}
 
-<<<<<<< HEAD
 	if err := b.consensus.PreStateCommit(header, txn); err != nil {
 		return nil, err
 	}
@@ -718,9 +717,6 @@
 	totalGas := txn.TotalGas()
 
 	if len(receipts) != len(block.Transactions) {
-=======
-	if len(result.Receipts) != len(block.Transactions) {
->>>>>>> 48ec5c46
 		return nil, fmt.Errorf("bad size of receipts and transactions")
 	}
 
