--- conflicted
+++ resolved
@@ -693,16 +693,7 @@
 	}
 
 	// Make sure the block body data is valid
-<<<<<<< HEAD
-	blockResult, err := b.verifyBlockBody(block)
-	if err != nil {
-		return nil, err
-	}
-
-	return blockResult, nil
-=======
 	return b.verifyBlockBody(block)
->>>>>>> 36fa7a6a
 }
 
 // verifyBlockParent makes sure that the child block is in line
@@ -848,15 +839,12 @@
 		return nil, err
 	}
 
-<<<<<<< HEAD
-	_, trace, root := txn.Commit()
+	_, trace, root, err := txn.Commit()
 	trace.ParentStateRoot = parent.StateRoot
-=======
-	_, root, err := txn.Commit()
+
 	if err != nil {
 		return nil, fmt.Errorf("failed to commit the state changes: %w", err)
 	}
->>>>>>> 36fa7a6a
 
 	// Append the receipts to the receipts cache
 	b.receiptsCache.Add(header.Hash, txn.Receipts())
@@ -1451,11 +1439,11 @@
 
 // CalculateBaseFee calculates the basefee of the header.
 func (b *Blockchain) CalculateBaseFee(parent *types.Header) uint64 {
-	if !b.config.Params.Forks.IsActive(chain.London, parent.Number) {
+	if !b.config.Chain.Params.Forks.IsActive(chain.London, parent.Number) {
 		return chain.GenesisBaseFee
 	}
 
-	parentGasTarget := parent.GasLimit / b.config.Genesis.BaseFeeEM
+	parentGasTarget := parent.GasLimit / b.config.Chain.Genesis.BaseFeeEM
 
 	// If the parent gasUsed is the same as the target, the baseFee remains unchanged.
 	if parent.GasUsed == parentGasTarget {
