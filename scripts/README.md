# Run servers form local binary

## Prerequisites

When deploying with `polybft` consensus, there are some additional dependencies:
* [npm](https://nodejs.org/en/)
<<<<<<< HEAD
* [go 1.20.x](https://go.dev/dl/)
=======
* [go 1.19.x](https://go.dev/dl/)
* [jq](https://jqlang.github.io/jq)
>>>>>>> 6c6e969c

## Local development
Running `polygon-edge` from local binary can be done very easily by using provided `scripts` folder.

* `scripts/cluster ibft` - deploy environment with `ibft` consensus
* `scripts/cluster polybft` - deploy environment with `polybft` consensus

## Customisation
Use `scripts/cluster` script to customize chain parameters.   
It already has some default parameters, which can be easily modified.
These are the `genesis` parameters from the official [docs](https://wiki.polygon.technology/docs/edge/get-started/cli-commands#genesis-flags).

Primarily, the `--premine` parameter needs to be edited (`createGenesis` function) to include the accounts that the user has access to.

## Considerations

### Live console
The servers are run in foreground, meaning that the terminal console that is running the script 
must remain active. To stop the servers - `Ctrl/Cmd + C`.    
To interact with the chain use another terminal or run a dockerized environment by following the instructions 
in `docker/README.md`.

### Submodules
Before deploying `polybft` environment, `core-contracts` submodule needs to be downloaded.  
To do that simply run `make download-submodules`.

### Production
This is **NOT** a production ready deployment. It is to be used in *development* / *test* environments only.       
For production usage, please check out the official [docs](https://wiki.polygon.technology/docs/edge/overview/). <|MERGE_RESOLUTION|>--- conflicted
+++ resolved
@@ -4,12 +4,8 @@
 
 When deploying with `polybft` consensus, there are some additional dependencies:
 * [npm](https://nodejs.org/en/)
-<<<<<<< HEAD
 * [go 1.20.x](https://go.dev/dl/)
-=======
-* [go 1.19.x](https://go.dev/dl/)
 * [jq](https://jqlang.github.io/jq)
->>>>>>> 6c6e969c
 
 ## Local development
 Running `polygon-edge` from local binary can be done very easily by using provided `scripts` folder.
