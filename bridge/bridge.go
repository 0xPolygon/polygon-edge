package bridge

import (
	"encoding/json"
	"fmt"
	"sync"

	"github.com/0xPolygon/polygon-edge/bridge/sam"
	"github.com/0xPolygon/polygon-edge/bridge/tracker"
	"github.com/0xPolygon/polygon-edge/bridge/transport"
	"github.com/0xPolygon/polygon-edge/network"
	"github.com/0xPolygon/polygon-edge/types"
	"github.com/hashicorp/go-hclog"
	"github.com/umbracle/go-web3"
	"github.com/umbracle/go-web3/abi"
)

const (
	StateSyncedEventABI = `event StateSynced(uint256 indexed id, address indexed contractAddress, bytes data)`
)

var (
	StateSyncedEvent = abi.MustNewEvent(StateSyncedEventABI)
)

type Bridge interface {
	Start() error
	Close() error
	SetValidators([]types.Address, uint64)
	GetReadyMessages() ([]MessageWithSignatures, error)
	ValidateTx(*types.Transaction) error
	Consume(*types.Transaction)
}

type bridge struct {
	logger hclog.Logger

	signer sam.Signer

	// network
	tracker   *tracker.Tracker
	transport transport.MessageTransport

	isValidatorMapLock sync.RWMutex
	isValidatorMap     map[types.Address]bool
	validatorThreshold uint64

	// storage
	sampool sam.Pool

	closeCh chan struct{}
}

func NewBridge(
	logger hclog.Logger,
	network *network.Server,
	signer sam.Signer,
	dataDirURL string,
	config *Config,
) (Bridge, error) {
	bridgeLogger := logger.Named("bridge")

	trackerConfig := &tracker.Config{
		Confirmations: config.Confirmations,
		RootchainWS:   config.RootChainURL.String(),
		DBPath:        dataDirURL,
		ContractABIs: map[string][]string{
			config.RootChainContract.String(): {
				StateSyncedEventABI,
			},
		},
	}

	tracker, err := tracker.NewEventTracker(bridgeLogger, trackerConfig)
	if err != nil {
		return nil, err
	}

	return &bridge{
		logger:             bridgeLogger,
		signer:             signer,
		tracker:            tracker,
		transport:          transport.NewLibp2pGossipTransport(logger, network),
		isValidatorMapLock: sync.RWMutex{},
		isValidatorMap:     map[types.Address]bool{},
		sampool:            sam.NewPool(nil, 0),
		closeCh:            make(chan struct{}),
	}, nil
}

func (b *bridge) Start() error {
	if err := b.transport.Start(); err != nil {
		return err
	}

	if err := b.transport.Subscribe(b.addRemoteMessage); err != nil {
		return err
	}

	if err := b.tracker.Start(); err != nil {
		return err
	}

	eventCh := b.tracker.GetEventChannel()
	go b.processEvents(eventCh)

	return nil
}

func (b *bridge) Close() error {
	close(b.closeCh)

	if err := b.tracker.Stop(); err != nil {
		return err
	}

	return nil
}

func (b *bridge) SetValidators(validators []types.Address, threshold uint64) {
	b.resetIsValidatorMap(validators)
	b.validatorThreshold = threshold

	b.sampool.UpdateValidatorSet(validators, threshold)
}

func (b *bridge) GetReadyMessages() ([]MessageWithSignatures, error) {
	readyMessages := b.sampool.GetReadyMessages()

	data := make([]MessageWithSignatures, 0, len(readyMessages))

	for _, readyMsg := range readyMessages {
		msg, ok := readyMsg.Data.(*Message)
		if !ok {
			return nil, fmt.Errorf("get unknown type data %T when fetching ready messages", readyMsg.Data)
		}

		data = append(data, MessageWithSignatures{
			Message:    *msg,
			Signatures: readyMsg.Signatures,
		})
	}

	return data, nil
}

func (b *bridge) ValidateTx(tx *types.Transaction) error {
	hash := getTransactionHash(tx)

	if !b.sampool.Knows(hash) {
		return fmt.Errorf("unknown state transaction, hash=%s", hash.String())
	}

	num, required := b.sampool.GetSignatureCount(hash), b.validatorThreshold
	if num < required {
		return fmt.Errorf("Bridge doesn't have enough signatures, hash=%s, required=%d, actual=%d", hash, required, num)
	}

	return nil
}

<<<<<<< HEAD
func (b *bridge) Consume(tx *types.Transaction) {
	b.sampool.Consume(getTransactionHash(tx))
=======
func (b *bridge) Consume(hash types.Hash) {
	b.sampool.ConsumeMessage(hash)
>>>>>>> 4b8b2c9e
}

func (b *bridge) resetIsValidatorMap(validators []types.Address) {
	isValidatorMap := make(map[types.Address]bool)
	for _, address := range validators {
		isValidatorMap[address] = true
	}

	b.isValidatorMapLock.Lock()
	defer b.isValidatorMapLock.Unlock()

	b.isValidatorMap = isValidatorMap
}

func (b *bridge) isValidator(address types.Address) bool {
	b.isValidatorMapLock.RLock()
	defer b.isValidatorMapLock.RUnlock()

	return b.isValidatorMap[address]
}

func (b *bridge) processEvents(eventCh <-chan []byte) {
	for {
		select {
		case <-b.closeCh:
			return
		case data := <-eventCh:
			if err := b.processEthEvent(data); err != nil {
				b.logger.Error("failed to process event", "err", err)
			}
		}
	}
}

func (b *bridge) processEthEvent(data []byte) error {
	var log web3.Log
	if err := json.Unmarshal(data, &log); err != nil {
		return err
	}

	msg, err := eventToMessage(&log)
	if err != nil {
		return err
	}

	if msg == nil {
		return fmt.Errorf("unknown event: tx=%s, log index=%d", log.TransactionHash, log.LogIndex)
	}

	if err := b.addLocalMessage(msg); err != nil {
		return err
	}

	return nil
}

func (b *bridge) addLocalMessage(msg *Message) error {
	hash := getMessageHash(msg)

	signature, err := b.signer.Sign(hash[:])
	if err != nil {
		return err
	}

	b.sampool.AddMessage(&sam.Message{
		Hash: hash,
		Data: msg,
	})

	b.sampool.AddSignature(&sam.MessageSignature{
		Hash:      hash,
		Address:   b.signer.Address(),
		Signature: signature,
	})

	signedMessage := &transport.SignedMessage{
		Hash:      hash,
		Signature: signature,
	}

	if err := b.transport.Publish(signedMessage); err != nil {
		return err
	}

	return nil
}

func (b *bridge) addRemoteMessage(message *transport.SignedMessage) {
	sender, err := b.signer.RecoverAddress(message.Hash[:], message.Signature)
	if err != nil {
		b.logger.Error("failed to get address from signature", "err", err)

		return
	}

	if !b.isValidator(sender) {
		b.logger.Warn(
			"ignored gossip message from non-validator",
			"hash",
			message.Hash,
			"from",
			types.AddressToString(sender),
		)

		return
	}

	b.sampool.AddSignature(&sam.MessageSignature{
		Hash:      message.Hash,
		Address:   sender,
		Signature: message.Signature,
	})
}

func getMessageHash(msg *Message) types.Hash {
	// return msg.ComputeHash()
	return msg.Transaction.ComputeHash().Hash
}

func getTransactionHash(tx *types.Transaction) types.Hash {
	msgTx := &types.Transaction{
		Type:  types.TxTypeState,
		To:    tx.To,
		Input: tx.Input,
	}

	return msgTx.ComputeHash().Hash
}

func eventToMessage(log *web3.Log) (*Message, error) {
	switch {
	case StateSyncedEvent.Match(log):
		event, err := ParseStateSyncEvent(log)
		if err != nil {
			return nil, err
		}

		tx := NewStateSyncedTx(event)

		return &Message{
			ID:          event.ID,
			Transaction: tx,
		}, nil
	}

	return nil, nil
}<|MERGE_RESOLUTION|>--- conflicted
+++ resolved
@@ -147,7 +147,7 @@
 func (b *bridge) ValidateTx(tx *types.Transaction) error {
 	hash := getTransactionHash(tx)
 
-	if !b.sampool.Knows(hash) {
+	if !b.sampool.IsMessageKnown(hash) {
 		return fmt.Errorf("unknown state transaction, hash=%s", hash.String())
 	}
 
@@ -159,13 +159,8 @@
 	return nil
 }
 
-<<<<<<< HEAD
 func (b *bridge) Consume(tx *types.Transaction) {
-	b.sampool.Consume(getTransactionHash(tx))
-=======
-func (b *bridge) Consume(hash types.Hash) {
-	b.sampool.ConsumeMessage(hash)
->>>>>>> 4b8b2c9e
+	b.sampool.ConsumeMessage(getTransactionHash(tx))
 }
 
 func (b *bridge) resetIsValidatorMap(validators []types.Address) {
