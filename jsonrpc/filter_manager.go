package jsonrpc

import (
	"container/heap"
	"encoding/json"
	"errors"
	"fmt"
	"strings"
	"sync"
	"time"

	"github.com/0xPolygon/polygon-edge/blockchain"
	"github.com/0xPolygon/polygon-edge/types"
	"github.com/google/uuid"
	"github.com/gorilla/websocket"
	"github.com/hashicorp/go-hclog"
)

var (
	ErrFilterDoesNotExists              = errors.New("filter does not exists")
	ErrWSFilterDoesNotSupportGetChanges = errors.New("web socket Filter doesn't support to return a batch of the changes")
	ErrFilterToLogFilterer              = errors.New("casting filter object to logFilter error")
)

// defaultTimeout is the timeout to remove the filters that don't have a web socket stream
var defaultTimeout = 1 * time.Minute

const (
	// The index in heap which is indicating the element is not in the heap
	NoIndexInHeap = -1
)

// filter is an interface that BlockFilter and LogFilter implement
type filter interface {
	// isWS returns the flag indicating the filter has web socket stream
	isWS() bool

	// getFilterBase returns filterBase that has common fields
	getFilterBase() *filterBase

	// getUpdates returns stored data in string
	getUpdates() (string, error)

	// sendUpdates write stored data to web socket stream
	sendUpdates() error
}

// filterBase is a struct for common fields between BlockFilter and LogFilter
type filterBase struct {
	// UUID, a key of filter for client
	id string

	// index in the timeouts heap, -1 for non-existing index
	heapIndex int

	// timestamp to be expired
	expiredAt time.Time

	// websocket connection
	ws wsConn
}

// newFilterBase initializes filterBase with unique ID
func newFilterBase(ws wsConn) filterBase {
	return filterBase{
		id:        uuid.New().String(),
		ws:        ws,
		heapIndex: NoIndexInHeap,
	}
}

// getFilterBase returns its own reference so that child struct can return base
func (f *filterBase) getFilterBase() *filterBase {
	return f
}

// isWS returns the flag indicating this filter has websocket connection
func (f *filterBase) isWS() bool {
	return f.ws != nil
}

const ethSubscriptionTemplate = `{
	"jsonrpc": "2.0",
	"method": "eth_subscription",
	"params": {
		"subscription":"%s",
		"result": %s
	}
}`

// writeMessageToWs sends given message to websocket stream
func (f *filterBase) writeMessageToWs(msg string) error {
	res := fmt.Sprintf(ethSubscriptionTemplate, f.id, msg)
	if err := f.ws.WriteMessage(websocket.TextMessage, []byte(res)); err != nil {
		return err
	}

	return nil
}

// blockFilter is a filter to store the updates of block
type blockFilter struct {
	filterBase
	sync.Mutex
	block *headElem
}

// takeBlockUpdates advances blocks from head to latest and returns header array
func (f *blockFilter) takeBlockUpdates() []*types.Header {
	updates, newHead := f.block.getUpdates()

	f.Lock()
	f.block = newHead
	f.Unlock()

	return updates
}

// getUpdates returns updates of blocks in string
func (f *blockFilter) getUpdates() (string, error) {
	headers := f.takeBlockUpdates()

	updates := []string{}
	for _, header := range headers {
		updates = append(updates, header.Hash.String())
	}

	return fmt.Sprintf("[\"%s\"]", strings.Join(updates, "\",\"")), nil
}

// sendUpdates writes the updates of blocks to web socket stream
func (f *blockFilter) sendUpdates() error {
	updates := f.takeBlockUpdates()

	for _, block := range updates {
		raw, err := json.Marshal(block)
		if err != nil {
			return err
		}

		if err := f.writeMessageToWs(string(raw)); err != nil {
			return err
		}
	}

	return nil
}

// logFilter is a filter to store logs that meet the conditions in query
type logFilter struct {
	filterBase
	sync.Mutex
	query *LogQuery
	logs  []*Log
}

// appendLog appends new log to logs
func (f *logFilter) appendLog(log *Log) {
	f.Lock()
	defer f.Unlock()

	f.logs = append(f.logs, log)
}

// takeLogUpdates returns all saved logs in filter and set new log slice
func (f *logFilter) takeLogUpdates() []*Log {
	f.Lock()
	defer f.Unlock()

	logs := f.logs
	f.logs = []*Log{} // create brand new slice so that prevent new logs from being added to current logs

	return logs
}

// getUpdates returns stored logs in string
func (f *logFilter) getUpdates() (string, error) {
	logs := f.takeLogUpdates()

	res, err := json.Marshal(logs)
	if err != nil {
		return "", err
	}

	return string(res), nil
}

// sendUpdates writes stored logs to web socket stream
func (f *logFilter) sendUpdates() error {
	logs := f.takeLogUpdates()

	for _, log := range logs {
		res, err := json.Marshal(log)
		if err != nil {
			return err
		}

		if err := f.writeMessageToWs(string(res)); err != nil {
			return err
		}
	}

	return nil
}

// filterManagerStore provides methods required by FilterManager
type filterManagerStore interface {
	// Header returns the current header of the chain (genesis if empty)
	Header() *types.Header

	// SubscribeEvents subscribes for chain head events
	SubscribeEvents() blockchain.Subscription

	// GetReceiptsByHash returns the receipts for a block hash
	GetReceiptsByHash(hash types.Hash) ([]*types.Receipt, error)

<<<<<<< HEAD
	// GetBlockByNumber returns the block using the block number
	GetBlockByNumber(blockNumber uint64, full bool) (*types.Block, bool)
=======
	// GetBlockByHash returns the block using the block hash
	GetBlockByHash(hash types.Hash, full bool) (*types.Block, bool)
>>>>>>> a86fca14
}

// FilterManager manages all running filters
type FilterManager struct {
	logger hclog.Logger

	timeout time.Duration

	store        filterManagerStore
	subscription blockchain.Subscription
	blockStream  *blockStream

	lock     sync.RWMutex
	filters  map[string]filter
	timeouts timeHeapImpl

	updateCh chan struct{}
	closeCh  chan struct{}
}

func NewFilterManager(logger hclog.Logger, store filterManagerStore) *FilterManager {
	m := &FilterManager{
		logger:      logger.Named("filter"),
		timeout:     defaultTimeout,
		store:       store,
		blockStream: &blockStream{},
		lock:        sync.RWMutex{},
		filters:     make(map[string]filter),
		timeouts:    timeHeapImpl{},
		updateCh:    make(chan struct{}),
		closeCh:     make(chan struct{}),
	}

	// start blockstream with the current header
	header := store.Header()
	m.blockStream.push(header)

	// start the head watcher
	m.subscription = store.SubscribeEvents()

	return m
}

// Run starts worker process to handle events
func (f *FilterManager) Run() {
	// watch for new events in the blockchain
	watchCh := make(chan *blockchain.Event)

	go func() {
		for {
			evnt := f.subscription.GetEvent()
			if evnt == nil {
				return
			}
			watchCh <- evnt
		}
	}()

	var timeoutCh <-chan time.Time

	for {
		// check for the next filter to be removed
		filterBase := f.nextTimeoutFilter()

		// set timer to remove filter
		if filterBase != nil {
			timeoutCh = time.After(time.Until(filterBase.expiredAt))
		}

		select {
		case evnt := <-watchCh:
			// new blockchain event
			if err := f.dispatchEvent(evnt); err != nil {
				f.logger.Error("failed to dispatch event", "err", err)
			}

		case <-timeoutCh:
			// timeout for filter
			// if filter still exists
			if filterBase != nil {
				if !f.Uninstall(filterBase.id) {
					f.logger.Error("failed to uninstall filter", "id", filterBase.id)
				}
			}

		case <-f.updateCh:
			// filters change, reset the loop to start the timeout timer

		case <-f.closeCh:
			// stop the filter manager
			return
		}
	}
}

// Close closed closeCh so that terminate worker
func (f *FilterManager) Close() {
	close(f.closeCh)
}

// NewBlockFilter adds new BlockFilter
func (f *FilterManager) NewBlockFilter(ws wsConn) string {
	filter := &blockFilter{
		filterBase: newFilterBase(ws),
		block:      f.blockStream.Head(),
	}

	return f.addFilter(filter)
}

// NewLogFilter adds new LogFilter
func (f *FilterManager) NewLogFilter(logQuery *LogQuery, ws wsConn) string {
	filter := &logFilter{
		filterBase: newFilterBase(ws),
		query:      logQuery,
	}

	return f.addFilter(filter)
}

// Exists checks the filter with given ID exists
func (f *FilterManager) Exists(id string) bool {
	f.lock.RLock()
	defer f.lock.RUnlock()

	_, ok := f.filters[id]

	return ok
}

// GetFilterLogs returns an array of logs for the specified filter.
func (f *FilterManager) GetFilterLogs(id string) ([]*Log, error) {

	result := make([]*Log, 0)

	parseReceipts := func(block *types.Block, logFilter *logFilter) error {
		receipts, err := f.store.GetReceiptsByHash(block.Header.Hash)
		if err != nil {
			return err
		}

		for indx, receipt := range receipts {
			// check the logs with the filters
			for _, log := range receipt.Logs {
				if logFilter.query.Match(log) {
					result = append(result, &Log{
						Address:     log.Address,
						Topics:      log.Topics,
						Data:        argBytes(log.Data),
						BlockNumber: argUint64(block.Header.Number),
						BlockHash:   block.Header.Hash,
						TxHash:      receipt.TxHash,
						TxIndex:     argUint64(indx),
					})
				}
			}
		}

		return nil
	}

	f.lock.RLock()
	
	filter, ok := f.filters[id]

	f.lock.RUnlock()

	if !ok {
		return nil, ErrFilterDoesNotExists
	}

	logFilters, ok := filter.(*logFilter)
	if !ok {
		//TODO FIx error message
		return nil, ErrFilterToLogFilterer
	}

	//getAllBlocks
	from := uint64(0)
	to := f.store.Header().Number

	for i := from; i <= to; i++ {
		block, ok := f.store.GetBlockByNumber(i, true)
		if !ok {
			break
		}

		if block.Header.Number == 0 || len(block.Transactions) == 0 {
			// do not check logs in genesis and skip if no txs
			continue
		}

		if err := parseReceipts(block, logFilters); err != nil {
			return nil, err
		}
	}

	return result, nil
}

// GetFilterChanges returns the updates of the filter with given ID in string
func (f *FilterManager) GetFilterChanges(id string) (string, error) {
	f.lock.RLock()
	defer f.lock.RUnlock()

	filter, ok := f.filters[id]

	if !ok {
		return "", ErrFilterDoesNotExists
	}

	// we cannot get updates from a ws filter with getFilterChanges
	if filter.isWS() {
		return "", ErrWSFilterDoesNotSupportGetChanges
	}

	res, err := filter.getUpdates()
	if err != nil {
		return "", err
	}

	return res, nil
}

// Uninstall removes the filter with given ID from list
func (f *FilterManager) Uninstall(id string) bool {
	f.lock.Lock()
	defer f.lock.Unlock()

	return f.removeFilterByID(id)
}

// removeFilterByID removes the filter with given ID, unsafe against race condition
func (f *FilterManager) removeFilterByID(id string) bool {
	filter, ok := f.filters[id]
	if !ok {
		return false
	}

	delete(f.filters, id)

	if removed := f.timeouts.removeFilter(filter.getFilterBase()); removed {
		f.emitSignalToUpdateCh()
	}

	return true
}

// addFilter is an internal method to add given filter to list and heap
func (f *FilterManager) addFilter(filter filter) string {
	f.lock.Lock()
	defer f.lock.Unlock()

	base := filter.getFilterBase()

	f.filters[base.id] = filter

	// Set timeout and add to heap if filter doesn't have web socket connection
	if !filter.isWS() {
		base.expiredAt = time.Now().Add(f.timeout)
		f.timeouts.addFilter(base)
		f.emitSignalToUpdateCh()
	}

	return base.id
}

func (f *FilterManager) emitSignalToUpdateCh() {
	select {
	// notify worker of new filter with timeout
	case f.updateCh <- struct{}{}:
	default:
	}
}

// nextTimeoutFilter returns the filter that will be expired next
// nextTimeoutFilter returns the only filter with timeout
func (f *FilterManager) nextTimeoutFilter() *filterBase {
	f.lock.RLock()
	defer f.lock.RUnlock()

	if len(f.timeouts) == 0 {
		return nil
	}

	// peek the first item
	base := f.timeouts[0]

	return base
}

// dispatchEvent is a event handler for new block event
func (f *FilterManager) dispatchEvent(evnt *blockchain.Event) error {
	// store new event in each filters
	if err := f.processEvent(evnt); err != nil {
		return err
	}

	// send data to web socket stream
	if err := f.flushWsFilters(); err != nil {
		return err
	}

	return nil
}

// processEvent makes each filter append the new data that interests them
func (f *FilterManager) processEvent(evnt *blockchain.Event) error {
	f.lock.RLock()
	defer f.lock.RUnlock()

	// first include all the new headers in the blockstream for BlockFilter
	for _, header := range evnt.NewChain {
		f.blockStream.push(header)
	}

	// process old chain to include old logs marked removed for LogFilter
	for _, header := range evnt.OldChain {
		if processErr := f.appendLogsToFilters(header, true); processErr != nil {
			f.logger.Error(fmt.Sprintf("Unable to process block, %v", processErr))
		}
	}

	// process new chain to include new logs for LogFilter
	for _, header := range evnt.NewChain {
		if processErr := f.appendLogsToFilters(header, false); processErr != nil {
			f.logger.Error(fmt.Sprintf("Unable to process block, %v", processErr))
		}
	}

	return nil
}

// appendLogsToFilters makes each LogFilters append logs in the header
func (f *FilterManager) appendLogsToFilters(header *types.Header, removed bool) error {
	receipts, err := f.store.GetReceiptsByHash(header.Hash)
	if err != nil {
		return err
	}

	// Get logFilters from filters
	logFilters := f.getLogFilters()
	if len(logFilters) == 0 {
		return nil
	}

	block, ok := f.store.GetBlockByHash(header.Hash, true)
	if !ok {
		f.logger.Error("could not find block in store", "hash", header.Hash.String())

		return nil
	}

	for indx, receipt := range receipts {
		if receipt.TxHash == types.ZeroHash {
			// Extract tx Hash
			receipt.TxHash = block.Transactions[indx].Hash
		}
		// check the logs with the filters
		for _, log := range receipt.Logs {
			nn := &Log{
				Address:     log.Address,
				Topics:      log.Topics,
				Data:        argBytes(log.Data),
				BlockNumber: argUint64(header.Number),
				BlockHash:   header.Hash,
				TxHash:      receipt.TxHash,
				TxIndex:     argUint64(indx),
				Removed:     removed,
			}

			for _, f := range logFilters {
				if f.query.Match(log) {
					f.appendLog(nn)
				}
			}
		}
	}

	return nil
}

// flushWsFilters make each filters with web socket connection write the updates to web socket stream
// flushWsFilters also removes the filters if flushWsFilters notices the connection is closed
func (f *FilterManager) flushWsFilters() error {
	closedFilterIDs := make([]string, 0)

	f.lock.RLock()

	for id, filter := range f.filters {
		if !filter.isWS() {
			continue
		}

		if flushErr := filter.sendUpdates(); flushErr != nil {
			// mark as closed if the connection is closed
			if errors.Is(flushErr, websocket.ErrCloseSent) {
				closedFilterIDs = append(closedFilterIDs, id)

				f.logger.Warn(fmt.Sprintf("Subscription %s has been closed", id))

				continue
			}

			f.logger.Error(fmt.Sprintf("Unable to process flush, %v", flushErr))
		}
	}

	f.lock.RUnlock()

	// remove filters with closed web socket connections from FilterManager
	if len(closedFilterIDs) > 0 {
		f.lock.Lock()

		for _, id := range closedFilterIDs {
			f.removeFilterByID(id)
		}

		f.lock.Unlock()
		f.emitSignalToUpdateCh()
		f.logger.Info(fmt.Sprintf("Removed %d filters due to closed connections", len(closedFilterIDs)))
	}

	return nil
}

// getLogFilters returns logFilters
func (f *FilterManager) getLogFilters() []*logFilter {
	f.lock.RLock()
	defer f.lock.RUnlock()

	logFilters := []*logFilter{}

	for _, f := range f.filters {
		if logFilter, ok := f.(*logFilter); ok {
			logFilters = append(logFilters, logFilter)
		}
	}

	return logFilters
}

type timeHeapImpl []*filterBase

func (t *timeHeapImpl) addFilter(filter *filterBase) {
	heap.Push(t, filter)
}

func (t *timeHeapImpl) removeFilter(filter *filterBase) bool {
	if filter.heapIndex == NoIndexInHeap {
		return false
	}

	heap.Remove(t, filter.heapIndex)

	return true
}

func (t timeHeapImpl) Len() int { return len(t) }

func (t timeHeapImpl) Less(i, j int) bool {
	return t[i].expiredAt.Before(t[j].expiredAt)
}

func (t timeHeapImpl) Swap(i, j int) {
	t[i], t[j] = t[j], t[i]
	t[i].heapIndex = i
	t[j].heapIndex = j
}

func (t *timeHeapImpl) Push(x interface{}) {
	n := len(*t)
	item := x.(*filterBase) //nolint: forcetypeassert
	item.heapIndex = n
	*t = append(*t, item)
}

func (t *timeHeapImpl) Pop() interface{} {
	old := *t
	n := len(old)
	item := old[n-1]
	old[n-1] = nil
	item.heapIndex = -1
	*t = old[0 : n-1]

	return item
}

// blockStream is used to keep the stream of new block hashes and allow subscriptions
// of the stream at any point
type blockStream struct {
	lock sync.Mutex
	head *headElem
}

func (b *blockStream) Head() *headElem {
	b.lock.Lock()
	defer b.lock.Unlock()

	return b.head
}

func (b *blockStream) push(header *types.Header) {
	b.lock.Lock()
	defer b.lock.Unlock()

	newHead := &headElem{
		header: header.Copy(),
	}

	if b.head != nil {
		b.head.next = newHead
	}

	b.head = newHead
}

type headElem struct {
	header *types.Header
	next   *headElem
}

func (h *headElem) getUpdates() ([]*types.Header, *headElem) {
	res := []*types.Header{}

	cur := h

	for {
		if cur.next == nil {
			break
		}

		cur = cur.next
		res = append(res, cur.header)
	}

	return res, cur
}<|MERGE_RESOLUTION|>--- conflicted
+++ resolved
@@ -214,13 +214,8 @@
 	// GetReceiptsByHash returns the receipts for a block hash
 	GetReceiptsByHash(hash types.Hash) ([]*types.Receipt, error)
 
-<<<<<<< HEAD
-	// GetBlockByNumber returns the block using the block number
-	GetBlockByNumber(blockNumber uint64, full bool) (*types.Block, bool)
-=======
 	// GetBlockByHash returns the block using the block hash
 	GetBlockByHash(hash types.Hash, full bool) (*types.Block, bool)
->>>>>>> a86fca14
 }
 
 // FilterManager manages all running filters
@@ -383,7 +378,7 @@
 	}
 
 	f.lock.RLock()
-	
+
 	filter, ok := f.filters[id]
 
 	f.lock.RUnlock()
