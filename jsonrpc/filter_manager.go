--- conflicted
+++ resolved
@@ -16,7 +16,7 @@
 )
 
 var (
-	ErrFilterDoesNotExists              = errors.New("filter not found")
+	ErrFilterNotFound                   = errors.New("filter not found")
 	ErrWSFilterDoesNotSupportGetChanges = errors.New("web socket Filter doesn't support to return a batch of the changes")
 	ErrCastingFilterToLogFilter         = errors.New("casting filter object to logFilter error")
 	ErrBlockNotFound                    = errors.New("block not found")
@@ -137,13 +137,7 @@
 		updates[index] = header.Hash.String()
 	}
 
-<<<<<<< HEAD
 	return updates, nil
-=======
-	return fmt.Sprintf(
-		"[\"%s\"]", strings.Join(updates, "\",\""),
-	), nil
->>>>>>> 85021250
 }
 
 // sendUpdates writes the updates of blocks to web socket stream
@@ -498,7 +492,7 @@
 	filterRaw := f.getFilterByID(filterID)
 
 	if filterRaw == nil {
-		return nil, ErrFilterDoesNotExists
+		return nil, ErrFilterNotFound
 	}
 
 	logFilter, ok := filterRaw.(*logFilter)
@@ -509,16 +503,15 @@
 	return logFilter, nil
 }
 
-<<<<<<< HEAD
 // GetFilterChanges returns the updates of the filter with given ID in string, and refreshes the timeout on the filter
 func (f *FilterManager) GetFilterChanges(id string) (interface{}, error) {
 	filter, res, err := f.getFilterAndChanges(id)
 
-	if err == nil && !filter.isWS() {
+	if err == nil && !filter.hasWSConn() {
 		// Refresh the timeout on this filter
-		f.lock.Lock()
+		f.Lock()
 		f.refreshFilterTimeout(filter.getFilterBase())
-		f.lock.Unlock()
+		f.Unlock()
 	}
 
 	return res, err
@@ -526,29 +519,18 @@
 
 // getFilterAndChanges returns the updates of the filter with given ID in string (read lock only)
 func (f *FilterManager) getFilterAndChanges(id string) (filter, interface{}, error) {
-	f.lock.RLock()
-	defer f.lock.RUnlock()
-=======
-// GetFilterChanges returns the updates of the filter with given ID in string
-func (f *FilterManager) GetFilterChanges(id string) (string, error) {
 	f.RLock()
 	defer f.RUnlock()
->>>>>>> 85021250
 
 	filter, ok := f.filters[id]
 
 	if !ok {
-		return nil, nil, ErrFilterDoesNotExists
+		return nil, nil, ErrFilterNotFound
 	}
 
 	// we cannot get updates from a ws filter with getFilterChanges
-<<<<<<< HEAD
-	if filter.isWS() {
+	if filter.hasWSConn() {
 		return nil, nil, ErrWSFilterDoesNotSupportGetChanges
-=======
-	if filter.hasWSConn() {
-		return "", ErrWSFilterDoesNotSupportGetChanges
->>>>>>> 85021250
 	}
 
 	res, err := filter.getUpdates()
@@ -584,7 +566,14 @@
 	return true
 }
 
-<<<<<<< HEAD
+// RemoveFilterByWs removes the filter with given WS [Thread safe]
+func (f *FilterManager) RemoveFilterByWs(ws wsConn) {
+	f.Lock()
+	defer f.Unlock()
+
+	f.removeFilterByID(ws.GetFilterID())
+}
+
 // refreshFilterTimeout updates the timeout for a filter to the current time
 func (f *FilterManager) refreshFilterTimeout(filter *filterBase) {
 	f.timeouts.removeFilter(filter)
@@ -593,17 +582,9 @@
 
 // addFilterTimeout set timeout and add to heap
 func (f *FilterManager) addFilterTimeout(filter *filterBase) {
-	filter.expiredAt = time.Now().Add(f.timeout)
+	filter.expiresAt = time.Now().Add(f.timeout)
 	f.timeouts.addFilter(filter)
 	f.emitSignalToUpdateCh()
-=======
-// RemoveFilterByWs removes the filter with given WS [Thread safe]
-func (f *FilterManager) RemoveFilterByWs(ws wsConn) {
-	f.Lock()
-	defer f.Unlock()
-
-	f.removeFilterByID(ws.GetFilterID())
->>>>>>> 85021250
 }
 
 // addFilter is an internal method to add given filter to list and heap
@@ -616,15 +597,8 @@
 	f.filters[base.id] = filter
 
 	// Set timeout and add to heap if filter doesn't have web socket connection
-<<<<<<< HEAD
-	if !filter.isWS() {
+	if !filter.hasWSConn() {
 		f.addFilterTimeout(base)
-=======
-	if !filter.hasWSConn() {
-		base.expiresAt = time.Now().Add(f.timeout)
-		f.timeouts.addFilter(base)
-		f.emitSignalToUpdateCh()
->>>>>>> 85021250
 	}
 
 	return base.id
