package jsonrpc

import (
	"bytes"
	"encoding/json"
	"fmt"
	"math"
	"reflect"
	"strings"
	"unicode"

	"github.com/hashicorp/go-hclog"
)

type serviceData struct {
	sv      reflect.Value
	funcMap map[string]*funcData
}

type funcData struct {
	inNum int
	reqt  []reflect.Type
	fv    reflect.Value
	isDyn bool
}

func (f *funcData) numParams() int {
	return f.inNum - 1
}

type endpoints struct {
	Eth    *Eth
	Web3   *Web3
	Net    *Net
	TxPool *TxPool
}

// Dispatcher handles all json rpc requests by delegating
// the execution flow to the corresponding service
type Dispatcher struct {
	logger        hclog.Logger
	serviceMap    map[string]*serviceData
	filterManager *FilterManager
	endpoints     endpoints
	chainID       uint64
}

func newDispatcher(logger hclog.Logger, store JSONRPCStore, chainID uint64) *Dispatcher {
	d := &Dispatcher{
		logger:  logger.Named("dispatcher"),
		chainID: chainID,
	}

	if store != nil {
		d.filterManager = NewFilterManager(logger, store)
		go d.filterManager.Run()
	}

	d.registerEndpoints(store)

	return d
}

func (d *Dispatcher) registerEndpoints(store JSONRPCStore) {
	d.endpoints.Eth = &Eth{d.logger, store, d.chainID, d.filterManager}
	d.endpoints.Net = &Net{store, d.chainID}
	d.endpoints.Web3 = &Web3{}
	d.endpoints.TxPool = &TxPool{store}

	d.registerService("eth", d.endpoints.Eth)
	d.registerService("net", d.endpoints.Net)
	d.registerService("web3", d.endpoints.Web3)
	d.registerService("txpool", d.endpoints.TxPool)
}

func (d *Dispatcher) getFnHandler(req Request) (*serviceData, *funcData, Error) {
	callName := strings.SplitN(req.Method, "_", 2)
	if len(callName) != 2 {
		return nil, nil, NewMethodNotFoundError(req.Method)
	}

	serviceName, funcName := callName[0], callName[1]

	service, ok := d.serviceMap[serviceName]
	if !ok {
		return nil, nil, NewMethodNotFoundError(req.Method)
	}

	fd, ok := service.funcMap[funcName]

	if !ok {
		return nil, nil, NewMethodNotFoundError(req.Method)
	}

	return service, fd, nil
}

type wsConn interface {
	WriteMessage(messageType int, data []byte) error
}

// as per https://www.jsonrpc.org/specification, the `id` in JSON-RPC 2.0
// can only be a string or a non-decimal integer
func formatFilterResponse(id interface{}, resp string) (string, Error) {
	switch t := id.(type) {
	case string:
		return fmt.Sprintf(`{"jsonrpc":"2.0","id":"%s","result":"%s"}`, t, resp), nil
	case float64:
		if t == math.Trunc(t) {
			return fmt.Sprintf(`{"jsonrpc":"2.0","id":%d,"result":"%s"}`, int(t), resp), nil
		} else {
			return "", NewInvalidRequestError("Invalid json request")
		}
	case nil:
		return fmt.Sprintf(`{"jsonrpc":"2.0","id":null,"result":"%s"}`, resp), nil
	default:
		return "", NewInvalidRequestError("Invalid json request")
	}
}
func (d *Dispatcher) handleSubscribe(req Request, conn wsConn) (string, Error) {
	var params []interface{}
	if err := json.Unmarshal(req.Params, &params); err != nil {
		return "", NewInvalidRequestError("Invalid json request")
	}

	if len(params) == 0 {
		return "", NewInvalidParamsError("Invalid params")
	}

	subscribeMethod, ok := params[0].(string)
	if !ok {
		return "", NewSubscriptionNotFoundError(params[0].(string))
	}

	var filterID string
	if subscribeMethod == "newHeads" {
		filterID = d.filterManager.NewBlockFilter(conn)
	} else if subscribeMethod == "logs" {
		logFilter, err := decodeLogFilterFromInterface(params[1])
		if err != nil {
			return "", NewInternalError(err.Error())
		}
		filterID = d.filterManager.NewLogFilter(logFilter, conn)
	} else {
		return "", NewSubscriptionNotFoundError(subscribeMethod)
	}

	return filterID, nil
}

func (d *Dispatcher) handleUnsubscribe(req Request) (bool, Error) {
	var params []interface{}
	if err := json.Unmarshal(req.Params, &params); err != nil {
		return false, NewInvalidRequestError("Invalid json request")
	}

	if len(params) != 1 {
		return false, NewInvalidParamsError("Invalid params")
	}

	filterID, ok := params[0].(string)
	if !ok {
		return false, NewSubscriptionNotFoundError(params[0].(string))
	}

	return d.filterManager.Uninstall(filterID), nil
}

func (d *Dispatcher) HandleWs(reqBody []byte, conn wsConn) ([]byte, error) {
	var req Request
	if err := json.Unmarshal(reqBody, &req); err != nil {
		return NewRPCResponse(req.ID, "2.0", nil, NewInvalidRequestError("Invalid json request")).Bytes()
	}

	// if the request method is eth_subscribe we need to create a
	// new filter with ws connection
	if req.Method == "eth_subscribe" {
		filterID, err := d.handleSubscribe(req, conn)
		if err != nil {
			//nolint
			NewRPCResponse(req.ID, "2.0", nil, err).Bytes()
		}

		resp, err := formatFilterResponse(req.ID, filterID)

		if err != nil {
			return NewRPCResponse(req.ID, "2.0", nil, err).Bytes()
		}

		return []byte(resp), nil
	}

	if req.Method == "eth_unsubscribe" {
		ok, err := d.handleUnsubscribe(req)
		if err != nil {
			return nil, err
		}

		res := "false"
		if ok {
			res = "true"
		}

		resp, err := formatFilterResponse(req.ID, res)
		if err != nil {
			return NewRPCResponse(req.ID, "2.0", nil, err).Bytes()
		}

		return []byte(resp), nil
	}
	// its a normal query that we handle with the dispatcher
	resp, err := d.handleReq(req)
	if err != nil {
		return nil, err
	}

	return NewRPCResponse(req.ID, "2.0", resp, err).Bytes()
}

func (d *Dispatcher) Handle(reqBody []byte) ([]byte, error) {
	x := bytes.TrimLeft(reqBody, " \t\r\n")
	if len(x) == 0 {
		return NewRPCResponse(nil, "2.0", nil, NewInvalidRequestError("Invalid json request")).Bytes()
	}

	if x[0] == '{' {
		var req Request
		if err := json.Unmarshal(reqBody, &req); err != nil {
			return NewRPCResponse(nil, "2.0", nil, NewInvalidRequestError("Invalid json request")).Bytes()
		}

		if req.Method == "" {
			return NewRPCResponse(req.ID, "2.0", nil, NewInvalidRequestError("Invalid json request")).Bytes()
		}

		resp, err := d.handleReq(req)

		return NewRPCResponse(req.ID, "2.0", resp, err).Bytes()
	}

	// handle batch requests
	var requests []Request
	if err := json.Unmarshal(reqBody, &requests); err != nil {
		return NewRPCResponse(nil, "2.0", nil, NewInvalidRequestError("Invalid json request")).Bytes()
	}

	responses := make([]Response, 0)

	for _, req := range requests {
		var response, err = d.handleReq(req)
		if err != nil {
			errorResponse := NewRPCResponse(req.ID, "2.0", nil, err)
			responses = append(responses, errorResponse)

			continue
		}

		resp := NewRPCResponse(req.ID, "2.0", response, nil)
		responses = append(responses, resp)
	}

	respBytes, err := json.Marshal(responses)
	if err != nil {
		return NewRPCResponse(nil, "2.0", nil, NewInternalError("Internal error")).Bytes()
	}

	return respBytes, nil
}

func (d *Dispatcher) handleReq(req Request) ([]byte, Error) {
	d.logger.Debug("request", "method", req.Method, "id", req.ID)

	service, fd, ferr := d.getFnHandler(req)
	if ferr != nil {
		return nil, ferr
	}

	inArgs := make([]reflect.Value, fd.inNum)
	inArgs[0] = service.sv

	inputs := make([]interface{}, fd.numParams())

	for i := 0; i < fd.inNum-1; i++ {
		val := reflect.New(fd.reqt[i+1])
		inputs[i] = val.Interface()
		inArgs[i+1] = val.Elem()
	}

	if fd.numParams() > 0 {
		if err := json.Unmarshal(req.Params, &inputs); err != nil {
			return nil, NewInvalidParamsError("Invalid Params")
		}
	}

	output := fd.fv.Call(inArgs)
	if err := getError(output[1]); err != nil {
		d.logInternalError(req.Method, err)

		return nil, NewInvalidRequestError(err.Error())
	}

	var (
		data []byte
		err  error
	)

	if res := output[0].Interface(); res != nil {
		data, err = json.Marshal(res)
		if err != nil {
			d.logInternalError(req.Method, err)

			return nil, NewInternalError("Internal error")
		}
	}

	return data, nil
}

func (d *Dispatcher) logInternalError(method string, err error) {
	d.logger.Error("failed to dispatch", "method", method, "err", err)
}

func (d *Dispatcher) registerService(serviceName string, service interface{}) {
	if d.serviceMap == nil {
		d.serviceMap = map[string]*serviceData{}
	}

	if serviceName == "" {
		panic("jsonrpc: serviceName cannot be empty")
	}

	st := reflect.TypeOf(service)
	if st.Kind() == reflect.Struct {
		panic(fmt.Sprintf("jsonrpc: service '%s' must be a pointer to struct", serviceName))
	}

	funcMap := make(map[string]*funcData)

	for i := 0; i < st.NumMethod(); i++ {
		mv := st.Method(i)
		if mv.PkgPath != "" {
			// skip unexported methods
			continue
		}

		name := lowerCaseFirst(mv.Name)
		funcName := serviceName + "_" + name
		fd := &funcData{
			fv: mv.Func,
		}

		var err error

		if fd.inNum, fd.reqt, err = validateFunc(funcName, fd.fv, true); err != nil {
			panic(fmt.Sprintf("jsonrpc: %s", err))
		}
		// check if last item is a pointer
		if fd.numParams() != 0 {
			last := fd.reqt[fd.numParams()]
			if last.Kind() == reflect.Ptr {
				fd.isDyn = true
			}
		}

		funcMap[name] = fd
	}

	d.serviceMap[serviceName] = &serviceData{
		sv:      reflect.ValueOf(service),
		funcMap: funcMap,
	}
}

func validateFunc(funcName string, fv reflect.Value, isMethod bool) (inNum int, reqt []reflect.Type, err error) {
	if funcName == "" {
		err = fmt.Errorf("funcName cannot be empty")

		return
	}

	ft := fv.Type()
	if ft.Kind() != reflect.Func {
		err = fmt.Errorf("function '%s' must be a function instead of %s", funcName, ft)

		return
	}

	inNum = ft.NumIn()

	if outNum := ft.NumOut(); ft.NumOut() != 2 {
		err = fmt.Errorf("unexpected number of output arguments in the function '%s': %d. Expected 2", funcName, outNum)

		return
	}

	if !isErrorType(ft.Out(1)) {
		err = fmt.Errorf(
			"unexpected type for the second return value of the function '%s': '%s'. Expected '%s'",
			funcName,
			ft.Out(1),
			errt,
		)

		return
	}

	reqt = make([]reflect.Type, inNum)
	for i := 0; i < inNum; i++ {
		reqt[i] = ft.In(i)
	}

	return
}

var errt = reflect.TypeOf((*error)(nil)).Elem()

func isErrorType(t reflect.Type) bool {
	return t.Implements(errt)
}

func getError(v reflect.Value) error {
	if v.IsNil() {
		return nil
	}

	return v.Interface().(error)
}

func lowerCaseFirst(str string) string {
	for i, v := range str {
		return string(unicode.ToLower(v)) + str[i+1:]
	}

	return ""
<<<<<<< HEAD
=======
}

func (d *Dispatcher) getBlockHeaderImpl(number BlockNumber) (*types.Header, error) {
	switch number {
	case LatestBlockNumber:
		return d.store.Header(), nil

	case EarliestBlockNumber:
		header, ok := d.store.GetHeaderByNumber(uint64(0))
		if !ok {
			return nil, fmt.Errorf("error fetching genesis block header")
		}

		return header, nil

	case PendingBlockNumber:
		return nil, fmt.Errorf("fetching the pending header is not supported")

	default:
		// Convert the block number from hex to uint64
		header, ok := d.store.GetHeaderByNumber(uint64(number))
		if !ok {
			return nil, fmt.Errorf("Error fetching block number %d header", uint64(number))
		}

		return header, nil
	}
}

// getNextNonce returns the next nonce for the account for the specified block
func (d *Dispatcher) getNextNonce(address types.Address, number BlockNumber) (uint64, error) {
	if number == PendingBlockNumber {
		// Grab the latest pending nonce from the TxPool
		//
		// If the account is not initialized in the local TxPool,
		// return the latest nonce from the world state
		res := d.store.GetNonce(address)

		return res, nil
	}

	header, err := d.getBlockHeaderImpl(number)
	if err != nil {
		return 0, err
	}

	acc, err := d.store.GetAccount(header.StateRoot, address)

	if errors.As(err, &ErrStateNotFound) {
		// If the account doesn't exist / isn't initialized,
		// return a nonce value of 0
		return 0, nil
	} else if err != nil {
		return 0, err
	}

	return acc.Nonce, nil
}

func (d *Dispatcher) decodeTxn(arg *txnArgs) (*types.Transaction, error) {
	if arg.Data != nil && arg.Input != nil {
		return nil, fmt.Errorf("both input and data cannot be set")
	}

	// set default values
	if arg.From == nil {
		arg.From = &types.ZeroAddress
		arg.Nonce = argUintPtr(0)
	} else if arg.Nonce == nil {
		// get nonce from the pool
		nonce, err := d.getNextNonce(*arg.From, LatestBlockNumber)
		if err != nil {
			return nil, err
		}
		arg.Nonce = argUintPtr(nonce)
	}

	if arg.Value == nil {
		arg.Value = argBytesPtr([]byte{})
	}

	if arg.GasPrice == nil {
		arg.GasPrice = argBytesPtr([]byte{})
	}

	var input []byte
	if arg.Data != nil {
		input = *arg.Data
	} else if arg.Input != nil {
		input = *arg.Input
	}

	if arg.To == nil {
		if input == nil {
			return nil, fmt.Errorf("contract creation without data provided")
		}
	}

	if input == nil {
		input = []byte{}
	}

	if arg.Gas == nil {
		arg.Gas = argUintPtr(0)
	}

	txn := &types.Transaction{
		From:     *arg.From,
		Gas:      uint64(*arg.Gas),
		GasPrice: new(big.Int).SetBytes(*arg.GasPrice),
		Value:    new(big.Int).SetBytes(*arg.Value),
		Input:    input,
		Nonce:    uint64(*arg.Nonce),
	}
	if arg.To != nil {
		txn.To = arg.To
	}

	txn.ComputeHash()

	return txn, nil
>>>>>>> 986913cc
}<|MERGE_RESOLUTION|>--- conflicted
+++ resolved
@@ -432,128 +432,4 @@
 	}
 
 	return ""
-<<<<<<< HEAD
-=======
-}
-
-func (d *Dispatcher) getBlockHeaderImpl(number BlockNumber) (*types.Header, error) {
-	switch number {
-	case LatestBlockNumber:
-		return d.store.Header(), nil
-
-	case EarliestBlockNumber:
-		header, ok := d.store.GetHeaderByNumber(uint64(0))
-		if !ok {
-			return nil, fmt.Errorf("error fetching genesis block header")
-		}
-
-		return header, nil
-
-	case PendingBlockNumber:
-		return nil, fmt.Errorf("fetching the pending header is not supported")
-
-	default:
-		// Convert the block number from hex to uint64
-		header, ok := d.store.GetHeaderByNumber(uint64(number))
-		if !ok {
-			return nil, fmt.Errorf("Error fetching block number %d header", uint64(number))
-		}
-
-		return header, nil
-	}
-}
-
-// getNextNonce returns the next nonce for the account for the specified block
-func (d *Dispatcher) getNextNonce(address types.Address, number BlockNumber) (uint64, error) {
-	if number == PendingBlockNumber {
-		// Grab the latest pending nonce from the TxPool
-		//
-		// If the account is not initialized in the local TxPool,
-		// return the latest nonce from the world state
-		res := d.store.GetNonce(address)
-
-		return res, nil
-	}
-
-	header, err := d.getBlockHeaderImpl(number)
-	if err != nil {
-		return 0, err
-	}
-
-	acc, err := d.store.GetAccount(header.StateRoot, address)
-
-	if errors.As(err, &ErrStateNotFound) {
-		// If the account doesn't exist / isn't initialized,
-		// return a nonce value of 0
-		return 0, nil
-	} else if err != nil {
-		return 0, err
-	}
-
-	return acc.Nonce, nil
-}
-
-func (d *Dispatcher) decodeTxn(arg *txnArgs) (*types.Transaction, error) {
-	if arg.Data != nil && arg.Input != nil {
-		return nil, fmt.Errorf("both input and data cannot be set")
-	}
-
-	// set default values
-	if arg.From == nil {
-		arg.From = &types.ZeroAddress
-		arg.Nonce = argUintPtr(0)
-	} else if arg.Nonce == nil {
-		// get nonce from the pool
-		nonce, err := d.getNextNonce(*arg.From, LatestBlockNumber)
-		if err != nil {
-			return nil, err
-		}
-		arg.Nonce = argUintPtr(nonce)
-	}
-
-	if arg.Value == nil {
-		arg.Value = argBytesPtr([]byte{})
-	}
-
-	if arg.GasPrice == nil {
-		arg.GasPrice = argBytesPtr([]byte{})
-	}
-
-	var input []byte
-	if arg.Data != nil {
-		input = *arg.Data
-	} else if arg.Input != nil {
-		input = *arg.Input
-	}
-
-	if arg.To == nil {
-		if input == nil {
-			return nil, fmt.Errorf("contract creation without data provided")
-		}
-	}
-
-	if input == nil {
-		input = []byte{}
-	}
-
-	if arg.Gas == nil {
-		arg.Gas = argUintPtr(0)
-	}
-
-	txn := &types.Transaction{
-		From:     *arg.From,
-		Gas:      uint64(*arg.Gas),
-		GasPrice: new(big.Int).SetBytes(*arg.GasPrice),
-		Value:    new(big.Int).SetBytes(*arg.Value),
-		Input:    input,
-		Nonce:    uint64(*arg.Nonce),
-	}
-	if arg.To != nil {
-		txn.To = arg.To
-	}
-
-	txn.ComputeHash()
-
-	return txn, nil
->>>>>>> 986913cc
 }