--- conflicted
+++ resolved
@@ -323,10 +323,7 @@
 func createBlockNumberPointer(x BlockNumber) *BlockNumber {
 	return &x
 }
-<<<<<<< HEAD
-=======
-
->>>>>>> 4afea94b
+
 func TestEth_State_GetBalance(t *testing.T) {
 	store := &mockAccountStore{}
 
@@ -513,8 +510,6 @@
 			address:      addr0,
 			index:        hash2,
 			blockNumber:  createBlockNumberPointer(100),
-<<<<<<< HEAD
-=======
 			succeeded:    false,
 			expectedData: nil,
 		},
@@ -528,7 +523,6 @@
 			address:      addr0,
 			index:        hash2,
 			blockNumber:  nil,
->>>>>>> 4afea94b
 			succeeded:    false,
 			expectedData: nil,
 		},
