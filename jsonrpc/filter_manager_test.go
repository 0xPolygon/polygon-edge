package jsonrpc

import (
	"math/big"
	"strconv"
	"testing"
	"time"

	"github.com/0xPolygon/polygon-edge/blockchain"
	"github.com/0xPolygon/polygon-edge/types"
	"github.com/gorilla/websocket"
	"github.com/hashicorp/go-hclog"
	"github.com/stretchr/testify/assert"
)

func Test_GetLogsForQuery(t *testing.T) {
	t.Parallel()

	blockHash := types.StringToHash("1")

	// Topics we're searching for
	topic1 := types.StringToHash("4")
	topic2 := types.StringToHash("5")
	topic3 := types.StringToHash("6")

	var topics = [][]types.Hash{{topic1}, {topic2}, {topic3}}

	testTable := []struct {
		name           string
		query          *LogQuery
		expectedLength int
		expectedError  error
	}{
		{
			"Found matching logs, fromBlock < toBlock",
			&LogQuery{
				fromBlock: 1,
				toBlock:   3,
				Topics:    topics,
			},
			3,
			nil,
		},
		{
			"Found matching logs, fromBlock == toBlock",
			&LogQuery{
				fromBlock: 2,
				toBlock:   2,
				Topics:    topics,
			},
			1,
			nil,
		},
		{
			"Found matching logs, BlockHash present",
			&LogQuery{
				BlockHash: &blockHash,
				Topics:    topics,
			},
			1,
			nil,
		},
		{
			"No logs found",
			&LogQuery{
				fromBlock: 4,
				toBlock:   5,
				Topics:    topics,
			},
			0,
			nil,
		},
		{
			"Invalid block range",
			&LogQuery{
				fromBlock: 10,
				toBlock:   5,
				Topics:    topics,
			},
			0,
			ErrIncorrectBlockRange,
		},
		{
			"Block range too high",
			&LogQuery{
				fromBlock: 10,
				toBlock:   1012,
				Topics:    topics,
			},
			0,
			ErrBlockRangeTooHigh,
		},
	}

	// setup test
	store := &mockBlockStore{
		topics: []types.Hash{topic1, topic2, topic3},
	}
	store.setupLogs()

	blocks := make([]*types.Block, 5)

	for i := range blocks {
		blocks[i] = &types.Block{
			Header: &types.Header{
				Number: uint64(i),
				Hash:   types.StringToHash(strconv.Itoa(i)),
			},
			Transactions: []*types.Transaction{
				{
					Value: big.NewInt(10),
				},
				{
					Value: big.NewInt(11),
				},
				{
					Value: big.NewInt(12),
				},
			},
		}
	}

	store.appendBlocksToStore(blocks)

	f := NewFilterManager(hclog.NewNullLogger(), store, 1000)

	t.Cleanup(func() {
		defer f.Close()
	})

	for _, testCase := range testTable {
		testCase := testCase
		t.Run(testCase.name, func(t *testing.T) {
			t.Parallel()

			foundLogs, logError := f.GetLogsForQuery(testCase.query)

			if logError != nil && testCase.expectedError == nil {
				// If there is an error and test isn't expected to fail
				t.Fatalf("Error: %v", logError)
			}

			if testCase.expectedError != nil {
				assert.Lenf(t, foundLogs, testCase.expectedLength, "Invalid number of logs found")
			}

			assert.ErrorIs(t, logError, testCase.expectedError)
		})
	}
}

func Test_GetLogFilterFromID(t *testing.T) {
	t.Parallel()

	store := newMockStore()

<<<<<<< HEAD
	m := NewFilterManager(hclog.NewNullLogger(), store, 1000)
=======
	m := NewFilterManager(hclog.NewNullLogger(), store)
	defer m.Close()
>>>>>>> f7862418

	go m.Run()

	logFilter := &LogQuery{
		Addresses: []types.Address{addr1},
		toBlock:   10,
		fromBlock: 0,
	}

	retrivedLogFilter, err := m.GetLogFilterFromID(
		m.NewLogFilter(logFilter, &MockClosedWSConnection{}),
	)
	assert.NoError(t, err)
	assert.Equal(t, logFilter, retrivedLogFilter.query)
}

func TestFilterLog(t *testing.T) {
	t.Parallel()

	store := newMockStore()

<<<<<<< HEAD
	m := NewFilterManager(hclog.NewNullLogger(), store, 1000)
=======
	m := NewFilterManager(hclog.NewNullLogger(), store)
	defer m.Close()

>>>>>>> f7862418
	go m.Run()

	id := m.NewLogFilter(&LogQuery{
		Topics: [][]types.Hash{
			{hash1},
		},
	}, nil)

	store.emitEvent(&mockEvent{
		NewChain: []*mockHeader{
			{
				header: &types.Header{
					Hash: hash1,
				},
				receipts: []*types.Receipt{
					{
						Logs: []*types.Log{
							{
								Topics: []types.Hash{
									hash1,
								},
							},
						},
						TxHash: hash3,
					},
				},
			},
		},
		OldChain: []*mockHeader{
			{
				header: &types.Header{
					Hash: hash2,
				},
				receipts: []*types.Receipt{
					{
						Logs: []*types.Log{
							{
								Topics: []types.Hash{
									hash1,
								},
							},
						},
						TxHash: hash3,
					},
				},
			},
		},
	})

	time.Sleep(500 * time.Millisecond)

	if _, fetchErr := m.GetFilterChanges(id); fetchErr != nil {
		t.Fatalf("Unable to get filter changes, %v", fetchErr)
	}
}

func TestFilterBlock(t *testing.T) {
	t.Parallel()

	store := newMockStore()

<<<<<<< HEAD
	m := NewFilterManager(hclog.NewNullLogger(), store, 1000)
=======
	m := NewFilterManager(hclog.NewNullLogger(), store)
	defer m.Close()

>>>>>>> f7862418
	go m.Run()

	// add block filter
	id := m.NewBlockFilter(nil)

	// emit two events
	store.emitEvent(&mockEvent{
		NewChain: []*mockHeader{
			{
				header: &types.Header{
					Hash: types.StringToHash("1"),
				},
			},
			{
				header: &types.Header{
					Hash: types.StringToHash("2"),
				},
			},
		},
	})

	store.emitEvent(&mockEvent{
		NewChain: []*mockHeader{
			{
				header: &types.Header{
					Hash: types.StringToHash("3"),
				},
			},
		},
	})

	// we need to wait for the manager to process the data
	time.Sleep(500 * time.Millisecond)

	if _, fetchErr := m.GetFilterChanges(id); fetchErr != nil {
		t.Fatalf("Unable to get filter changes, %v", fetchErr)
	}

	// emit one more event, it should not return the
	// first three hashes
	store.emitEvent(&mockEvent{
		NewChain: []*mockHeader{
			{
				header: &types.Header{
					Hash: types.StringToHash("4"),
				},
			},
		},
	})

	time.Sleep(500 * time.Millisecond)

	if _, fetchErr := m.GetFilterChanges(id); fetchErr != nil {
		t.Fatalf("Unable to get filter changes, %v", fetchErr)
	}
}

func TestFilterTimeout(t *testing.T) {
	t.Parallel()

	store := newMockStore()

<<<<<<< HEAD
	m := NewFilterManager(hclog.NewNullLogger(), store, 1000)
=======
	m := NewFilterManager(hclog.NewNullLogger(), store)
	defer m.Close()

>>>>>>> f7862418
	m.timeout = 2 * time.Second

	go m.Run()

	// add block filter
	id := m.NewBlockFilter(nil)

	assert.True(t, m.Exists(id))
	time.Sleep(3 * time.Second)
	assert.False(t, m.Exists(id))
}

func TestRemoveFilterByWebsocket(t *testing.T) {
	t.Parallel()

	store := newMockStore()

	mock := &mockWsConn{
		msgCh: make(chan []byte, 1),
	}

	m := NewFilterManager(hclog.NewNullLogger(), store)
	defer m.Close()

	go m.Run()

	id := m.NewBlockFilter(mock)

	m.RemoveFilterByWs(mock)

	// false because filter was removed
	assert.False(t, m.Exists(id))
}

func TestFilterWebsocket(t *testing.T) {
	t.Parallel()

	store := newMockStore()

	mock := &mockWsConn{
		msgCh: make(chan []byte, 1),
	}

<<<<<<< HEAD
	m := NewFilterManager(hclog.NewNullLogger(), store, 1000)
=======
	m := NewFilterManager(hclog.NewNullLogger(), store)
	defer m.Close()

>>>>>>> f7862418
	go m.Run()

	id := m.NewBlockFilter(mock)

	// we cannot call get filter changes for a websocket filter
	_, err := m.GetFilterChanges(id)
	assert.Equal(t, err, ErrWSFilterDoesNotSupportGetChanges)

	// emit two events
	store.emitEvent(&mockEvent{
		NewChain: []*mockHeader{
			{
				header: &types.Header{
					Hash: types.StringToHash("1"),
				},
			},
		},
	})

	select {
	case <-mock.msgCh:
	case <-time.After(2 * time.Second):
		t.Fatal("bad")
	}
}

type mockWsConn struct {
	msgCh    chan []byte
	filterID string
}

func (m *mockWsConn) SetFilterID(filterID string) {
	m.filterID = filterID
}

func (m *mockWsConn) GetFilterID() string {
	return m.filterID
}

func (m *mockWsConn) WriteMessage(messageType int, b []byte) error {
	m.msgCh <- b

	return nil
}

func TestHeadStream(t *testing.T) {
	t.Parallel()

	b := &blockStream{}

	b.push(&types.Header{Hash: types.StringToHash("1")})
	b.push(&types.Header{Hash: types.StringToHash("2")})

	cur := b.Head()

	b.push(&types.Header{Hash: types.StringToHash("3")})
	b.push(&types.Header{Hash: types.StringToHash("4")})

	// get the updates, there are two new entries
	updates, next := cur.getUpdates()

	assert.Equal(t, updates[0].Hash.String(), types.StringToHash("3").String())
	assert.Equal(t, updates[1].Hash.String(), types.StringToHash("4").String())

	// there are no new entries
	updates, _ = next.getUpdates()
	assert.Len(t, updates, 0)
}

type MockClosedWSConnection struct{}

func (m *MockClosedWSConnection) SetFilterID(_filterID string) {}

func (m *MockClosedWSConnection) GetFilterID() string {
	return ""
}

func (m *MockClosedWSConnection) WriteMessage(_messageType int, _data []byte) error {
	return websocket.ErrCloseSent
}

func TestClosedFilterDeletion(t *testing.T) {
	t.Parallel()

	store := newMockStore()

<<<<<<< HEAD
	m := NewFilterManager(hclog.NewNullLogger(), store, 1000)
=======
	m := NewFilterManager(hclog.NewNullLogger(), store)
	defer m.Close()
>>>>>>> f7862418

	go m.Run()

	// add block filter
	id := m.NewBlockFilter(&MockClosedWSConnection{})

	assert.True(t, m.Exists(id))

	// event is sent to the filter but writing to connection should fail
	err := m.dispatchEvent(&blockchain.Event{
		NewChain: []*types.Header{
			{
				Hash: types.StringToHash("1"),
			},
		},
	})

	// should not return error when the error is websocket.ErrCloseSen because filter is removed instead
	assert.NoError(t, err)

	// false because filter was removed automatically
	assert.False(t, m.Exists(id))
}<|MERGE_RESOLUTION|>--- conflicted
+++ resolved
@@ -154,12 +154,8 @@
 
 	store := newMockStore()
 
-<<<<<<< HEAD
-	m := NewFilterManager(hclog.NewNullLogger(), store, 1000)
-=======
-	m := NewFilterManager(hclog.NewNullLogger(), store)
-	defer m.Close()
->>>>>>> f7862418
+	m := NewFilterManager(hclog.NewNullLogger(), store, 1000)
+	defer m.Close()
 
 	go m.Run()
 
@@ -181,13 +177,9 @@
 
 	store := newMockStore()
 
-<<<<<<< HEAD
-	m := NewFilterManager(hclog.NewNullLogger(), store, 1000)
-=======
-	m := NewFilterManager(hclog.NewNullLogger(), store)
-	defer m.Close()
-
->>>>>>> f7862418
+	m := NewFilterManager(hclog.NewNullLogger(), store, 1000)
+	defer m.Close()
+
 	go m.Run()
 
 	id := m.NewLogFilter(&LogQuery{
@@ -249,13 +241,9 @@
 
 	store := newMockStore()
 
-<<<<<<< HEAD
-	m := NewFilterManager(hclog.NewNullLogger(), store, 1000)
-=======
-	m := NewFilterManager(hclog.NewNullLogger(), store)
-	defer m.Close()
-
->>>>>>> f7862418
+	m := NewFilterManager(hclog.NewNullLogger(), store, 1000)
+	defer m.Close()
+
 	go m.Run()
 
 	// add block filter
@@ -318,13 +306,9 @@
 
 	store := newMockStore()
 
-<<<<<<< HEAD
-	m := NewFilterManager(hclog.NewNullLogger(), store, 1000)
-=======
-	m := NewFilterManager(hclog.NewNullLogger(), store)
-	defer m.Close()
-
->>>>>>> f7862418
+	m := NewFilterManager(hclog.NewNullLogger(), store, 1000)
+	defer m.Close()
+
 	m.timeout = 2 * time.Second
 
 	go m.Run()
@@ -346,7 +330,7 @@
 		msgCh: make(chan []byte, 1),
 	}
 
-	m := NewFilterManager(hclog.NewNullLogger(), store)
+	m := NewFilterManager(hclog.NewNullLogger(), store, 1000)
 	defer m.Close()
 
 	go m.Run()
@@ -368,13 +352,9 @@
 		msgCh: make(chan []byte, 1),
 	}
 
-<<<<<<< HEAD
-	m := NewFilterManager(hclog.NewNullLogger(), store, 1000)
-=======
-	m := NewFilterManager(hclog.NewNullLogger(), store)
-	defer m.Close()
-
->>>>>>> f7862418
+	m := NewFilterManager(hclog.NewNullLogger(), store, 1000)
+	defer m.Close()
+
 	go m.Run()
 
 	id := m.NewBlockFilter(mock)
@@ -461,12 +441,8 @@
 
 	store := newMockStore()
 
-<<<<<<< HEAD
-	m := NewFilterManager(hclog.NewNullLogger(), store, 1000)
-=======
-	m := NewFilterManager(hclog.NewNullLogger(), store)
-	defer m.Close()
->>>>>>> f7862418
+	m := NewFilterManager(hclog.NewNullLogger(), store, 1000)
+	defer m.Close()
 
 	go m.Run()
 
