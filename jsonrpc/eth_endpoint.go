--- conflicted
+++ resolved
@@ -14,15 +14,14 @@
 	d *Dispatcher
 }
 
-<<<<<<< HEAD
+// ChainId returns the chain id of the client
+func (e *Eth) ChainId() (interface{}, error) {
+	return argUintPtr(e.d.chainID), nil
+}
+
 // Web3ClientVersion returns the version of the web3 client (web3_clientVersion)
 func (e *Eth) Web3ClientVersion() (interface{}, error) {
 	return fmt.Sprintf("polygon-sdk [%s]", version.GetVersion()), nil
-=======
-// ChainId returns the chain id of the client
-func (e *Eth) ChainId() (interface{}, error) {
-	return argUintPtr(e.d.chainID), nil
->>>>>>> a2cb0a1a
 }
 
 // GetBlockByNumber returns information about a block by block number
@@ -236,11 +235,7 @@
 	if failed {
 		return nil, fmt.Errorf("unable to execute call")
 	}
-<<<<<<< HEAD
-	return returnValue, nil
-=======
 	return argBytesPtr(returnValue), nil
->>>>>>> a2cb0a1a
 }
 
 // EstimateGas estimates the gas needed to execute a transaction
@@ -448,7 +443,6 @@
 	if err != nil {
 		return nil, err
 	}
-<<<<<<< HEAD
 
 	acc, err := e.d.store.GetAccount(header.StateRoot, address)
 	if err != nil {
@@ -456,12 +450,6 @@
 		return "0x", nil
 	}
 
-=======
-	acc, err := e.d.store.GetAccount(header.StateRoot, address)
-	if err != nil {
-		return nil, err
-	}
->>>>>>> a2cb0a1a
 	return argBigPtr(acc.Balance), nil
 }
 
