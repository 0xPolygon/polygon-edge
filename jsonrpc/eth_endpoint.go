package jsonrpc

import (
	"errors"
	"fmt"
	"github.com/0xPolygon/polygon-sdk/helper/hex"
	"github.com/0xPolygon/polygon-sdk/state"
	"github.com/0xPolygon/polygon-sdk/types"
	"github.com/umbracle/fastrlp"
	"math/big"
)

// Eth is the eth jsonrpc endpoint
type Eth struct {
	d *Dispatcher
}

// ChainID returns the chain id of the client
func (e *Eth) ChainID() (interface{}, error) {
	return argUintPtr(e.d.chainID), nil
}

func (e *Eth) getHeaderFromBlockNumberOrHash(bnh *BlockNumberOrHash) (*types.Header, error) {
	var header *types.Header
	var err error

	if bnh.BlockNumber != nil {
		header, err = e.d.getBlockHeaderImpl(*bnh.BlockNumber)
		if err != nil {
			return nil, fmt.Errorf("failed to get the header of block %d: %v", *bnh.BlockNumber, err)
		}
	} else if bnh.BlockHash != nil {
		block, ok := e.d.store.GetBlockByHash(*bnh.BlockHash, false)
		if !ok {
			return nil, fmt.Errorf("could not find block referenced by the hash %s", bnh.BlockHash.String())
		}

		header = block.Header
	}
	return header, nil
}

func (e *Eth) Syncing() (interface{}, error) {
	if syncProgression := e.d.store.GetSyncProgression(); syncProgression != nil {
		// Node is bulk syncing, return the status
		return progression{
			StartingBlock: hex.EncodeUint64(syncProgression.StartingBlock),
			CurrentBlock:  hex.EncodeUint64(syncProgression.CurrentBlock),
			HighestBlock:  hex.EncodeUint64(syncProgression.HighestBlock),
		}, nil
	}

	// Node is not bulk syncing
	return false, nil
}

func GetNumericBlockNumber(number BlockNumber, e *Eth) (uint64, error) {
	switch number {
	case LatestBlockNumber:
		return e.d.store.Header().Number, nil

	case EarliestBlockNumber:
		return 0, fmt.Errorf("fetching the earliest header is not supported")

	case PendingBlockNumber:
		return 0, fmt.Errorf("fetching the pending header is not supported")

	default:
		if number < 0 {
			return 0, fmt.Errorf("invalid argument 0: block number larger than int64")
		}

		return uint64(number), nil
	}
}

// GetBlockByNumber returns information about a block by block number
func (e *Eth) GetBlockByNumber(number BlockNumber, fullTx bool) (interface{}, error) {
	num, err := GetNumericBlockNumber(number, e)
	if err != nil {
		return nil, err
	}

	block, ok := e.d.store.GetBlockByNumber(num, true)

	if !ok {
		return nil, nil
	}

	return toBlock(block, fullTx), nil
}

// GetBlockByHash returns information about a block by hash
func (e *Eth) GetBlockByHash(hash types.Hash, fullTx bool) (interface{}, error) {
	block, ok := e.d.store.GetBlockByHash(hash, true)
	if !ok {
		return nil, nil
	}

	return toBlock(block, fullTx), nil
}

func (e *Eth) GetBlockTransactionCountByNumber(number BlockNumber) (interface{}, error) {
	num, err := GetNumericBlockNumber(number, e)
	if err != nil {
		return nil, err
	}

	block, ok := e.d.store.GetBlockByNumber(num, true)

	if !ok {
		return nil, nil
	}

	return len(block.Transactions), nil
}

// BlockNumber returns current block number
func (e *Eth) BlockNumber() (interface{}, error) {
	h := e.d.store.Header()
	if h == nil {
		return nil, fmt.Errorf("header has a nil value")
	}

	return argUintPtr(h.Number), nil
}

// SendRawTransaction sends a raw transaction
func (e *Eth) SendRawTransaction(input string) (interface{}, error) {
	buf := hex.MustDecodeHex(input)

	tx := &types.Transaction{}
	if err := tx.UnmarshalRLP(buf); err != nil {
		return nil, err
	}

	tx.ComputeHash()

	if err := e.d.store.AddTx(tx); err != nil {
		return nil, err
	}

	return tx.Hash.String(), nil
}

// SendTransaction creates new message call transaction or a contract creation, if the data field contains code.
func (e *Eth) SendTransaction(arg *txnArgs) (interface{}, error) {
	transaction, err := e.d.decodeTxn(arg)
	if err != nil {
		return nil, err
	}

	if err := e.d.store.AddTx(transaction); err != nil {
		return nil, err
	}

	return transaction.Hash.String(), nil
}

// GetTransactionByHash returns a transaction by its hash.
// If the transaction is still pending -> return the txn with some fields omitted
// If the transaction is sealed into a block -> return the whole txn with all fields
func (e *Eth) GetTransactionByHash(hash types.Hash) (interface{}, error) {
	// findSealedTx is a helper method for checking the world state
	// for the transaction with the provided hash
	findSealedTx := func() *transaction {
		// Check the chain state for the transaction
		blockHash, ok := e.d.store.ReadTxLookup(hash)
		if !ok {
			// Block not found in storage
			return nil
		}

		block, ok := e.d.store.GetBlockByHash(blockHash, true)

		if !ok {
			// Block receipts not found in storage
			return nil
		}

		// Find the transaction within the block
		for idx, txn := range block.Transactions {
			if txn.Hash == hash {
				return toTransaction(
					txn,
					argUintPtr(block.Number()),
					argHashPtr(block.Hash()),
					&idx,
				)
			}
		}

		return nil
	}

	// findPendingTx is a helper method for checking the TxPool
	// for the pending transaction with the provided hash
	findPendingTx := func() *transaction {
		// Check the TxPool for the transaction if it's pending
		if pendingTx, pendingFound := e.d.store.GetPendingTx(hash); pendingFound {
			return toPendingTransaction(pendingTx)
		}

		// Transaction not found in the TxPool
		return nil
	}

	// 1. Check the chain state for the txn
	if resultTxn := findSealedTx(); resultTxn != nil {
		return resultTxn, nil
	}

	// 2. Check the TxPool for the txn
	if resultTxn := findPendingTx(); resultTxn != nil {
		return resultTxn, nil
	}

	// Transaction not found in state or TxPool
	e.d.logger.Warn(
		fmt.Sprintf("Transaction with hash [%s] not found", hash),
	)

	return nil, nil
}

// GetTransactionReceipt returns a transaction receipt by his hash
func (e *Eth) GetTransactionReceipt(hash types.Hash) (interface{}, error) {
	blockHash, ok := e.d.store.ReadTxLookup(hash)
	if !ok {
		// txn not found
		return nil, nil
	}

	block, ok := e.d.store.GetBlockByHash(blockHash, true)
	if !ok {
		// block not found
		e.d.logger.Warn(
			fmt.Sprintf("Block with hash [%s] not found", blockHash.String()),
		)

		return nil, nil
	}

	receipts, err := e.d.store.GetReceiptsByHash(blockHash)
	if err != nil {
		// block receipts not found
		e.d.logger.Warn(
			fmt.Sprintf("Receipts for block with hash [%s] not found", blockHash.String()),
		)

		return nil, nil
	}

	if len(receipts) == 0 {
		// Receipts not written yet on the db
		e.d.logger.Warn(
			fmt.Sprintf("No receipts found for block with hash [%s]", blockHash.String()),
		)

		return nil, nil
	}
	// find the transaction in the body
	indx := -1

	for i, txn := range block.Transactions {
		if txn.Hash == hash {
			indx = i

			break
		}
	}

	if indx == -1 {
		// txn not found
		return nil, nil
	}

	txn := block.Transactions[indx]
	raw := receipts[indx]

	logs := make([]*Log, len(raw.Logs))
	for indx, elem := range raw.Logs {
		logs[indx] = &Log{
			Address:     elem.Address,
			Topics:      elem.Topics,
			Data:        argBytes(elem.Data),
			BlockHash:   block.Hash(),
			BlockNumber: argUint64(block.Number()),
			TxHash:      txn.Hash,
			TxIndex:     argUint64(indx),
			LogIndex:    argUint64(indx),
			Removed:     false,
		}
	}

	res := &receipt{
		Root:              raw.Root,
		CumulativeGasUsed: argUint64(raw.CumulativeGasUsed),
		LogsBloom:         raw.LogsBloom,
		Status:            argUint64(*raw.Status),
		TxHash:            txn.Hash,
		TxIndex:           argUint64(indx),
		BlockHash:         block.Hash(),
		BlockNumber:       argUint64(block.Number()),
		GasUsed:           argUint64(raw.GasUsed),
		ContractAddress:   raw.ContractAddress,
		FromAddr:          txn.From,
		ToAddr:            txn.To,
		Logs:              logs,
	}

	return res, nil
}

// GetStorageAt returns the contract storage at the index position
func (e *Eth) GetStorageAt(
	address types.Address,
	index types.Hash,
	filter BlockNumberOrHash,
) (interface{}, error) {
	var header *types.Header
	var err error

	// The filter is empty, use the latest block by default
	if filter.BlockNumber == nil && filter.BlockHash == nil {
		filter.BlockNumber, _ = createBlockNumberPointer("latest")
	}

	header, err = e.getHeaderFromBlockNumberOrHash(&filter)
	if err != nil {
		return nil, fmt.Errorf("failed to get header from block hash or block number")
	}

	// Get the storage for the passed in location
	result, err := e.d.store.GetStorage(header.StateRoot, address, index)
	if err != nil {
		if errors.As(err, &ErrStateNotFound) {
			return argBytesPtr(types.ZeroHash[:]), nil
		}

		return nil, err
	}
	// Parse the RLP value
	p := &fastrlp.Parser{}
	v, err := p.Parse(result)

	if err != nil {
		return argBytesPtr(types.ZeroHash[:]), nil
	}

	data, err := v.Bytes()

	if err != nil {
		return argBytesPtr(types.ZeroHash[:]), nil
	}

	return argBytesPtr(data), nil
}

// GasPrice returns the average gas price based on the last x blocks
func (e *Eth) GasPrice() (interface{}, error) {
	// Grab the average gas price and convert it to a hex value
	avgGasPrice := hex.EncodeBig(e.d.store.GetAvgGasPrice())

	return avgGasPrice, nil
}

// Call executes a smart contract call using the transaction object data
func (e *Eth) Call(
	arg *txnArgs,
	filter BlockNumberOrHash,
) (interface{}, error) {
	var header *types.Header
	var err error

	// The filter is empty, use the latest block by default
	if filter.BlockNumber == nil && filter.BlockHash == nil {
		filter.BlockNumber, _ = createBlockNumberPointer("latest")
	}

<<<<<<< HEAD
	transaction, err := e.d.decodeTxn(arg)

=======
	header, err = e.getHeaderFromBlockNumberOrHash(&filter)
>>>>>>> 8c076ec0
	if err != nil {
		return nil, fmt.Errorf("failed to get header from block hash or block number")
	}

	transaction, err := e.d.decodeTxn(arg)
	if err != nil {
		return nil, err
	}
	// If the caller didn't supply the gas limit in the message, then we set it to maximum possible => block gas limit
	if transaction.Gas == 0 {
		transaction.Gas = header.GasLimit
	}

	// The return value of the execution is saved in the transition (returnValue field)
	result, err := e.d.store.ApplyTxn(header, transaction)
	if err != nil {
		return nil, err
	}

	if result.Failed() {
		return nil, fmt.Errorf("unable to execute call: %w", result.Err)
	}

	return argBytesPtr(result.ReturnValue), nil
}

// EstimateGas estimates the gas needed to execute a transaction
func (e *Eth) EstimateGas(
	arg *txnArgs,
	rawNum *BlockNumber,
) (interface{}, error) {
	transaction, err := e.d.decodeTxn(arg)
	if err != nil {
		return nil, err
	}

	number := LatestBlockNumber
	if rawNum != nil {
		number = *rawNum
	}

	// Fetch the requested header
	header, err := e.d.getBlockHeaderImpl(number)
	if err != nil {
		return nil, err
	}

	forksInTime := e.d.store.GetForksInTime(uint64(number))

	var standardGas uint64
	if transaction.IsContractCreation() && forksInTime.Homestead {
		standardGas = state.TxGasContractCreation
	} else {
		standardGas = state.TxGas
	}

	var (
		lowEnd  = standardGas
		highEnd uint64
		gasCap  uint64
	)

	// If the gas limit was passed in, use it as a ceiling
	if transaction.Gas != 0 && transaction.Gas >= standardGas {
		highEnd = transaction.Gas
	} else {
		// If not, use the referenced block number
		highEnd = header.GasLimit
	}

	gasPriceInt := new(big.Int).Set(transaction.GasPrice)
	valueInt := new(big.Int).Set(transaction.Value)

	// If the sender address is present, recalculate the ceiling to his balance
	if transaction.From != types.ZeroAddress && transaction.GasPrice != nil && gasPriceInt.BitLen() != 0 {
		// Get the account balance
		// If the account is not initialized yet in state,
		// assume it's an empty account
		accountBalance := big.NewInt(0)
		acc, err := e.d.store.GetAccount(header.StateRoot, transaction.From)

		if err != nil && !errors.As(err, &ErrStateNotFound) {
			// An unrelated error occurred, return it
			return nil, err
		} else if err == nil {
			// No error when fetching the account,
			// read the balance from state
			accountBalance = acc.Balance
		}

		available := new(big.Int).Set(accountBalance)

		if transaction.Value != nil {
			if valueInt.Cmp(available) >= 0 {
				return nil, fmt.Errorf("insufficient funds for execution")
			}

			available.Sub(available, valueInt)
		}

		allowance := new(big.Int).Div(available, gasPriceInt)

		// If the allowance is larger than maximum uint64, skip checking
		if allowance.IsUint64() && highEnd > allowance.Uint64() {
			highEnd = allowance.Uint64()
		}
	}

	if highEnd > types.GasCap.Uint64() {
		// The high end is greater than the environment gas cap
		highEnd = types.GasCap.Uint64()
	}

	gasCap = highEnd

	// Run the transaction with the estimated gas
	testTransaction := func(gas uint64) (bool, error) {
		// Create a dummy transaction with the new gas
		txn := transaction.Copy()
		txn.Gas = gas

		result, err := e.d.store.ApplyTxn(header, txn)

		if err != nil {
			return true, err
		}

		return result.Failed(), nil
	}

	// Start the binary search for the lowest possible gas price
	for lowEnd <= highEnd {
		mid := (lowEnd + highEnd) / 2

		failed, err := testTransaction(mid)
		if err != nil {
			return 0, err
		}

		if failed {
			// If the transaction failed => increase the gas
			lowEnd = mid + 1
		} else {
			// If the transaction didn't fail => lower the gas
			highEnd = mid - 1
		}
	}

	// we stopped the binary search at the last gas limit
	// at which the txn could not be executed
	highEnd++

	// Check the edge case if even the highest cap is not enough to complete the transaction
	if highEnd == gasCap {
		failed, err := testTransaction(gasCap)

		if err != nil {
			return 0, err
		}

		if failed {
			return 0, fmt.Errorf("gas required exceeds allowance (%d)", gasCap)
		}
	}

	return hex.EncodeUint64(highEnd), nil
}

// GetLogs returns an array of logs matching the filter options
func (e *Eth) GetLogs(filterOptions *LogFilter) (interface{}, error) {
	result := make([]*Log, 0)
	parseReceipts := func(block *types.Block) error {
		receipts, err := e.d.store.GetReceiptsByHash(block.Header.Hash)
		if err != nil {
			return err
		}

		for indx, receipt := range receipts {
			for logIndx, log := range receipt.Logs {
				if filterOptions.Match(log) {
					result = append(result, &Log{
						Address:     log.Address,
						Topics:      log.Topics,
						Data:        argBytes(log.Data),
						BlockNumber: argUint64(block.Header.Number),
						BlockHash:   block.Header.Hash,
						TxHash:      block.Transactions[indx].Hash,
						TxIndex:     argUint64(indx),
						LogIndex:    argUint64(logIndx),
					})
				}
			}
		}

		return nil
	}

	if filterOptions.BlockHash != nil {
		block, ok := e.d.store.GetBlockByHash(*filterOptions.BlockHash, true)
		if !ok {
			return nil, fmt.Errorf("not found")
		}

		if len(block.Transactions) == 0 {
			// no txs in block, return empty response
			return result, nil
		}

		if err := parseReceipts(block); err != nil {
			return nil, err
		}

		return result, nil
	}

	head := e.d.store.Header().Number

	resolveNum := func(num BlockNumber) uint64 {
		if num == PendingBlockNumber || num == EarliestBlockNumber {
			num = LatestBlockNumber
		}

		if num == LatestBlockNumber {
			return head
		}

		return uint64(num)
	}

	from := resolveNum(filterOptions.fromBlock)
	to := resolveNum(filterOptions.toBlock)

	if to < from {
		return nil, fmt.Errorf("incorrect range")
	}

	for i := from; i <= to; i++ {
		block, ok := e.d.store.GetBlockByNumber(i, true)
		if !ok {
			break
		}

		if block.Header.Number == 0 || len(block.Transactions) == 0 {
			// do not check logs in genesis and skip if no txs
			continue
		}

		if err := parseReceipts(block); err != nil {
			return nil, err
		}
	}

	return result, nil
}

// GetBalance returns the account's balance at the referenced block.
func (e *Eth) GetBalance(address types.Address, filter BlockNumberOrHash) (interface{}, error) {
	var header *types.Header
	var err error

	// The filter is empty, use the latest block by default
	if filter.BlockNumber == nil && filter.BlockHash == nil {
		filter.BlockNumber, _ = createBlockNumberPointer("latest")
	}

<<<<<<< HEAD
	header, err := e.d.getBlockHeaderImpl(*number)

=======
	header, err = e.getHeaderFromBlockNumberOrHash(&filter)
>>>>>>> 8c076ec0
	if err != nil {
		return nil, fmt.Errorf("failed to get header from block hash or block number")
	}

	// Extract the account balance
	acc, err := e.d.store.GetAccount(header.StateRoot, address)
	if errors.As(err, &ErrStateNotFound) {
		// Account not found, return an empty account
		return argUintPtr(0), nil
	} else if err != nil {
		return nil, err
	}
	return argBigPtr(acc.Balance), nil
}

// GetTransactionCount returns account nonce
func (e *Eth) GetTransactionCount(address types.Address, filter BlockNumberOrHash) (interface{}, error) {
	var blockNumber BlockNumber
	var header *types.Header
	var err error

	// The filter is empty, use the latest block by default
	if filter.BlockNumber == nil && filter.BlockHash == nil {
		filter.BlockNumber, _ = createBlockNumberPointer("latest")
	}

<<<<<<< HEAD
	nonce, err := e.d.getNextNonce(address, *number)

=======
	if filter.BlockNumber == nil {
		header, err = e.getHeaderFromBlockNumberOrHash(&filter)
		if err != nil {
			return nil, fmt.Errorf("failed to get header from block hash or block number")
		}

		blockNumber = BlockNumber(header.Number)
	} else {
		blockNumber = *filter.BlockNumber
	}

	nonce, err := e.d.getNextNonce(address, blockNumber)
>>>>>>> 8c076ec0
	if err != nil {
		if errors.Is(err, ErrStateNotFound) {
			return argUintPtr(0), nil
		}

		return nil, err
	}

	return argUintPtr(nonce), nil
}

// GetCode returns account code at given block number
func (e *Eth) GetCode(address types.Address, filter BlockNumberOrHash) (interface{}, error) {
	var header *types.Header
	var err error

	// The filter is empty, use the latest block by default
	if filter.BlockNumber == nil && filter.BlockHash == nil {
		filter.BlockNumber, _ = createBlockNumberPointer("latest")
	}

<<<<<<< HEAD
	header, err := e.d.getBlockHeaderImpl(*number)

=======
	header, err = e.getHeaderFromBlockNumberOrHash(&filter)
>>>>>>> 8c076ec0
	if err != nil {
		return nil, fmt.Errorf("failed to get header from block hash or block number")
	}

	emptySlice := []byte{}
	acc, err := e.d.store.GetAccount(header.StateRoot, address)

	if errors.As(err, &ErrStateNotFound) {
		// If the account doesn't exist / is not initialized yet,
		// return the default value
		return "0x", nil
	} else if err != nil {
		return argBytesPtr(emptySlice), err
	}

	code, err := e.d.store.GetCode(types.BytesToHash(acc.CodeHash))
	if err != nil {
		// TODO This is just a workaround. Figure out why CodeHash is populated for regular accounts
		return argBytesPtr(emptySlice), nil
	}

	return argBytesPtr(code), nil
}

// NewFilter creates a filter object, based on filter options, to notify when the state changes (logs).
func (e *Eth) NewFilter(filter *LogFilter) (interface{}, error) {
	return e.d.filterManager.NewLogFilter(filter, nil), nil
}

// NewBlockFilter creates a filter in the node, to notify when a new block arrives
func (e *Eth) NewBlockFilter() (interface{}, error) {
	return e.d.filterManager.NewBlockFilter(nil), nil
}

// GetFilterChanges is a polling method for a filter, which returns an array of logs which occurred since last poll.
func (e *Eth) GetFilterChanges(id string) (interface{}, error) {
	return e.d.filterManager.GetFilterChanges(id)
}

// UninstallFilter uninstalls a filter with given ID
func (e *Eth) UninstallFilter(id string) (bool, error) {
	ok := e.d.filterManager.Uninstall(id)

	return ok, nil
}

// Unsubscribe uninstalls a filter in a websocket
func (e *Eth) Unsubscribe(id string) (bool, error) {
	ok := e.d.filterManager.Uninstall(id)

	return ok, nil
}<|MERGE_RESOLUTION|>--- conflicted
+++ resolved
@@ -21,13 +21,15 @@
 }
 
 func (e *Eth) getHeaderFromBlockNumberOrHash(bnh *BlockNumberOrHash) (*types.Header, error) {
-	var header *types.Header
-	var err error
+	var (
+		header *types.Header
+		err    error
+	)
 
 	if bnh.BlockNumber != nil {
 		header, err = e.d.getBlockHeaderImpl(*bnh.BlockNumber)
 		if err != nil {
-			return nil, fmt.Errorf("failed to get the header of block %d: %v", *bnh.BlockNumber, err)
+			return nil, fmt.Errorf("failed to get the header of block %d: %w", *bnh.BlockNumber, err)
 		}
 	} else if bnh.BlockHash != nil {
 		block, ok := e.d.store.GetBlockByHash(*bnh.BlockHash, false)
@@ -37,6 +39,7 @@
 
 		header = block.Header
 	}
+
 	return header, nil
 }
 
@@ -318,8 +321,10 @@
 	index types.Hash,
 	filter BlockNumberOrHash,
 ) (interface{}, error) {
-	var header *types.Header
-	var err error
+	var (
+		header *types.Header
+		err    error
+	)
 
 	// The filter is empty, use the latest block by default
 	if filter.BlockNumber == nil && filter.BlockHash == nil {
@@ -370,25 +375,23 @@
 	arg *txnArgs,
 	filter BlockNumberOrHash,
 ) (interface{}, error) {
-	var header *types.Header
-	var err error
+	var (
+		header *types.Header
+		err    error
+	)
 
 	// The filter is empty, use the latest block by default
 	if filter.BlockNumber == nil && filter.BlockHash == nil {
 		filter.BlockNumber, _ = createBlockNumberPointer("latest")
 	}
 
-<<<<<<< HEAD
+	header, err = e.getHeaderFromBlockNumberOrHash(&filter)
+	if err != nil {
+		return nil, fmt.Errorf("failed to get header from block hash or block number")
+	}
+
 	transaction, err := e.d.decodeTxn(arg)
 
-=======
-	header, err = e.getHeaderFromBlockNumberOrHash(&filter)
->>>>>>> 8c076ec0
-	if err != nil {
-		return nil, fmt.Errorf("failed to get header from block hash or block number")
-	}
-
-	transaction, err := e.d.decodeTxn(arg)
 	if err != nil {
 		return nil, err
 	}
@@ -641,20 +644,17 @@
 
 // GetBalance returns the account's balance at the referenced block.
 func (e *Eth) GetBalance(address types.Address, filter BlockNumberOrHash) (interface{}, error) {
-	var header *types.Header
-	var err error
+	var (
+		header *types.Header
+		err    error
+	)
 
 	// The filter is empty, use the latest block by default
 	if filter.BlockNumber == nil && filter.BlockHash == nil {
 		filter.BlockNumber, _ = createBlockNumberPointer("latest")
 	}
 
-<<<<<<< HEAD
-	header, err := e.d.getBlockHeaderImpl(*number)
-
-=======
 	header, err = e.getHeaderFromBlockNumberOrHash(&filter)
->>>>>>> 8c076ec0
 	if err != nil {
 		return nil, fmt.Errorf("failed to get header from block hash or block number")
 	}
@@ -667,24 +667,23 @@
 	} else if err != nil {
 		return nil, err
 	}
+
 	return argBigPtr(acc.Balance), nil
 }
 
 // GetTransactionCount returns account nonce
 func (e *Eth) GetTransactionCount(address types.Address, filter BlockNumberOrHash) (interface{}, error) {
-	var blockNumber BlockNumber
-	var header *types.Header
-	var err error
+	var (
+		blockNumber BlockNumber
+		header      *types.Header
+		err         error
+	)
 
 	// The filter is empty, use the latest block by default
 	if filter.BlockNumber == nil && filter.BlockHash == nil {
 		filter.BlockNumber, _ = createBlockNumberPointer("latest")
 	}
 
-<<<<<<< HEAD
-	nonce, err := e.d.getNextNonce(address, *number)
-
-=======
 	if filter.BlockNumber == nil {
 		header, err = e.getHeaderFromBlockNumberOrHash(&filter)
 		if err != nil {
@@ -697,7 +696,6 @@
 	}
 
 	nonce, err := e.d.getNextNonce(address, blockNumber)
->>>>>>> 8c076ec0
 	if err != nil {
 		if errors.Is(err, ErrStateNotFound) {
 			return argUintPtr(0), nil
@@ -711,20 +709,17 @@
 
 // GetCode returns account code at given block number
 func (e *Eth) GetCode(address types.Address, filter BlockNumberOrHash) (interface{}, error) {
-	var header *types.Header
-	var err error
+	var (
+		header *types.Header
+		err    error
+	)
 
 	// The filter is empty, use the latest block by default
 	if filter.BlockNumber == nil && filter.BlockHash == nil {
 		filter.BlockNumber, _ = createBlockNumberPointer("latest")
 	}
 
-<<<<<<< HEAD
-	header, err := e.d.getBlockHeaderImpl(*number)
-
-=======
 	header, err = e.getHeaderFromBlockNumberOrHash(&filter)
->>>>>>> 8c076ec0
 	if err != nil {
 		return nil, fmt.Errorf("failed to get header from block hash or block number")
 	}
