--- conflicted
+++ resolved
@@ -189,14 +189,9 @@
 
 // GetStorageAt returns the contract storage at the index position
 func (e *Eth) GetStorageAt(address types.Address, index types.Hash, number *BlockNumber) (interface{}, error) {
-<<<<<<< HEAD
 	//Set the block number to latest
 	if number == nil {
 		*number = LatestBlockNumber
-=======
-	if number == nil {
-		return nil, fmt.Errorf("block parameter is required")
->>>>>>> 4afea94b
 	}
 	// Fetch the requested header
 	header, err := e.d.getBlockHeaderImpl(*number)
@@ -237,11 +232,7 @@
 // Call executes a smart contract call using the transaction object data
 func (e *Eth) Call(arg *txnArgs, number *BlockNumber) (interface{}, error) {
 	if number == nil {
-<<<<<<< HEAD
 		*number = LatestBlockNumber
-=======
-		return nil, fmt.Errorf("block parameter is required")
->>>>>>> 4afea94b
 	}
 	transaction, err := e.d.decodeTxn(arg)
 	if err != nil {
@@ -470,11 +461,7 @@
 // GetBalance returns the account's balance at the referenced block
 func (e *Eth) GetBalance(address types.Address, number *BlockNumber) (interface{}, error) {
 	if number == nil {
-<<<<<<< HEAD
 		*number = LatestBlockNumber
-=======
-		return nil, fmt.Errorf("block parameter is required")
->>>>>>> 4afea94b
 	}
 	header, err := e.d.getBlockHeaderImpl(*number)
 	if err != nil {
@@ -492,18 +479,12 @@
 
 // GetTransactionCount returns account nonce
 func (e *Eth) GetTransactionCount(address types.Address, number *BlockNumber) (interface{}, error) {
-<<<<<<< HEAD
 
 	if number == nil {
 		*number = LatestBlockNumber
 	}
-	nonce, err := e.d.getNextNonce(address, *number)
-=======
-	if number == nil {
-		return nil, fmt.Errorf("block parameter is required")
-	}
  	nonce, err := e.d.getNextNonce(address, *number)
->>>>>>> 4afea94b
+
 	if err != nil {
 		if err == ErrStateNotFound {
 			return argUintPtr(0), nil
@@ -515,18 +496,11 @@
 
 // GetCode returns account code at given block number
 func (e *Eth) GetCode(address types.Address, number *BlockNumber) (interface{}, error) {
-<<<<<<< HEAD
 
 	//Set the block number to latest
 	if number == nil {
 		*number = LatestBlockNumber
 	}
-
-=======
-	if number == nil {
-		return nil, fmt.Errorf("block parameter is required")
-	}
->>>>>>> 4afea94b
 	header, err := e.d.getBlockHeaderImpl(*number)
 	if err != nil {
 		return nil, err
