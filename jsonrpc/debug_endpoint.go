--- conflicted
+++ resolved
@@ -140,13 +140,9 @@
 		return nil, err
 	}
 
-<<<<<<< HEAD
+	defer cancel()
+
 	return d.store.TraceTxn(block, tx.Hash(), tracer)
-=======
-	defer cancel()
-
-	return d.store.TraceTxn(block, tx.Hash, tracer)
->>>>>>> 036644a0
 }
 
 func (d *Debug) TraceCall(
