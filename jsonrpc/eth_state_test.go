--- conflicted
+++ resolved
@@ -4,6 +4,9 @@
 	"bytes"
 	"errors"
 	"fmt"
+	"math/big"
+	"testing"
+
 	"github.com/0xPolygon/polygon-edge/chain"
 	"github.com/0xPolygon/polygon-edge/helper/hex"
 	"github.com/0xPolygon/polygon-edge/state"
@@ -11,8 +14,6 @@
 	"github.com/0xPolygon/polygon-edge/types"
 	"github.com/stretchr/testify/assert"
 	"github.com/umbracle/fastrlp"
-	"math/big"
-	"testing"
 )
 
 var (
@@ -614,52 +615,6 @@
 	}
 }
 
-<<<<<<< HEAD
-	t.Run("returns error if account doesn't have enough funds for transaction execution", func(t *testing.T) {
-		balance := int64(100)
-		txnGasLimit := uint64(30000)
-		store := setupMockStore(balance)
-		eth := newTestEthEndpoint(store)
-		txn := newTxnArgs(txnGasLimit)
-
-		res, err := eth.EstimateGas(txn, nil)
-
-		assert.Error(t, err)
-		assert.Contains(t, err.Error(), "insufficient funds for execution")
-		assert.Nil(t, res)
-	})
-
-	// nolint:lll
-	t.Run("returns estimated gas value +1 when transaction has gas field greater than estimated gas value", func(t *testing.T) {
-		balance := int64(10000000)
-		txnGasLimit := uint64(30000)
-		store := setupMockStore(balance)
-		store.estimatedGasPivotValue = 25000
-		eth := newTestEthEndpoint(store)
-		txn := newTxnArgs(txnGasLimit)
-
-		res, err := eth.EstimateGas(txn, nil)
-
-		assert.NoError(t, err)
-		assert.NotNil(t, res)
-		assert.Equal(t, fmt.Sprintf("0x%x", store.estimatedGasPivotValue+1), res.(string))
-	})
-
-	t.Run("returns transaction's gas limit value +1 when estimated gas value exceeds it", func(t *testing.T) {
-		balance := int64(10000000)
-		txnGasLimit := uint64(23000)
-		store := setupMockStore(balance)
-		store.estimatedGasPivotValue = 25000
-		eth := newTestEthEndpoint(store)
-		txn := newTxnArgs(txnGasLimit)
-
-		res, err := eth.EstimateGas(txn, nil)
-
-		assert.NoError(t, err)
-		assert.NotNil(t, res)
-		assert.Equal(t, fmt.Sprintf("0x%x", txnGasLimit+1), res.(string))
-	})
-=======
 // TestEth_EstimateGas_GasLimit tests eth_estimateGas, by using
 // the latest block gas limit for the upper bound, or the specified
 // gas limit in the transaction
@@ -809,7 +764,6 @@
 
 	// Make sure the insufficient funds error message is contained
 	assert.ErrorIs(t, estimateErr, ErrInsufficientFunds)
->>>>>>> 4cfd841e
 }
 
 type mockSpecialStore struct {
