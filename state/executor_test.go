--- conflicted
+++ resolved
@@ -11,10 +11,7 @@
 	"github.com/0xPolygon/polygon-edge/chain"
 	"github.com/0xPolygon/polygon-edge/state/runtime"
 	"github.com/0xPolygon/polygon-edge/state/runtime/evm"
-<<<<<<< HEAD
 	"github.com/0xPolygon/polygon-edge/state/runtime/precompiled"
-=======
->>>>>>> 31ce331a
 	"github.com/0xPolygon/polygon-edge/types"
 )
 
@@ -205,11 +202,7 @@
 				uint8(evm.PUSH1), 0x11, uint8(evm.PUSH1), 0xe2, uint8(evm.SSTORE),
 				// SLOAD `0xe2`, address present in access list
 				uint8(evm.PUSH1), 0xe2, uint8(evm.SLOAD),
-<<<<<<< HEAD
-				// SLOAD `0xe3`, ColdSloadCostEIP2929 charged since address not present in access list
-=======
 				// SLOAD `0xe3`, ColdStorageReadCostEIP2929 charged since address not present in access list
->>>>>>> 31ce331a
 				uint8(evm.PUSH1), 0xe3, uint8(evm.SLOAD),
 			},
 			gasConsumed: uint64(46529),
@@ -265,15 +258,10 @@
 
 			enabledForks := chain.AllForksEnabled.At(0)
 			transition := NewTransition(enabledForks, state, txn)
-<<<<<<< HEAD
 			initialAccessList := runtime.NewAccessList()
 			initialAccessList.PrepareAccessList(transition.ctx.Origin, &addr, precompiled.ActivePrecompiles, nil)
 
 			result := transition.Call2(transition.ctx.Origin, addr, nil, big.NewInt(0), uint64(1000000), initialAccessList)
-=======
-
-			result := transition.Call2(transition.ctx.Origin, addr, nil, big.NewInt(0), uint64(1000000))
->>>>>>> 31ce331a
 			assert.Equal(t, tt.gasConsumed, result.GasUsed, "Gas consumption for %s is inaccurate according to EIP 2929", tt.name)
 		})
 	}
