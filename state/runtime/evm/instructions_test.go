--- conflicted
+++ resolved
@@ -884,11 +884,7 @@
 			},
 			config: &allEnabledForks,
 			initState: &state{
-<<<<<<< HEAD
 				gas: 2600,
-=======
-				gas: 2600, //EIP2929: check gas increased to remove error, org gas 1000
->>>>>>> 31ce331a
 				sp:  6,
 				stack: []*big.Int{
 					big.NewInt(0x00), // outSize
