--- conflicted
+++ resolved
@@ -91,31 +91,19 @@
 }
 
 type Trie struct {
-<<<<<<< HEAD
-	state   *State
-	root    Node
-	epoch   uint32
-	storage Storage
-	tracer  Tracer
-=======
-	root  Node
-	epoch uint32
->>>>>>> 7b7ee403
+	root   Node
+	epoch  uint32
+	tracer Tracer
 }
 
 func NewTrie() *Trie {
 	return &Trie{}
 }
 
-<<<<<<< HEAD
-func (t *Trie) Get(k []byte) ([]byte, bool) {
-	txn := t.Txn()
-	txn.tracer = t.tracer
-
-=======
 func (t *Trie) Get(k []byte, storage Storage) ([]byte, bool) {
 	txn := t.Txn(storage)
->>>>>>> 7b7ee403
+	txn.tracer = t.tracer
+
 	res := txn.Lookup(k)
 
 	return res, res != nil
