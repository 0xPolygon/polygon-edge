--- conflicted
+++ resolved
@@ -518,7 +518,6 @@
 // surfacing of these errors reject the transaction thus not including it in the block
 
 var (
-<<<<<<< HEAD
 	ErrNonceIncorrect           = fmt.Errorf("incorrect nonce")
 	ErrNotEnoughFundsForGas     = fmt.Errorf("not enough funds to cover gas costs")
 	ErrBlockLimitReached        = fmt.Errorf("gas limit reached in the pool")
@@ -528,14 +527,6 @@
 	ErrNotEnoughFunds           = fmt.Errorf("not enough funds for transfer with given value")
 	ErrInvalidTransactionType   = fmt.Errorf("invalid transaction type")
 	ErrInvalidStateTransactions = fmt.Errorf("invalid state transaction data")
-=======
-	ErrNonceIncorrect        = fmt.Errorf("incorrect nonce")
-	ErrNotEnoughFundsForGas  = fmt.Errorf("not enough funds to cover gas costs")
-	ErrBlockLimitReached     = fmt.Errorf("gas limit reached in the pool")
-	ErrIntrinsicGasOverflow  = fmt.Errorf("overflow in intrinsic gas calculation")
-	ErrNotEnoughIntrinsicGas = fmt.Errorf("not enough gas supplied for intrinsic gas costs")
-	ErrNotEnoughFunds        = fmt.Errorf("not enough funds for transfer with given value")
->>>>>>> 217410b5
 )
 
 type TransitionApplicationError struct {
