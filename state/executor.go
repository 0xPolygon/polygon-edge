package state

import (
	"errors"
	"fmt"
	"math"
	"math/big"

	"github.com/hashicorp/go-hclog"

	"github.com/0xPolygon/polygon-edge/chain"
	"github.com/0xPolygon/polygon-edge/contracts"
	"github.com/0xPolygon/polygon-edge/crypto"
	"github.com/0xPolygon/polygon-edge/helper/common"
	"github.com/0xPolygon/polygon-edge/state/runtime"
	"github.com/0xPolygon/polygon-edge/state/runtime/evm"
	"github.com/0xPolygon/polygon-edge/state/runtime/precompiled"
	"github.com/0xPolygon/polygon-edge/state/runtime/tracer"
	"github.com/0xPolygon/polygon-edge/types"
)

const (
	SpuriousDragonMaxCodeSize = 24576

	TxGas                 uint64 = 21000 // Per transaction not creating a contract
	TxGasContractCreation uint64 = 53000 // Per transaction that creates a contract
)

var emptyCodeHashTwo = types.BytesToHash(crypto.Keccak256(nil))

// GetHashByNumber returns the hash function of a block number
type GetHashByNumber = func(i uint64) types.Hash

type GetHashByNumberHelper = func(*types.Header) GetHashByNumber

// Executor is the main entity
type Executor struct {
	logger  hclog.Logger
	config  *chain.Params
	state   State
	GetHash GetHashByNumberHelper

	PostHook        func(txn *Transition)
	GenesisPostHook func(*Transition) error
}

// NewExecutor creates a new executor
func NewExecutor(config *chain.Params, s State, logger hclog.Logger) *Executor {
	return &Executor{
		logger: logger,
		config: config,
		state:  s,
	}
}

func (e *Executor) WriteGenesis(alloc map[types.Address]*chain.GenesisAccount) types.Hash {
	snap := e.state.NewSnapshot()
	txn := NewTxn(snap)
	config := e.config.Forks.At(0)

	env := runtime.TxContext{
		ChainID: int64(e.config.ChainID),
	}

	transition := &Transition{
		logger:      e.logger,
		ctx:         env,
		state:       txn,
		auxState:    e.state,
		gasPool:     uint64(env.GasLimit),
		config:      config,
		precompiles: precompiled.NewPrecompiled(),
	}

	for addr, account := range alloc {
		if account.Balance != nil {
			txn.AddBalance(addr, account.Balance)
		}

		if account.Nonce != 0 {
			txn.SetNonce(addr, account.Nonce)
		}

		if len(account.Code) != 0 {
			txn.SetCode(addr, account.Code)
		}

		for key, value := range account.Storage {
			txn.SetState(addr, key, value)
		}
	}

	if e.GenesisPostHook != nil {
		if err := e.GenesisPostHook(transition); err != nil {
			panic(fmt.Errorf("Error writing genesis block: %w", err))
		}
	}

	objs := txn.Commit(false)
	_, root := snap.Commit(objs)

	return types.BytesToHash(root)
}

type BlockResult struct {
	Root     types.Hash
	Receipts []*types.Receipt
	TotalGas uint64
}

// ProcessBlock already does all the handling of the whole process
func (e *Executor) ProcessBlock(
	parentRoot types.Hash,
	block *types.Block,
	blockCreator types.Address,
) (*Transition, error) {
	txn, err := e.BeginTxn(parentRoot, block.Header, blockCreator)
	if err != nil {
		return nil, err
	}

	for _, t := range block.Transactions {
		if t.ExceedsBlockGasLimit(block.Header.GasLimit) {
			if err := txn.WriteFailedReceipt(t); err != nil {
				return nil, err
			}

			continue
		}

		if err := txn.Write(t); err != nil {
			return nil, err
		}
	}

	return txn, nil
}

// StateAt returns snapshot at given root
func (e *Executor) State() State {
	return e.state
}

// StateAt returns snapshot at given root
func (e *Executor) StateAt(root types.Hash) (Snapshot, error) {
	return e.state.NewSnapshotAt(root)
}

// GetForksInTime returns the active forks at the given block height
func (e *Executor) GetForksInTime(blockNumber uint64) chain.ForksInTime {
	return e.config.Forks.At(blockNumber)
}

func (e *Executor) BeginTxn(
	parentRoot types.Hash,
	header *types.Header,
	coinbaseReceiver types.Address,
) (*Transition, error) {
	forkConfig := e.config.Forks.At(header.Number)

	auxSnap2, err := e.state.NewSnapshotAt(parentRoot)
	if err != nil {
		return nil, err
	}

	burnContract := types.ZeroAddress
	if forkConfig.London {
		burnContract, err = e.config.CalculateBurnContract(header.Number)
		if err != nil {
			return nil, err
		}
	}

	newTxn := NewTxn(auxSnap2)

	txCtx := runtime.TxContext{
		Coinbase:     coinbaseReceiver,
		Timestamp:    int64(header.Timestamp),
		Number:       int64(header.Number),
		Difficulty:   types.BytesToHash(new(big.Int).SetUint64(header.Difficulty).Bytes()),
		BaseFee:      new(big.Int).SetUint64(header.BaseFee),
		GasLimit:     int64(header.GasLimit),
		ChainID:      int64(e.config.ChainID),
		BurnContract: burnContract,
	}

	txn := &Transition{
		logger:   e.logger,
		ctx:      txCtx,
		state:    newTxn,
		snap:     auxSnap2,
		getHash:  e.GetHash(header),
		auxState: e.state,
		config:   forkConfig,
		gasPool:  uint64(txCtx.GasLimit),

		receipts: []*types.Receipt{},
		totalGas: 0,

		evm:         evm.NewEVM(),
		precompiles: precompiled.NewPrecompiled(),
		PostHook:    e.PostHook,
	}

	return txn, nil
}

type Transition struct {
	logger hclog.Logger

	// dummy
	auxState State
	snap     Snapshot

	config  chain.ForksInTime
	state   *Txn
	getHash GetHashByNumber
	ctx     runtime.TxContext
	gasPool uint64

	// result
	receipts []*types.Receipt
	totalGas uint64

	PostHook func(t *Transition)

	// runtimes
	evm         *evm.EVM
	precompiles *precompiled.Precompiled
}

func NewTransition(config chain.ForksInTime, snap Snapshot, radix *Txn) *Transition {
	return &Transition{
		config:      config,
		state:       radix,
		snap:        snap,
		evm:         evm.NewEVM(),
		precompiles: precompiled.NewPrecompiled(),
	}
}

func (t *Transition) TotalGas() uint64 {
	return t.totalGas
}

func (t *Transition) Receipts() []*types.Receipt {
	return t.receipts
}

var emptyFrom = types.Address{}

func (t *Transition) WriteFailedReceipt(txn *types.Transaction) error {
	var err error

<<<<<<< HEAD
	if txn.From == emptyFrom &&
		(txn.Type == types.LegacyTx || txn.Type == types.DynamicFeeTx) {
=======
	if txn.From == emptyFrom && txn.Type == types.LegacyTx {
>>>>>>> 01e38b8e
		// Decrypt the from address
		signer := crypto.NewSigner(t.config, uint64(t.ctx.ChainID))

		// Decrypt the from address
		txn.From, err = signer.Sender(txn)
		if err != nil {
			return NewTransitionApplicationError(err, false)
		}
	}

	receipt := &types.Receipt{
		CumulativeGasUsed: t.totalGas,
		TransactionType:   txn.Type,
		TxHash:            txn.Hash,
		Logs:              t.state.Logs(),
	}

	receipt.LogsBloom = types.CreateBloom([]*types.Receipt{receipt})
	receipt.SetStatus(types.ReceiptFailed)
	t.receipts = append(t.receipts, receipt)

	if txn.To == nil {
		receipt.ContractAddress = crypto.CreateAddress(txn.From, txn.Nonce).Ptr()
	}

	return nil
}

// Write writes another transaction to the executor
func (t *Transition) Write(txn *types.Transaction) error {
	var err error

<<<<<<< HEAD
	if txn.From == emptyFrom &&
		(txn.Type == types.LegacyTx || txn.Type == types.DynamicFeeTx) {
=======
	if txn.From == emptyFrom && txn.Type == types.LegacyTx {
>>>>>>> 01e38b8e
		// Decrypt the from address
		signer := crypto.NewSigner(t.config, uint64(t.ctx.ChainID))

		txn.From, err = signer.Sender(txn)
		if err != nil {
			return NewTransitionApplicationError(err, false)
		}
	}

	// Make a local copy and apply the transaction
	msg := txn.Copy()

	result, e := t.Apply(msg)
	if e != nil {
		t.logger.Error("failed to apply tx", "err", e)

		return e
	}

	t.totalGas += result.GasUsed

	logs := t.state.Logs()

	receipt := &types.Receipt{
		CumulativeGasUsed: t.totalGas,
		TransactionType:   txn.Type,
		TxHash:            txn.Hash,
		GasUsed:           result.GasUsed,
	}

	// The suicided accounts are set as deleted for the next iteration
	t.state.CleanDeleteObjects(true)

	if result.Failed() {
		receipt.SetStatus(types.ReceiptFailed)
	} else {
		receipt.SetStatus(types.ReceiptSuccess)
	}

	// if the transaction created a contract, store the creation address in the receipt.
	if msg.To == nil {
		receipt.ContractAddress = crypto.CreateAddress(msg.From, txn.Nonce).Ptr()
	}

	// Set the receipt logs and create a bloom for filtering
	receipt.Logs = logs
	receipt.LogsBloom = types.CreateBloom([]*types.Receipt{receipt})
	t.receipts = append(t.receipts, receipt)

	return nil
}

// Commit commits the final result
func (t *Transition) Commit() (Snapshot, types.Hash) {
	objs := t.state.Commit(t.config.EIP155)
	s2, root := t.snap.Commit(objs)

	return s2, types.BytesToHash(root)
}

func (t *Transition) subGasPool(amount uint64) error {
	if t.gasPool < amount {
		return ErrBlockLimitReached
	}

	t.gasPool -= amount

	return nil
}

func (t *Transition) addGasPool(amount uint64) {
	t.gasPool += amount
}

func (t *Transition) Txn() *Txn {
	return t.state
}

// Apply applies a new transaction
func (t *Transition) Apply(msg *types.Transaction) (*runtime.ExecutionResult, error) {
	s := t.state.Snapshot()

	result, err := t.apply(msg)
	if err != nil {
		t.state.RevertToSnapshot(s)
	}

	if t.PostHook != nil {
		t.PostHook(t)
	}

	return result, err
}

// ContextPtr returns reference of context
// This method is called only by test
func (t *Transition) ContextPtr() *runtime.TxContext {
	return &t.ctx
}

func (t *Transition) subGasLimitPrice(msg *types.Transaction) error {
	// deduct the upfront max gas cost
	upfrontGasCost := new(big.Int).Set(msg.GasPrice)
	upfrontGasCost.Mul(upfrontGasCost, new(big.Int).SetUint64(msg.Gas))

	if err := t.state.SubBalance(msg.From, upfrontGasCost); err != nil {
		if errors.Is(err, runtime.ErrNotEnoughFunds) {
			return ErrNotEnoughFundsForGas
		}

		return err
	}

	return nil
}

func (t *Transition) nonceCheck(msg *types.Transaction) error {
	nonce := t.state.GetNonce(msg.From)

	if nonce != msg.Nonce {
		return ErrNonceIncorrect
	}

	return nil
}

// errors that can originate in the consensus rules checks of the apply method below
// surfacing of these errors reject the transaction thus not including it in the block

var (
	ErrNonceIncorrect        = fmt.Errorf("incorrect nonce")
	ErrNotEnoughFundsForGas  = fmt.Errorf("not enough funds to cover gas costs")
	ErrBlockLimitReached     = fmt.Errorf("gas limit reached in the pool")
	ErrIntrinsicGasOverflow  = fmt.Errorf("overflow in intrinsic gas calculation")
	ErrNotEnoughIntrinsicGas = fmt.Errorf("not enough gas supplied for intrinsic gas costs")
	ErrNotEnoughFunds        = fmt.Errorf("not enough funds for transfer with given value")

	// ErrTipAboveFeeCap is a sanity error to ensure no one is able to specify a
	// transaction with a tip higher than the total fee cap.
	ErrTipAboveFeeCap = errors.New("max priority fee per gas higher than max fee per gas")

	// ErrTipVeryHigh is a sanity error to avoid extremely big numbers specified
	// in the tip field.
	ErrTipVeryHigh = errors.New("max priority fee per gas higher than 2^256-1")

	// ErrFeeCapVeryHigh is a sanity error to avoid extremely big numbers specified
	// in the fee cap field.
	ErrFeeCapVeryHigh = errors.New("max fee per gas higher than 2^256-1")

	// ErrFeeCapTooLow is returned if the transaction fee cap is less than the
	// the base fee of the block.
	ErrFeeCapTooLow = errors.New("max fee per gas less than block base fee")
)

type TransitionApplicationError struct {
	Err           error
	IsRecoverable bool // Should the transaction be discarded, or put back in the queue.
}

func (e *TransitionApplicationError) Error() string {
	return e.Err.Error()
}

func NewTransitionApplicationError(err error, isRecoverable bool) *TransitionApplicationError {
	return &TransitionApplicationError{
		Err:           err,
		IsRecoverable: isRecoverable,
	}
}

type GasLimitReachedTransitionApplicationError struct {
	TransitionApplicationError
}

func NewGasLimitReachedTransitionApplicationError(err error) *GasLimitReachedTransitionApplicationError {
	return &GasLimitReachedTransitionApplicationError{
		*NewTransitionApplicationError(err, true),
	}
}

func (t *Transition) apply(msg *types.Transaction) (*runtime.ExecutionResult, error) {
<<<<<<< HEAD
	var err error

	if msg.Type == types.DynamicFeeTx {
		err = checkAndProcessDynamicFeeTx(msg, t)
	} else if msg.Type == types.LegacyTx {
		err = checkAndProcessLegacyTx(msg, t)
	} else {
		err = checkAndProcessStateTx(msg, t)
	}

	if err != nil {
		return nil, err
	}

	// the amount of gas required is available in the block
	if err = t.subGasPool(msg.Gas); err != nil {
=======
	if msg.Type == types.StateTx {
		if err := checkAndProcessStateTx(msg, t); err != nil {
			return nil, err
		}
	} else {
		if err := checkAndProcessLegacyTx(msg, t); err != nil {
			return nil, err
		}
	}

	// the amount of gas required is available in the block
	if err := t.subGasPool(msg.Gas); err != nil {
>>>>>>> 01e38b8e
		return nil, NewGasLimitReachedTransitionApplicationError(err)
	}

	if t.ctx.Tracer != nil {
		t.ctx.Tracer.TxStart(msg.Gas)
	}

	// 4. there is no overflow when calculating intrinsic gas
	intrinsicGasCost, err := TransactionGasCost(msg, t.config.Homestead, t.config.Istanbul)
	if err != nil {
		return nil, NewTransitionApplicationError(err, false)
	}

	// the purchased gas is enough to cover intrinsic usage
	gasLeft := msg.Gas - intrinsicGasCost
	// because we are working with unsigned integers for gas, the `>` operator is used instead of the more intuitive `<`
	if gasLeft > msg.Gas {
		return nil, NewTransitionApplicationError(ErrNotEnoughIntrinsicGas, false)
	}

	gasPrice := new(big.Int).Set(msg.GasPrice)
	value := new(big.Int).Set(msg.Value)

	// set the specific transaction fields in the context
	t.ctx.GasPrice = types.BytesToHash(gasPrice.Bytes())
	t.ctx.Origin = msg.From

	var result *runtime.ExecutionResult
	if msg.IsContractCreation() {
		result = t.Create2(msg.From, msg.Input, value, gasLeft)
	} else {
		t.state.IncrNonce(msg.From)
		result = t.Call2(msg.From, *msg.To, msg.Input, value, gasLeft)
	}

	refund := t.state.GetRefund()
	result.UpdateGasUsed(msg.Gas, refund)

	if t.ctx.Tracer != nil {
		t.ctx.Tracer.TxEnd(result.GasLeft)
	}

<<<<<<< HEAD
	// Refund the sender
	remaining := new(big.Int).Mul(new(big.Int).SetUint64(result.GasLeft), msg.GasPrice)
	t.state.AddBalance(msg.From, remaining)

	// Spec: https://eips.ethereum.org/EIPS/eip-1559#specification
	// Define effective tip based on tx type.
	// We use EIP-1559 fields of the tx if the london hardfork is enabled.
	// Effective tip be came to be either gas tip cap or (gas fee cap - current base fee)
	effectiveTip := msg.GasPrice
	if t.config.London && msg.Type != types.StateTx {
		effectiveTip = common.BigMin(
			new(big.Int).Sub(msg.GasFeeCap, t.ctx.BaseFee),
			new(big.Int).Set(msg.GasTipCap),
		)
	}

	// Pay the coinbase fee as a miner reward using the calculated effective tip.
	coinbaseFee := new(big.Int).Mul(new(big.Int).SetUint64(result.GasUsed), effectiveTip)
	t.state.AddBalance(t.ctx.Coinbase, coinbaseFee)

	// Burn some amount if the london hardfork is applied.
	// Basically, burn amount is just transferred to the current burn contract.
	if t.config.London && msg.Type != types.StateTx {
		burnAmount := new(big.Int).Mul(new(big.Int).SetUint64(result.GasUsed), t.ctx.BaseFee)
		t.state.AddBalance(t.ctx.BurnContract, burnAmount)
	}
=======
	// refund the sender
	remaining := new(big.Int).Mul(new(big.Int).SetUint64(result.GasLeft), msg.GasPrice)
	t.state.AddBalance(msg.From, remaining)

	// pay the coinbase
	coinbaseFee := new(big.Int).Mul(new(big.Int).SetUint64(result.GasUsed), msg.GasPrice)
	t.state.AddBalance(t.ctx.Coinbase, coinbaseFee)
>>>>>>> 01e38b8e

	// return gas to the pool
	t.addGasPool(result.GasLeft)

	return result, nil
}

func (t *Transition) Create2(
	caller types.Address,
	code []byte,
	value *big.Int,
	gas uint64,
) *runtime.ExecutionResult {
	address := crypto.CreateAddress(caller, t.state.GetNonce(caller))
	contract := runtime.NewContractCreation(1, caller, caller, address, value, gas, code)

	return t.applyCreate(contract, t)
}

func (t *Transition) Call2(
	caller types.Address,
	to types.Address,
	input []byte,
	value *big.Int,
	gas uint64,
) *runtime.ExecutionResult {
	c := runtime.NewContractCall(1, caller, caller, to, value, gas, t.state.GetCode(to), input)

	return t.applyCall(c, runtime.Call, t)
}

func (t *Transition) run(contract *runtime.Contract, host runtime.Host) *runtime.ExecutionResult {
	// check the precompiles
	if t.precompiles.CanRun(contract, host, &t.config) {
		return t.precompiles.Run(contract, host, &t.config)
	}
	// check the evm
	if t.evm.CanRun(contract, host, &t.config) {
		return t.evm.Run(contract, host, &t.config)
	}

	return &runtime.ExecutionResult{
		Err: fmt.Errorf("runtime not found"),
	}
}

func (t *Transition) Transfer(from, to types.Address, amount *big.Int) error {
	if amount == nil {
		return nil
	}

	if err := t.state.SubBalance(from, amount); err != nil {
		if errors.Is(err, runtime.ErrNotEnoughFunds) {
			return runtime.ErrInsufficientBalance
		}

		return err
	}

	t.state.AddBalance(to, amount)

	return nil
}

func (t *Transition) applyCall(
	c *runtime.Contract,
	callType runtime.CallType,
	host runtime.Host,
) *runtime.ExecutionResult {
	if c.Depth > int(1024)+1 {
		return &runtime.ExecutionResult{
			GasLeft: c.Gas,
			Err:     runtime.ErrDepth,
		}
	}

	snapshot := t.state.Snapshot()
	t.state.TouchAccount(c.Address)

	if callType == runtime.Call {
		// Transfers only allowed on calls
		if err := t.Transfer(c.Caller, c.Address, c.Value); err != nil {
			return &runtime.ExecutionResult{
				GasLeft: c.Gas,
				Err:     err,
			}
		}
	}

	var result *runtime.ExecutionResult

	t.captureCallStart(c, callType)

	result = t.run(c, host)
	if result.Failed() {
		t.state.RevertToSnapshot(snapshot)
	}

	t.captureCallEnd(c, result)

	return result
}

var emptyHash types.Hash

func (t *Transition) hasCodeOrNonce(addr types.Address) bool {
	nonce := t.state.GetNonce(addr)
	if nonce != 0 {
		return true
	}

	codeHash := t.state.GetCodeHash(addr)

	if codeHash != emptyCodeHashTwo && codeHash != emptyHash {
		return true
	}

	return false
}

func (t *Transition) applyCreate(c *runtime.Contract, host runtime.Host) *runtime.ExecutionResult {
	gasLimit := c.Gas

	if c.Depth > int(1024)+1 {
		return &runtime.ExecutionResult{
			GasLeft: gasLimit,
			Err:     runtime.ErrDepth,
		}
	}

	// Increment the nonce of the caller
	t.state.IncrNonce(c.Caller)

	// Check if there if there is a collision and the address already exists
	if t.hasCodeOrNonce(c.Address) {
		return &runtime.ExecutionResult{
			GasLeft: 0,
			Err:     runtime.ErrContractAddressCollision,
		}
	}

	// Take snapshot of the current state
	snapshot := t.state.Snapshot()

	if t.config.EIP158 {
		// Force the creation of the account
		t.state.CreateAccount(c.Address)
		t.state.IncrNonce(c.Address)
	}

	// Transfer the value
	if err := t.Transfer(c.Caller, c.Address, c.Value); err != nil {
		return &runtime.ExecutionResult{
			GasLeft: gasLimit,
			Err:     err,
		}
	}

	var result *runtime.ExecutionResult

	t.captureCallStart(c, evm.CREATE)

	defer func() {
		// pass result to be set later
		t.captureCallEnd(c, result)
	}()

	result = t.run(c, host)
	if result.Failed() {
		t.state.RevertToSnapshot(snapshot)

		return result
	}

	if t.config.EIP158 && len(result.ReturnValue) > SpuriousDragonMaxCodeSize {
		// Contract size exceeds 'SpuriousDragon' size limit
		t.state.RevertToSnapshot(snapshot)

		return &runtime.ExecutionResult{
			GasLeft: 0,
			Err:     runtime.ErrMaxCodeSizeExceeded,
		}
	}

	gasCost := uint64(len(result.ReturnValue)) * 200

	if result.GasLeft < gasCost {
		result.Err = runtime.ErrCodeStoreOutOfGas
		result.ReturnValue = nil

		// Out of gas creating the contract
		if t.config.Homestead {
			t.state.RevertToSnapshot(snapshot)

			result.GasLeft = 0
		}

		return result
	}

	result.GasLeft -= gasCost
	result.Address = c.Address
	t.state.SetCode(c.Address, result.ReturnValue)

	return result
}

func (t *Transition) SetStorage(
	addr types.Address,
	key types.Hash,
	value types.Hash,
	config *chain.ForksInTime,
) runtime.StorageStatus {
	return t.state.SetStorage(addr, key, value, config)
}

func (t *Transition) GetTxContext() runtime.TxContext {
	return t.ctx
}

func (t *Transition) GetBlockHash(number int64) (res types.Hash) {
	return t.getHash(uint64(number))
}

func (t *Transition) EmitLog(addr types.Address, topics []types.Hash, data []byte) {
	t.state.EmitLog(addr, topics, data)
}

func (t *Transition) GetCodeSize(addr types.Address) int {
	return t.state.GetCodeSize(addr)
}

func (t *Transition) GetCodeHash(addr types.Address) (res types.Hash) {
	return t.state.GetCodeHash(addr)
}

func (t *Transition) GetCode(addr types.Address) []byte {
	return t.state.GetCode(addr)
}

func (t *Transition) GetBalance(addr types.Address) *big.Int {
	return t.state.GetBalance(addr)
}

func (t *Transition) GetStorage(addr types.Address, key types.Hash) types.Hash {
	return t.state.GetState(addr, key)
}

func (t *Transition) AccountExists(addr types.Address) bool {
	return t.state.Exist(addr)
}

func (t *Transition) Empty(addr types.Address) bool {
	return t.state.Empty(addr)
}

func (t *Transition) GetNonce(addr types.Address) uint64 {
	return t.state.GetNonce(addr)
}

func (t *Transition) Selfdestruct(addr types.Address, beneficiary types.Address) {
	if !t.state.HasSuicided(addr) {
		t.state.AddRefund(24000)
	}

	t.state.AddBalance(beneficiary, t.state.GetBalance(addr))
	t.state.Suicide(addr)
}

func (t *Transition) Callx(c *runtime.Contract, h runtime.Host) *runtime.ExecutionResult {
	if c.Type == runtime.Create {
		return t.applyCreate(c, h)
	}

	return t.applyCall(c, c.Type, h)
}

// SetAccountDirectly sets an account to the given address
// NOTE: SetAccountDirectly changes the world state without a transaction
func (t *Transition) SetAccountDirectly(addr types.Address, account *chain.GenesisAccount) error {
	if t.AccountExists(addr) {
		return fmt.Errorf("can't add account to %+v because an account exists already", addr)
	}

	t.state.SetCode(addr, account.Code)

	for key, value := range account.Storage {
		t.state.SetStorage(addr, key, value, &t.config)
	}

	t.state.SetBalance(addr, account.Balance)
	t.state.SetNonce(addr, account.Nonce)

	return nil
}

// SetCodeDirectly sets new code into the account with the specified address
// NOTE: SetCodeDirectly changes the world state without a transaction
func (t *Transition) SetCodeDirectly(addr types.Address, code []byte) error {
	if !t.AccountExists(addr) {
		return fmt.Errorf("account doesn't exist at %s", addr)
	}

	t.state.SetCode(addr, code)

	return nil
}

// SetTracer sets tracer to the context in order to enable it
func (t *Transition) SetTracer(tracer tracer.Tracer) {
	t.ctx.Tracer = tracer
}

// GetTracer returns a tracer in context
func (t *Transition) GetTracer() runtime.VMTracer {
	return t.ctx.Tracer
}

func (t *Transition) GetRefund() uint64 {
	return t.state.GetRefund()
}

func TransactionGasCost(msg *types.Transaction, isHomestead, isIstanbul bool) (uint64, error) {
	cost := uint64(0)

	// Contract creation is only paid on the homestead fork
	if msg.IsContractCreation() && isHomestead {
		cost += TxGasContractCreation
	} else {
		cost += TxGas
	}

	payload := msg.Input
	if len(payload) > 0 {
		zeros := uint64(0)

		for i := 0; i < len(payload); i++ {
			if payload[i] == 0 {
				zeros++
			}
		}

		nonZeros := uint64(len(payload)) - zeros
		nonZeroCost := uint64(68)

		if isIstanbul {
			nonZeroCost = 16
		}

		if (math.MaxUint64-cost)/nonZeroCost < nonZeros {
			return 0, ErrIntrinsicGasOverflow
		}

		cost += nonZeros * nonZeroCost

		if (math.MaxUint64-cost)/4 < zeros {
			return 0, ErrIntrinsicGasOverflow
		}

		cost += zeros * 4
	}

	return cost, nil
}

<<<<<<< HEAD
// checkDynamicFees checks correctness of the EIP-1559 feature-related fields.
// Basically, makes sure gas tip cap and gas fee cap are good.
func checkDynamicFees(msg *types.Transaction, baseFee *big.Int) error {
	if msg.GasFeeCap.BitLen() == 0 && msg.GasTipCap.BitLen() == 0 {
		return nil
	}

	if l := msg.GasFeeCap.BitLen(); l > 256 {
		return fmt.Errorf("%w: address %v, GasFeeCap bit length: %d", ErrFeeCapVeryHigh,
			msg.From.String(), l)
	}

	if l := msg.GasTipCap.BitLen(); l > 256 {
		return fmt.Errorf("%w: address %v, GasTipCap bit length: %d", ErrTipVeryHigh,
			msg.From.String(), l)
	}

	if msg.GasFeeCap.Cmp(msg.GasTipCap) < 0 {
		return fmt.Errorf("%w: address %v, GasTipCap: %s, GasFeeCap: %s", ErrTipAboveFeeCap,
			msg.From.String(), msg.GasTipCap, msg.GasFeeCap)
	}

	// This will panic if baseFee is nil, but basefee presence is verified
	// as part of header validation.
	if msg.GasFeeCap.Cmp(baseFee) < 0 {
		return fmt.Errorf("%w: address %v, GasFeeCap: %s, BaseFee: %s", ErrFeeCapTooLow,
			msg.From.String(), msg.GasFeeCap, baseFee)
	}

	return nil
}

// checkAndProcessDynamicFeeTx - first check if this message satisfies all consensus rules before
// applying the message. The rules include these clauses:
// 1. the nonce of the message caller is correct
// 2. caller has enough balance to cover transaction fee(gaslimit * gasprice)
func checkAndProcessDynamicFeeTx(msg *types.Transaction, t *Transition) error {
	// 1. do legacy tx checks
	if err := checkAndProcessLegacyTx(msg, t); err != nil {
		return err
	}

	// 2. make sure EIP-1559-related fields are correct
	if err := checkDynamicFees(msg, t.ctx.BaseFee); err != nil {
		return NewTransitionApplicationError(err, true)
	}

	return nil
}

=======
>>>>>>> 01e38b8e
// checkAndProcessLegacyTx - first check if this message satisfies all consensus rules before
// applying the message. The rules include these clauses:
// 1. the nonce of the message caller is correct
// 2. caller has enough balance to cover transaction fee(gaslimit * gasprice)
func checkAndProcessLegacyTx(msg *types.Transaction, t *Transition) error {
	// 1. the nonce of the message caller is correct
	if err := t.nonceCheck(msg); err != nil {
		return NewTransitionApplicationError(err, true)
	}

	// 2. caller has enough balance to cover transaction fee(gaslimit * gasprice)
	if err := t.subGasLimitPrice(msg); err != nil {
		return NewTransitionApplicationError(err, true)
	}

	return nil
}

func checkAndProcessStateTx(msg *types.Transaction, t *Transition) error {
	if msg.GasPrice.Cmp(big.NewInt(0)) != 0 {
		return NewTransitionApplicationError(
			errors.New("gasPrice of state transaction must be zero"),
			true,
		)
	}

	if msg.Gas != types.StateTransactionGasLimit {
		return NewTransitionApplicationError(
			fmt.Errorf("gas of state transaction must be %d", types.StateTransactionGasLimit),
			true,
		)
	}

	if msg.From != contracts.SystemCaller {
		return NewTransitionApplicationError(
			fmt.Errorf("state transaction sender must be %v, but got %v", contracts.SystemCaller, msg.From),
			true,
		)
	}

	if msg.To == nil || *msg.To == types.ZeroAddress {
		return NewTransitionApplicationError(
			errors.New("to of state transaction must be specified"),
			true,
		)
	}

	return nil
}

// captureCallStart calls CallStart in Tracer if context has the tracer
func (t *Transition) captureCallStart(c *runtime.Contract, callType runtime.CallType) {
	if t.ctx.Tracer == nil {
		return
	}

	t.ctx.Tracer.CallStart(
		c.Depth,
		c.Caller,
		c.Address,
		int(callType),
		c.Gas,
		c.Value,
		c.Input,
	)
}

// captureCallEnd calls CallEnd in Tracer if context has the tracer
func (t *Transition) captureCallEnd(c *runtime.Contract, result *runtime.ExecutionResult) {
	if t.ctx.Tracer == nil {
		return
	}

	t.ctx.Tracer.CallEnd(
		c.Depth,
		result.ReturnValue,
		result.Err,
	)
}<|MERGE_RESOLUTION|>--- conflicted
+++ resolved
@@ -252,12 +252,8 @@
 func (t *Transition) WriteFailedReceipt(txn *types.Transaction) error {
 	var err error
 
-<<<<<<< HEAD
 	if txn.From == emptyFrom &&
 		(txn.Type == types.LegacyTx || txn.Type == types.DynamicFeeTx) {
-=======
-	if txn.From == emptyFrom && txn.Type == types.LegacyTx {
->>>>>>> 01e38b8e
 		// Decrypt the from address
 		signer := crypto.NewSigner(t.config, uint64(t.ctx.ChainID))
 
@@ -290,12 +286,8 @@
 func (t *Transition) Write(txn *types.Transaction) error {
 	var err error
 
-<<<<<<< HEAD
 	if txn.From == emptyFrom &&
 		(txn.Type == types.LegacyTx || txn.Type == types.DynamicFeeTx) {
-=======
-	if txn.From == emptyFrom && txn.Type == types.LegacyTx {
->>>>>>> 01e38b8e
 		// Decrypt the from address
 		signer := crypto.NewSigner(t.config, uint64(t.ctx.ChainID))
 
@@ -477,7 +469,6 @@
 }
 
 func (t *Transition) apply(msg *types.Transaction) (*runtime.ExecutionResult, error) {
-<<<<<<< HEAD
 	var err error
 
 	if msg.Type == types.DynamicFeeTx {
@@ -494,20 +485,6 @@
 
 	// the amount of gas required is available in the block
 	if err = t.subGasPool(msg.Gas); err != nil {
-=======
-	if msg.Type == types.StateTx {
-		if err := checkAndProcessStateTx(msg, t); err != nil {
-			return nil, err
-		}
-	} else {
-		if err := checkAndProcessLegacyTx(msg, t); err != nil {
-			return nil, err
-		}
-	}
-
-	// the amount of gas required is available in the block
-	if err := t.subGasPool(msg.Gas); err != nil {
->>>>>>> 01e38b8e
 		return nil, NewGasLimitReachedTransitionApplicationError(err)
 	}
 
@@ -550,7 +527,6 @@
 		t.ctx.Tracer.TxEnd(result.GasLeft)
 	}
 
-<<<<<<< HEAD
 	// Refund the sender
 	remaining := new(big.Int).Mul(new(big.Int).SetUint64(result.GasLeft), msg.GasPrice)
 	t.state.AddBalance(msg.From, remaining)
@@ -577,15 +553,6 @@
 		burnAmount := new(big.Int).Mul(new(big.Int).SetUint64(result.GasUsed), t.ctx.BaseFee)
 		t.state.AddBalance(t.ctx.BurnContract, burnAmount)
 	}
-=======
-	// refund the sender
-	remaining := new(big.Int).Mul(new(big.Int).SetUint64(result.GasLeft), msg.GasPrice)
-	t.state.AddBalance(msg.From, remaining)
-
-	// pay the coinbase
-	coinbaseFee := new(big.Int).Mul(new(big.Int).SetUint64(result.GasUsed), msg.GasPrice)
-	t.state.AddBalance(t.ctx.Coinbase, coinbaseFee)
->>>>>>> 01e38b8e
 
 	// return gas to the pool
 	t.addGasPool(result.GasLeft)
@@ -951,7 +918,6 @@
 	return cost, nil
 }
 
-<<<<<<< HEAD
 // checkDynamicFees checks correctness of the EIP-1559 feature-related fields.
 // Basically, makes sure gas tip cap and gas fee cap are good.
 func checkDynamicFees(msg *types.Transaction, baseFee *big.Int) error {
@@ -1002,8 +968,6 @@
 	return nil
 }
 
-=======
->>>>>>> 01e38b8e
 // checkAndProcessLegacyTx - first check if this message satisfies all consensus rules before
 // applying the message. The rules include these clauses:
 // 1. the nonce of the message caller is correct
