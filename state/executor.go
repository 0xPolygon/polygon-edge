--- conflicted
+++ resolved
@@ -51,7 +51,6 @@
 	}
 }
 
-<<<<<<< HEAD
 func (e *Executor) WriteGenesis(
 	alloc map[types.Address]*chain.GenesisAccount,
 	initialStateRoot types.Hash) (types.Hash, error) {
@@ -70,10 +69,6 @@
 		return types.Hash{}, err
 	}
 
-=======
-func (e *Executor) WriteGenesis(alloc map[types.Address]*chain.GenesisAccount) (types.Hash, error) {
-	snap := e.state.NewSnapshot()
->>>>>>> 5f1dea32
 	txn := NewTxn(snap)
 	config := e.config.Forks.At(0)
 
