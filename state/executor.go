--- conflicted
+++ resolved
@@ -6,20 +6,12 @@
 	"math"
 	"math/big"
 
-<<<<<<< HEAD
-=======
-	"github.com/hashicorp/go-hclog"
-
->>>>>>> bd80d1c6
 	"github.com/0xPolygon/polygon-edge/chain"
 	"github.com/0xPolygon/polygon-edge/crypto"
 	"github.com/0xPolygon/polygon-edge/state/runtime"
 	"github.com/0xPolygon/polygon-edge/state/runtime/evm"
-<<<<<<< HEAD
+	"github.com/0xPolygon/polygon-edge/state/runtime/precompiled"
 	"github.com/0xPolygon/polygon-edge/state/runtime/tracer"
-=======
-	"github.com/0xPolygon/polygon-edge/state/runtime/precompiled"
->>>>>>> bd80d1c6
 	"github.com/0xPolygon/polygon-edge/types"
 	"github.com/hashicorp/go-hclog"
 )
@@ -159,12 +151,7 @@
 
 	txn := &Transition{
 		logger:   e.logger,
-<<<<<<< HEAD
-		r:        e,
 		ctx:      txCtx,
-=======
-		ctx:      env2,
->>>>>>> bd80d1c6
 		state:    newTxn,
 		getHash:  e.GetHash(header),
 		auxState: e.state,
