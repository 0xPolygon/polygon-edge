--- conflicted
+++ resolved
@@ -73,7 +73,26 @@
 	assert.Equal(t, hash1, txn.GetState(addr1, hash1))
 }
 
-<<<<<<< HEAD
+func TestIncrNonce(t *testing.T) {
+	t.Parallel()
+
+	var (
+		address0               = types.StringToAddress("0")
+		address1               = types.StringToAddress("1")
+		maxUint64NonceValue    = uint64(math.MaxUint64)
+		nonMaxUint64NonceValue = uint64(3)
+	)
+
+	txn := newTestTxn(defaultPreState)
+
+	txn.SetNonce(address0, maxUint64NonceValue)
+	txn.SetNonce(address1, nonMaxUint64NonceValue)
+
+	require.Error(t, txn.IncrNonce(address0))
+	require.NoError(t, txn.IncrNonce(address1))
+	require.Equal(t, nonMaxUint64NonceValue+1, txn.GetNonce(address1))
+}
+
 func TestTxn_TracesCompaction(t *testing.T) {
 	txn := newTestTxn(defaultPreState)
 
@@ -157,24 +176,4 @@
 		c.a.Merge(c.b)
 		require.Equal(t, c.c, c.a)
 	}
-=======
-func TestIncrNonce(t *testing.T) {
-	t.Parallel()
-
-	var (
-		address0               = types.StringToAddress("0")
-		address1               = types.StringToAddress("1")
-		maxUint64NonceValue    = uint64(math.MaxUint64)
-		nonMaxUint64NonceValue = uint64(3)
-	)
-
-	txn := newTestTxn(defaultPreState)
-
-	txn.SetNonce(address0, maxUint64NonceValue)
-	txn.SetNonce(address1, nonMaxUint64NonceValue)
-
-	require.Error(t, txn.IncrNonce(address0))
-	require.NoError(t, txn.IncrNonce(address1))
-	require.Equal(t, nonMaxUint64NonceValue+1, txn.GetNonce(address1))
->>>>>>> 4fbe4ba6
 }