package state

import (
	"math/big"
	"testing"

	"github.com/stretchr/testify/assert"
	"github.com/stretchr/testify/require"

	"github.com/0xPolygon/polygon-edge/types"
)

var (
	addr1 = types.StringToAddress("1")
	addr2 = types.StringToAddress("2")

	hash0 = types.StringToHash("0")
	hash1 = types.StringToHash("1")
	hash2 = types.StringToHash("2")

	defaultPreState = map[types.Address]*PreState{
		addr1: {
			State: map[types.Hash]types.Hash{
				hash1: hash1,
			},
		},
	}
)

// PreState is the account prestate
type PreState struct {
	Nonce   uint64
	Balance uint64
	State   map[types.Hash]types.Hash
}

// PreStates is a set of pre states
type PreStates map[types.Address]*PreState

type buildPreState func(p PreStates) Snapshot

// TestState tests a set of tests on a state
func TestState(t *testing.T, buildPreState buildPreState) {
	t.Helper()
	t.Parallel()

	t.Run("write state", func(t *testing.T) {
		t.Parallel()

		testWriteState(t, buildPreState)
	})
	t.Run("write empty state", func(t *testing.T) {
		t.Parallel()

		testWriteEmptyState(t, buildPreState)
	})
	t.Run("update state with empty - delete empty objects", func(t *testing.T) {
		t.Parallel()

		testUpdateStateWithEmpty(t, buildPreState, true)
	})
	t.Run("update state with empty - do not delete empty objects", func(t *testing.T) {
		t.Parallel()

		testUpdateStateWithEmpty(t, buildPreState, false)
	})
	t.Run("suicide account in pre-state", func(t *testing.T) {
		t.Parallel()

		testSuicideAccountInPreState(t, buildPreState)
	})
	t.Run("suicide account", func(t *testing.T) {
		t.Parallel()

		testSuicideAccount(t, buildPreState)
	})
	t.Run("suicide account with data", func(t *testing.T) {
		t.Parallel()

		testSuicideAccountWithData(t, buildPreState)
	})
	t.Run("suicide coinbase", func(t *testing.T) {
		t.Parallel()

		testSuicideCoinbase(t, buildPreState)
	})
	t.Run("suicide with intermediate commit", func(t *testing.T) {
		t.Parallel()

		testSuicideWithIntermediateCommit(t, buildPreState)
	})
	t.Run("restart refunds", func(t *testing.T) {
		t.Parallel()

		testRestartRefunds(t, buildPreState)
	})
	t.Run("change pre-state account balance to zero", func(t *testing.T) {
		t.Parallel()

		testChangePrestateAccountBalanceToZero(t, buildPreState)
	})
	t.Run("change account balance to zero", func(t *testing.T) {
		t.Parallel()

		testChangeAccountBalanceToZero(t, buildPreState)
	})
	t.Run("delete common state root", func(t *testing.T) {
		t.Parallel()

		testDeleteCommonStateRoot(t, buildPreState)
	})
	t.Run("get code empty code hash", func(t *testing.T) {
		t.Parallel()

		testGetCodeEmptyCodeHash(t, buildPreState)
	})
	t.Run("set and get code", func(t *testing.T) {
		t.Parallel()

		testSetAndGetCode(t, buildPreState)
	})
}

func testDeleteCommonStateRoot(t *testing.T, buildPreState buildPreState) {
	t.Helper()

	snap := buildPreState(nil)
	txn := newTxn(snap)

	txn.SetNonce(addr1, 1)
	txn.SetState(addr1, hash0, hash1)
	txn.SetState(addr1, hash1, hash1)
	txn.SetState(addr1, hash2, hash1)

	txn.SetNonce(addr2, 1)
	txn.SetState(addr2, hash0, hash1)
	txn.SetState(addr2, hash1, hash1)
	txn.SetState(addr2, hash2, hash1)

<<<<<<< HEAD
	snap2, _, _ := snap.Commit(txn.Commit(false))
=======
	objs, err := txn.Commit(false)
	require.NoError(t, err)

	snap2, _ := snap.Commit(objs)
>>>>>>> 36fa7a6a
	txn2 := newTxn(snap2)

	txn2.SetState(addr1, hash0, hash0)
	txn2.SetState(addr1, hash1, hash0)

<<<<<<< HEAD
	snap3, _, _ := snap2.Commit(txn2.Commit(false))
=======
	objs, err = txn2.Commit(false)
	require.NoError(t, err)

	snap3, _ := snap2.Commit(objs)
>>>>>>> 36fa7a6a

	txn3 := newTxn(snap3)
	assert.Equal(t, hash1, txn3.GetState(addr1, hash2))
	assert.Equal(t, hash1, txn3.GetState(addr2, hash0))
	assert.Equal(t, hash1, txn3.GetState(addr2, hash1))
	assert.Equal(t, hash1, txn3.GetState(addr2, hash2))
}

func testWriteState(t *testing.T, buildPreState buildPreState) {
	t.Helper()

	snap := buildPreState(nil)
	txn := newTxn(snap)

	txn.SetState(addr1, hash1, hash1)
	txn.SetState(addr1, hash2, hash2)

	assert.Equal(t, hash1, txn.GetState(addr1, hash1))
	assert.Equal(t, hash2, txn.GetState(addr1, hash2))

<<<<<<< HEAD
	snap, _, _ = snap.Commit(txn.Commit(false))
=======
	objs, err := txn.Commit(false)
	require.NoError(t, err)

	snap, _ = snap.Commit(objs)
>>>>>>> 36fa7a6a

	txn = newTxn(snap)
	assert.Equal(t, hash1, txn.GetState(addr1, hash1))
	assert.Equal(t, hash2, txn.GetState(addr1, hash2))
}

func testWriteEmptyState(t *testing.T, buildPreState buildPreState) {
	t.Helper()
	// Create account and write empty state
	snap := buildPreState(nil)
	txn := newTxn(snap)

	// Without EIP150 the data is added
	txn.SetState(addr1, hash1, hash0)
<<<<<<< HEAD
	snap, _, _ = snap.Commit(txn.Commit(false))
=======

	objs, err := txn.Commit(false)
	require.NoError(t, err)

	snap, _ = snap.Commit(objs)
>>>>>>> 36fa7a6a

	txn = newTxn(snap)
	assert.True(t, txn.Exist(addr1))

	snap = buildPreState(nil)
	txn = newTxn(snap)

	// With EIP150 the empty data is removed
	txn.SetState(addr1, hash1, hash0)
<<<<<<< HEAD
	snap, _, _ = snap.Commit(txn.Commit(true))
=======

	objs, err = txn.Commit(true)
	require.NoError(t, err)

	snap, _ = snap.Commit(objs)
>>>>>>> 36fa7a6a

	txn = newTxn(snap)
	assert.False(t, txn.Exist(addr1))
}

func testUpdateStateWithEmpty(t *testing.T, buildPreState buildPreState, deleteEmptyObjects bool) {
	t.Helper()

	// If the state (in prestate) is updated to empty it should be removed
	snap := buildPreState(defaultPreState)

	txn := newTxn(snap)
	txn.SetState(addr1, hash1, hash0)

<<<<<<< HEAD
	//nolint:godox
	// TODO, test with false (should not be deleted) (to be fixed in EVM-528)
	// TODO, test with balance on the account and nonce (to be fixed in EVM-528)
	snap, _, _ = snap.Commit(txn.Commit(true))
=======
	objs, err := txn.Commit(deleteEmptyObjects)
	require.NoError(t, err)

	snap, _ = snap.Commit(objs)
>>>>>>> 36fa7a6a

	txn = newTxn(snap)
	assert.Equal(t, !deleteEmptyObjects, txn.Exist(addr1))

	// if balance is set, no matter what is passed to deleteEmptyObjects,
	// addr1 should exist in state objects of txn
	txn.SetBalance(addr1, big.NewInt(100))

	objs, err = txn.Commit(deleteEmptyObjects)
	require.NoError(t, err)

	snap, _ = snap.Commit(objs)

	txn = newTxn(snap)
	assert.Equal(t, true, txn.Exist(addr1))

	// if nonce is set, no matter what is passed to deleteEmptyObjects,
	// addr1 should exist in state objects of txn
	txn.SetBalance(addr1, big.NewInt(0))
	txn.SetNonce(addr1, 1)

	objs, err = txn.Commit(deleteEmptyObjects)
	require.NoError(t, err)

	snap, _ = snap.Commit(objs)

	txn = newTxn(snap)
	assert.Equal(t, true, txn.Exist(addr1))
}

func testSuicideAccountInPreState(t *testing.T, buildPreState buildPreState) {
	t.Helper()

	// Suicide an account created in the prestate
	snap := buildPreState(defaultPreState)

	txn := newTxn(snap)
	txn.Suicide(addr1)
<<<<<<< HEAD
	snap, _, _ = snap.Commit(txn.Commit(true))
=======

	objs, err := txn.Commit(true)
	require.NoError(t, err)

	snap, _ = snap.Commit(objs)
>>>>>>> 36fa7a6a

	txn = newTxn(snap)
	assert.False(t, txn.Exist(addr1))
}

func testSuicideAccount(t *testing.T, buildPreState buildPreState) {
	t.Helper()
	// Create a new account and suicide it
	snap := buildPreState(nil)

	txn := newTxn(snap)
	txn.SetState(addr1, hash1, hash1)
	txn.Suicide(addr1)

	// Note, even if has commit suicide it still exists in the current txn
	assert.True(t, txn.Exist(addr1))

<<<<<<< HEAD
	snap, _, _ = snap.Commit(txn.Commit(true))
=======
	objs, err := txn.Commit(true)
	require.NoError(t, err)

	snap, _ = snap.Commit(objs)
>>>>>>> 36fa7a6a

	txn = newTxn(snap)
	assert.False(t, txn.Exist(addr1))
}

func testSuicideAccountWithData(t *testing.T, buildPreState buildPreState) {
	t.Helper()
	// Data (nonce, balance, code) from a suicided account should be empty
	snap := buildPreState(nil)

	txn := newTxn(snap)

	code := []byte{0x1, 0x2, 0x3}

	txn.SetNonce(addr1, 10)
	txn.SetBalance(addr1, big.NewInt(100))
	txn.SetCode(addr1, code)
	txn.SetState(addr1, hash1, hash1)

	txn.Suicide(addr1)
<<<<<<< HEAD
	snap, _, _ = snap.Commit(txn.Commit(true))
=======

	objs, err := txn.Commit(true)
	require.NoError(t, err)

	snap, _ = snap.Commit(objs)
>>>>>>> 36fa7a6a

	txn = newTxn(snap)

	assert.Equal(t, big.NewInt(0), txn.GetBalance(addr1))
	assert.Equal(t, uint64(0), txn.GetNonce(addr1))

	// code is not yet on the state
	assert.Nil(t, txn.GetCode(addr1))
	assert.Equal(t, (types.Hash{}), txn.GetCodeHash(addr1))
	assert.Equal(t, int(0), txn.GetCodeSize(addr1))

	assert.Equal(t, (types.Hash{}), txn.GetState(addr1, hash1))
}

func testSuicideCoinbase(t *testing.T, buildPreState buildPreState) {
	t.Helper()
	// Suicide the coinbase of the block
	snap := buildPreState(defaultPreState)

	txn := newTxn(snap)
	txn.Suicide(addr1)
	txn.AddSealingReward(addr1, big.NewInt(10))
<<<<<<< HEAD
	snap, _, _ = snap.Commit(txn.Commit(true))
=======
	objs, err := txn.Commit(true)
	require.NoError(t, err)

	snap, _ = snap.Commit(objs)
>>>>>>> 36fa7a6a

	txn = newTxn(snap)
	assert.Equal(t, big.NewInt(10), txn.GetBalance(addr1))
}

func testSuicideWithIntermediateCommit(t *testing.T, buildPreState buildPreState) {
	t.Helper()

	snap := buildPreState(defaultPreState)

	txn := newTxn(snap)
	txn.SetNonce(addr1, 10)
	txn.Suicide(addr1)

	assert.Equal(t, uint64(10), txn.GetNonce(addr1))

	assert.NoError(t, txn.CleanDeleteObjects(true))
	assert.Equal(t, uint64(0), txn.GetNonce(addr1))

	_, err := txn.Commit(true)
	assert.NoError(t, err)
	assert.Equal(t, uint64(0), txn.GetNonce(addr1))
}

func testRestartRefunds(t *testing.T, buildPreState buildPreState) {
	t.Helper()
	// refunds are only valid per single txn so after each
	// intermediateCommit they have to be restarted
	snap := buildPreState(nil)

	txn := newTxn(snap)

	txn.AddRefund(1000)
	assert.Equal(t, uint64(1000), txn.GetRefund())

	_, err := txn.Commit(false)
	assert.NoError(t, err)

	// refund should be empty after the commit
	assert.Equal(t, uint64(0), txn.GetRefund())
}

func testChangePrestateAccountBalanceToZero(t *testing.T, buildPreState buildPreState) {
	t.Helper()
	// If the balance of the account changes to zero the account is deleted
	preState := map[types.Address]*PreState{
		addr1: {
			Balance: 10,
		},
	}

	snap := buildPreState(preState)

	txn := newTxn(snap)
	txn.SetBalance(addr1, big.NewInt(0))
<<<<<<< HEAD
	snap, _, _ = snap.Commit(txn.Commit(true))
=======

	objs, err := txn.Commit(true)
	require.NoError(t, err)

	snap, _ = snap.Commit(objs)
>>>>>>> 36fa7a6a

	txn = newTxn(snap)
	assert.False(t, txn.Exist(addr1))
}

func testChangeAccountBalanceToZero(t *testing.T, buildPreState buildPreState) {
	t.Helper()
	// If the balance of the account changes to zero the account is deleted
	snap := buildPreState(nil)

	txn := newTxn(snap)
	txn.SetBalance(addr1, big.NewInt(10))
	txn.SetBalance(addr1, big.NewInt(0))

<<<<<<< HEAD
	snap, _, _ = snap.Commit(txn.Commit(true))
=======
	objs, err := txn.Commit(true)
	require.NoError(t, err)

	snap, _ = snap.Commit(objs)
>>>>>>> 36fa7a6a

	txn = newTxn(snap)
	assert.False(t, txn.Exist(addr1))
}

func testGetCodeEmptyCodeHash(t *testing.T, buildPreState buildPreState) {
	t.Helper()

	// If empty code hash is passed, it is considered as a valid case,
	// and in that case we are not retrieving it from the storage.
	snap := buildPreState(nil)

	code, ok := snap.GetCode(types.EmptyCodeHash)
	assert.True(t, ok)
	assert.Empty(t, code)
}

func testSetAndGetCode(t *testing.T, buildPreState buildPreState) {
	t.Helper()

	testCode := []byte{0x2, 0x4, 0x6, 0x8}
	snap := buildPreState(nil)

	txn := newTxn(snap)
	txn.SetCode(addr1, testCode)

	affectedObjs, err := txn.Commit(true)
	require.NoError(t, err)

	snap, _ = snap.Commit(affectedObjs)
	assert.Len(t, affectedObjs, 1)

	code, ok := snap.GetCode(affectedObjs[0].CodeHash)
	assert.True(t, ok)
	assert.Equal(t, testCode, code)
}<|MERGE_RESOLUTION|>--- conflicted
+++ resolved
@@ -29,9 +29,10 @@
 
 // PreState is the account prestate
 type PreState struct {
-	Nonce   uint64
-	Balance uint64
-	State   map[types.Hash]types.Hash
+	Nonce    uint64
+	Balance  uint64
+	State    map[types.Hash]types.Hash
+	CodeHash []byte
 }
 
 // PreStates is a set of pre states
@@ -137,27 +138,19 @@
 	txn.SetState(addr2, hash1, hash1)
 	txn.SetState(addr2, hash2, hash1)
 
-<<<<<<< HEAD
-	snap2, _, _ := snap.Commit(txn.Commit(false))
-=======
 	objs, err := txn.Commit(false)
 	require.NoError(t, err)
 
-	snap2, _ := snap.Commit(objs)
->>>>>>> 36fa7a6a
+	snap2, _, _ := snap.Commit(objs)
 	txn2 := newTxn(snap2)
 
 	txn2.SetState(addr1, hash0, hash0)
 	txn2.SetState(addr1, hash1, hash0)
 
-<<<<<<< HEAD
-	snap3, _, _ := snap2.Commit(txn2.Commit(false))
-=======
 	objs, err = txn2.Commit(false)
 	require.NoError(t, err)
 
-	snap3, _ := snap2.Commit(objs)
->>>>>>> 36fa7a6a
+	snap3, _, _ := snap2.Commit(objs)
 
 	txn3 := newTxn(snap3)
 	assert.Equal(t, hash1, txn3.GetState(addr1, hash2))
@@ -178,14 +171,10 @@
 	assert.Equal(t, hash1, txn.GetState(addr1, hash1))
 	assert.Equal(t, hash2, txn.GetState(addr1, hash2))
 
-<<<<<<< HEAD
-	snap, _, _ = snap.Commit(txn.Commit(false))
-=======
 	objs, err := txn.Commit(false)
 	require.NoError(t, err)
 
-	snap, _ = snap.Commit(objs)
->>>>>>> 36fa7a6a
+	snap, _, _ = snap.Commit(objs)
 
 	txn = newTxn(snap)
 	assert.Equal(t, hash1, txn.GetState(addr1, hash1))
@@ -200,15 +189,11 @@
 
 	// Without EIP150 the data is added
 	txn.SetState(addr1, hash1, hash0)
-<<<<<<< HEAD
-	snap, _, _ = snap.Commit(txn.Commit(false))
-=======
 
 	objs, err := txn.Commit(false)
 	require.NoError(t, err)
 
-	snap, _ = snap.Commit(objs)
->>>>>>> 36fa7a6a
+	snap, _, _ = snap.Commit(objs)
 
 	txn = newTxn(snap)
 	assert.True(t, txn.Exist(addr1))
@@ -218,15 +203,11 @@
 
 	// With EIP150 the empty data is removed
 	txn.SetState(addr1, hash1, hash0)
-<<<<<<< HEAD
-	snap, _, _ = snap.Commit(txn.Commit(true))
-=======
 
 	objs, err = txn.Commit(true)
 	require.NoError(t, err)
 
-	snap, _ = snap.Commit(objs)
->>>>>>> 36fa7a6a
+	snap, _, _ = snap.Commit(objs)
 
 	txn = newTxn(snap)
 	assert.False(t, txn.Exist(addr1))
@@ -241,17 +222,10 @@
 	txn := newTxn(snap)
 	txn.SetState(addr1, hash1, hash0)
 
-<<<<<<< HEAD
-	//nolint:godox
-	// TODO, test with false (should not be deleted) (to be fixed in EVM-528)
-	// TODO, test with balance on the account and nonce (to be fixed in EVM-528)
-	snap, _, _ = snap.Commit(txn.Commit(true))
-=======
 	objs, err := txn.Commit(deleteEmptyObjects)
 	require.NoError(t, err)
 
-	snap, _ = snap.Commit(objs)
->>>>>>> 36fa7a6a
+	snap, _, _ = snap.Commit(objs)
 
 	txn = newTxn(snap)
 	assert.Equal(t, !deleteEmptyObjects, txn.Exist(addr1))
@@ -263,7 +237,7 @@
 	objs, err = txn.Commit(deleteEmptyObjects)
 	require.NoError(t, err)
 
-	snap, _ = snap.Commit(objs)
+	snap, _, _ = snap.Commit(objs)
 
 	txn = newTxn(snap)
 	assert.Equal(t, true, txn.Exist(addr1))
@@ -276,7 +250,7 @@
 	objs, err = txn.Commit(deleteEmptyObjects)
 	require.NoError(t, err)
 
-	snap, _ = snap.Commit(objs)
+	snap, _, _ = snap.Commit(objs)
 
 	txn = newTxn(snap)
 	assert.Equal(t, true, txn.Exist(addr1))
@@ -290,15 +264,11 @@
 
 	txn := newTxn(snap)
 	txn.Suicide(addr1)
-<<<<<<< HEAD
-	snap, _, _ = snap.Commit(txn.Commit(true))
-=======
-
-	objs, err := txn.Commit(true)
-	require.NoError(t, err)
-
-	snap, _ = snap.Commit(objs)
->>>>>>> 36fa7a6a
+
+	objs, err := txn.Commit(true)
+	require.NoError(t, err)
+
+	snap, _, _ = snap.Commit(objs)
 
 	txn = newTxn(snap)
 	assert.False(t, txn.Exist(addr1))
@@ -316,14 +286,10 @@
 	// Note, even if has commit suicide it still exists in the current txn
 	assert.True(t, txn.Exist(addr1))
 
-<<<<<<< HEAD
-	snap, _, _ = snap.Commit(txn.Commit(true))
-=======
-	objs, err := txn.Commit(true)
-	require.NoError(t, err)
-
-	snap, _ = snap.Commit(objs)
->>>>>>> 36fa7a6a
+	objs, err := txn.Commit(true)
+	require.NoError(t, err)
+
+	snap, _, _ = snap.Commit(objs)
 
 	txn = newTxn(snap)
 	assert.False(t, txn.Exist(addr1))
@@ -344,15 +310,11 @@
 	txn.SetState(addr1, hash1, hash1)
 
 	txn.Suicide(addr1)
-<<<<<<< HEAD
-	snap, _, _ = snap.Commit(txn.Commit(true))
-=======
-
-	objs, err := txn.Commit(true)
-	require.NoError(t, err)
-
-	snap, _ = snap.Commit(objs)
->>>>>>> 36fa7a6a
+
+	objs, err := txn.Commit(true)
+	require.NoError(t, err)
+
+	snap, _, _ = snap.Commit(objs)
 
 	txn = newTxn(snap)
 
@@ -375,14 +337,10 @@
 	txn := newTxn(snap)
 	txn.Suicide(addr1)
 	txn.AddSealingReward(addr1, big.NewInt(10))
-<<<<<<< HEAD
-	snap, _, _ = snap.Commit(txn.Commit(true))
-=======
-	objs, err := txn.Commit(true)
-	require.NoError(t, err)
-
-	snap, _ = snap.Commit(objs)
->>>>>>> 36fa7a6a
+	objs, err := txn.Commit(true)
+	require.NoError(t, err)
+
+	snap, _, _ = snap.Commit(objs)
 
 	txn = newTxn(snap)
 	assert.Equal(t, big.NewInt(10), txn.GetBalance(addr1))
@@ -438,15 +396,11 @@
 
 	txn := newTxn(snap)
 	txn.SetBalance(addr1, big.NewInt(0))
-<<<<<<< HEAD
-	snap, _, _ = snap.Commit(txn.Commit(true))
-=======
-
-	objs, err := txn.Commit(true)
-	require.NoError(t, err)
-
-	snap, _ = snap.Commit(objs)
->>>>>>> 36fa7a6a
+
+	objs, err := txn.Commit(true)
+	require.NoError(t, err)
+
+	snap, _, _ = snap.Commit(objs)
 
 	txn = newTxn(snap)
 	assert.False(t, txn.Exist(addr1))
@@ -461,14 +415,10 @@
 	txn.SetBalance(addr1, big.NewInt(10))
 	txn.SetBalance(addr1, big.NewInt(0))
 
-<<<<<<< HEAD
-	snap, _, _ = snap.Commit(txn.Commit(true))
-=======
-	objs, err := txn.Commit(true)
-	require.NoError(t, err)
-
-	snap, _ = snap.Commit(objs)
->>>>>>> 36fa7a6a
+	objs, err := txn.Commit(true)
+	require.NoError(t, err)
+
+	snap, _, _ = snap.Commit(objs)
 
 	txn = newTxn(snap)
 	assert.False(t, txn.Exist(addr1))
@@ -498,7 +448,7 @@
 	affectedObjs, err := txn.Commit(true)
 	require.NoError(t, err)
 
-	snap, _ = snap.Commit(affectedObjs)
+	snap, _, _ = snap.Commit(affectedObjs)
 	assert.Len(t, affectedObjs, 1)
 
 	code, ok := snap.GetCode(affectedObjs[0].CodeHash)
