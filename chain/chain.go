--- conflicted
+++ resolved
@@ -52,7 +52,6 @@
 	ParentHash types.Hash `json:"parentHash"`
 }
 
-<<<<<<< HEAD
 // GenesisHeader converts the initially defined genesis struct to a header
 func (g *Genesis) GenesisHeader() *types.Header {
 	stateRoot := types.EmptyRootHash
@@ -61,13 +60,6 @@
 		stateRoot = g.StateRoot
 	}
 
-=======
-func (g *Genesis) ToBlock() *types.Header {
-	stateRoot := types.EmptyRootHash
-	if g.StateRoot != types.ZeroHash {
-		stateRoot = g.StateRoot
-	}
->>>>>>> a2cb0a1a
 	head := &types.Header{
 		Number:       g.Number,
 		Nonce:        g.Nonce,
@@ -97,19 +89,15 @@
 	return head
 }
 
-<<<<<<< HEAD
 // Hash computes the genesis hash
 func (g *Genesis) Hash() types.Hash {
 	header := g.GenesisHeader()
 	header.ComputeHash()
-=======
-func (g *Genesis) Hash() types.Hash {
-	header := g.ToBlock()
-	header.ComputeHash()
+
 	return header.Hash
 }
 
-// Decoding
+// ENCODING + DECODING //
 
 func encodeUint64(i uint64) *string {
 	if i == 0 {
@@ -118,12 +106,19 @@
 
 	bs := make([]byte, 8)
 	binary.BigEndian.PutUint64(bs, i)
->>>>>>> a2cb0a1a
-
-	return header.Hash
-}
-
-// ENCODING + DECODING //
+
+	res := hex.EncodeToHex(bs)
+	return &res
+}
+
+func encodeBytes(b []byte) *string {
+	if len(b) == 0 {
+		return nil
+	}
+
+	res := hex.EncodeToHex(b[:])
+	return &res
+}
 
 // MarshalJSON implements the json interface
 func (g *Genesis) MarshalJSON() ([]byte, error) {
