--- conflicted
+++ resolved
@@ -89,11 +89,8 @@
 	EIP155              = "EIP155"
 	QuorumCalcAlignment = "quorumcalcalignment"
 	TxHashWithType      = "txHashWithType"
-<<<<<<< HEAD
 	EIP2929             = "EIP2929"
-=======
 	EIP2565             = "EIP2565"
->>>>>>> 2ad8bf20
 )
 
 // Forks is map which contains all forks and their starting blocks from genesis
@@ -129,11 +126,8 @@
 		EIP155:              f.IsActive(EIP155, block),
 		QuorumCalcAlignment: f.IsActive(QuorumCalcAlignment, block),
 		TxHashWithType:      f.IsActive(TxHashWithType, block),
-<<<<<<< HEAD
 		EIP2929:             f.IsActive(EIP2929, block),
-=======
 		EIP2565:             f.IsActive(EIP2565, block),
->>>>>>> 2ad8bf20
 	}
 }
 
@@ -163,11 +157,8 @@
 	EIP155,
 	QuorumCalcAlignment,
 	TxHashWithType,
-<<<<<<< HEAD
 	EIP2929 bool
-=======
 	EIP2565 bool
->>>>>>> 2ad8bf20
 }
 
 // AllForksEnabled should contain all supported forks by current edge version
@@ -183,9 +174,6 @@
 	London:              NewFork(0),
 	QuorumCalcAlignment: NewFork(0),
 	TxHashWithType:      NewFork(0),
-<<<<<<< HEAD
 	EIP2929:             NewFork(0),
-=======
 	EIP2565:             NewFork(0),
->>>>>>> 2ad8bf20
 }