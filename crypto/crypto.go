--- conflicted
+++ resolved
@@ -32,7 +32,6 @@
 	one        = []byte{0x01}
 )
 
-<<<<<<< HEAD
 type KeyType string
 
 const (
@@ -50,12 +49,10 @@
 	}
 }
 
-=======
 var (
 	errInvalidSignature = errors.New("invalid signature")
 )
 
->>>>>>> ba29ca15
 func trimLeftZeros(b []byte) []byte {
 	i := 0
 	for i = range b {
