package crypto

import (
	"crypto/ecdsa"
	"fmt"
	"math/big"

	"github.com/0xPolygon/polygon-edge/chain"
	"github.com/0xPolygon/polygon-edge/helper/keccak"
	"github.com/0xPolygon/polygon-edge/types"
)

// Magic numbers from Ethereum, used in v calculation
var (
	big27 = big.NewInt(27)
	big35 = big.NewInt(35)
)

// TxSigner is a utility interface used to recover data from a transaction
type TxSigner interface {
	// Hash returns the hash of the transaction
	Hash(tx *types.Transaction) types.Hash

	// Sender returns the sender of the transaction
	Sender(tx *types.Transaction) (types.Address, error)

	// SignTx signs a transaction
	SignTx(tx *types.Transaction, priv *ecdsa.PrivateKey) (*types.Transaction, error)
}

// NewSigner creates a new signer object (EIP155 or FrontierSigner)
func NewSigner(forks chain.ForksInTime, chainID uint64) TxSigner {
	var signer TxSigner

	if forks.EIP155 {
<<<<<<< HEAD
		signer = NewEIP155Signer(chainID)
	} else {
		signer = NewFrontierSigner()
	}

	// London signer requires a fallback signer that is defined above.
	// This is the reason why the london signer check is separated.
	if forks.London {
		return NewLondonSigner(chainID, signer)
=======
		signer = &EIP155Signer{chainID: chainID, isHomestead: forks.Homestead}
	} else {
		signer = &FrontierSigner{forks.Homestead}
>>>>>>> 6d0c5ccc
	}

	return signer
}

<<<<<<< HEAD
// encodeSignature generates a signature value based on the R, S and V value
func encodeSignature(R, S *big.Int, V byte) ([]byte, error) {
	if !ValidateSignatureValues(V, R, S) {
		return nil, fmt.Errorf("invalid txn signature")
	}
=======
type FrontierSigner struct {
	isHomestead bool
}
>>>>>>> 6d0c5ccc

	sig := make([]byte, 65)
	copy(sig[32-len(R.Bytes()):32], R.Bytes())
	copy(sig[64-len(S.Bytes()):64], S.Bytes())
	sig[64] = V

	return sig, nil
}

// calcTxHash calculates the transaction hash (keccak256 hash of the RLP value)
func calcTxHash(tx *types.Transaction, chainID uint64) types.Hash {
	a := signerPool.Get()
	isDynamicFeeTx := tx.Type == types.DynamicFeeTx

	v := a.NewArray()

	if isDynamicFeeTx {
		v.Set(a.NewUint(chainID))
	}

	v.Set(a.NewUint(tx.Nonce))

	if isDynamicFeeTx {
		v.Set(a.NewBigInt(tx.GasTipCap))
		v.Set(a.NewBigInt(tx.GasFeeCap))
	} else {
		v.Set(a.NewBigInt(tx.GasPrice))
	}

	v.Set(a.NewUint(tx.Gas))

	if tx.To == nil {
		v.Set(a.NewNull())
	} else {
		v.Set(a.NewCopyBytes((*tx.To).Bytes()))
	}

	v.Set(a.NewBigInt(tx.Value))

	v.Set(a.NewCopyBytes(tx.Input))

	if isDynamicFeeTx {
		v.Set(a.NewArray())
	} else {
		// EIP155
		if chainID != 0 {
			v.Set(a.NewUint(chainID))
			v.Set(a.NewUint(0))
			v.Set(a.NewUint(0))
		}
	}

	var hash []byte
	if isDynamicFeeTx {
		hash = keccak.PrefixedKeccak256Rlp([]byte{byte(tx.Type)}, nil, v)
	} else {
		hash = keccak.Keccak256Rlp(nil, v)
	}

	signerPool.Put(a)

	return types.BytesToHash(hash)
<<<<<<< HEAD
=======
}

// Hash is a wrapper function for the calcTxHash, with chainID 0
func (f *FrontierSigner) Hash(tx *types.Transaction) types.Hash {
	return calcTxHash(tx, 0)
}

// Magic numbers from Ethereum, used in v calculation
var (
	big27 = big.NewInt(27)
	big35 = big.NewInt(35)
)

// Sender decodes the signature and returns the sender of the transaction
func (f *FrontierSigner) Sender(tx *types.Transaction) (types.Address, error) {
	refV := big.NewInt(0)
	if tx.V != nil {
		refV.SetBytes(tx.V.Bytes())
	}

	refV.Sub(refV, big27)

	sig, err := encodeSignature(tx.R, tx.S, refV, f.isHomestead)
	if err != nil {
		return types.Address{}, err
	}

	pub, err := Ecrecover(f.Hash(tx).Bytes(), sig)
	if err != nil {
		return types.Address{}, err
	}

	buf := Keccak256(pub[1:])[12:]

	return types.BytesToAddress(buf), nil
}

// SignTx signs the transaction using the passed in private key
func (f *FrontierSigner) SignTx(
	tx *types.Transaction,
	privateKey *ecdsa.PrivateKey,
) (*types.Transaction, error) {
	tx = tx.Copy()

	h := f.Hash(tx)

	sig, err := Sign(privateKey, h[:])
	if err != nil {
		return nil, err
	}

	tx.R = new(big.Int).SetBytes(sig[:32])
	tx.S = new(big.Int).SetBytes(sig[32:64])
	tx.V = new(big.Int).SetBytes(f.CalculateV(sig[64]))

	return tx, nil
}

// calculateV returns the V value for transactions pre EIP155
func (f *FrontierSigner) CalculateV(parity byte) []byte {
	reference := big.NewInt(int64(parity))
	reference.Add(reference, big27)

	return reference.Bytes()
}

// NewEIP155Signer returns a new EIP155Signer object
func NewEIP155Signer(forks chain.ForksInTime, chainID uint64) *EIP155Signer {
	return &EIP155Signer{chainID: chainID, isHomestead: forks.Homestead}
}

type EIP155Signer struct {
	chainID     uint64
	isHomestead bool
}

// Hash is a wrapper function that calls calcTxHash with the EIP155Signer's chainID
func (e *EIP155Signer) Hash(tx *types.Transaction) types.Hash {
	return calcTxHash(tx, e.chainID)
}

// Sender returns the transaction sender
func (e *EIP155Signer) Sender(tx *types.Transaction) (types.Address, error) {
	protected := true

	// Check if v value conforms to an earlier standard (before EIP155)
	bigV := big.NewInt(0)
	if tx.V != nil {
		bigV.SetBytes(tx.V.Bytes())
	}

	if vv := bigV.Uint64(); bits.Len(uint(vv)) <= 8 {
		protected = vv != 27 && vv != 28
	}

	if !protected {
		return (&FrontierSigner{}).Sender(tx)
	}

	// Reverse the V calculation to find the original V in the range [0, 1]
	// v = CHAIN_ID * 2 + 35 + {0, 1}
	mulOperand := big.NewInt(0).Mul(big.NewInt(int64(e.chainID)), big.NewInt(2))
	bigV.Sub(bigV, mulOperand)
	bigV.Sub(bigV, big35)

	sig, err := encodeSignature(tx.R, tx.S, bigV, e.isHomestead)
	if err != nil {
		return types.Address{}, err
	}

	pub, err := Ecrecover(e.Hash(tx).Bytes(), sig)
	if err != nil {
		return types.Address{}, err
	}

	buf := Keccak256(pub[1:])[12:]

	return types.BytesToAddress(buf), nil
}

// SignTx signs the transaction using the passed in private key
func (e *EIP155Signer) SignTx(
	tx *types.Transaction,
	privateKey *ecdsa.PrivateKey,
) (*types.Transaction, error) {
	tx = tx.Copy()

	h := e.Hash(tx)

	sig, err := Sign(privateKey, h[:])
	if err != nil {
		return nil, err
	}

	tx.R = new(big.Int).SetBytes(sig[:32])
	tx.S = new(big.Int).SetBytes(sig[32:64])
	tx.V = new(big.Int).SetBytes(e.CalculateV(sig[64]))

	return tx, nil
}

// calculateV returns the V value for transaction signatures. Based on EIP155
func (e *EIP155Signer) CalculateV(parity byte) []byte {
	reference := big.NewInt(int64(parity))
	reference.Add(reference, big35)

	mulOperand := big.NewInt(0).Mul(big.NewInt(int64(e.chainID)), big.NewInt(2))

	reference.Add(reference, mulOperand)

	return reference.Bytes()
}

// encodeSignature generates a signature value based on the R, S and V value
func encodeSignature(R, S, V *big.Int, isHomestead bool) ([]byte, error) {
	if !ValidateSignatureValues(V, R, S, isHomestead) {
		return nil, fmt.Errorf("invalid txn signature")
	}

	sig := make([]byte, 65)
	copy(sig[32-len(R.Bytes()):32], R.Bytes())
	copy(sig[64-len(S.Bytes()):64], S.Bytes())
	sig[64] = byte(V.Int64()) // here is safe to convert it since ValidateSignatureValues will validate the v value

	return sig, nil
>>>>>>> 6d0c5ccc
}<|MERGE_RESOLUTION|>--- conflicted
+++ resolved
@@ -33,37 +33,25 @@
 	var signer TxSigner
 
 	if forks.EIP155 {
-<<<<<<< HEAD
-		signer = NewEIP155Signer(chainID)
+		signer = NewEIP155Signer(chainID, forks.Homestead)
 	} else {
-		signer = NewFrontierSigner()
+		signer = NewFrontierSigner(forks.Homestead)
 	}
 
 	// London signer requires a fallback signer that is defined above.
 	// This is the reason why the london signer check is separated.
 	if forks.London {
 		return NewLondonSigner(chainID, signer)
-=======
-		signer = &EIP155Signer{chainID: chainID, isHomestead: forks.Homestead}
-	} else {
-		signer = &FrontierSigner{forks.Homestead}
->>>>>>> 6d0c5ccc
 	}
 
 	return signer
 }
 
-<<<<<<< HEAD
 // encodeSignature generates a signature value based on the R, S and V value
 func encodeSignature(R, S *big.Int, V byte) ([]byte, error) {
 	if !ValidateSignatureValues(V, R, S) {
 		return nil, fmt.Errorf("invalid txn signature")
 	}
-=======
-type FrontierSigner struct {
-	isHomestead bool
-}
->>>>>>> 6d0c5ccc
 
 	sig := make([]byte, 65)
 	copy(sig[32-len(R.Bytes()):32], R.Bytes())
@@ -126,172 +114,4 @@
 	signerPool.Put(a)
 
 	return types.BytesToHash(hash)
-<<<<<<< HEAD
-=======
-}
-
-// Hash is a wrapper function for the calcTxHash, with chainID 0
-func (f *FrontierSigner) Hash(tx *types.Transaction) types.Hash {
-	return calcTxHash(tx, 0)
-}
-
-// Magic numbers from Ethereum, used in v calculation
-var (
-	big27 = big.NewInt(27)
-	big35 = big.NewInt(35)
-)
-
-// Sender decodes the signature and returns the sender of the transaction
-func (f *FrontierSigner) Sender(tx *types.Transaction) (types.Address, error) {
-	refV := big.NewInt(0)
-	if tx.V != nil {
-		refV.SetBytes(tx.V.Bytes())
-	}
-
-	refV.Sub(refV, big27)
-
-	sig, err := encodeSignature(tx.R, tx.S, refV, f.isHomestead)
-	if err != nil {
-		return types.Address{}, err
-	}
-
-	pub, err := Ecrecover(f.Hash(tx).Bytes(), sig)
-	if err != nil {
-		return types.Address{}, err
-	}
-
-	buf := Keccak256(pub[1:])[12:]
-
-	return types.BytesToAddress(buf), nil
-}
-
-// SignTx signs the transaction using the passed in private key
-func (f *FrontierSigner) SignTx(
-	tx *types.Transaction,
-	privateKey *ecdsa.PrivateKey,
-) (*types.Transaction, error) {
-	tx = tx.Copy()
-
-	h := f.Hash(tx)
-
-	sig, err := Sign(privateKey, h[:])
-	if err != nil {
-		return nil, err
-	}
-
-	tx.R = new(big.Int).SetBytes(sig[:32])
-	tx.S = new(big.Int).SetBytes(sig[32:64])
-	tx.V = new(big.Int).SetBytes(f.CalculateV(sig[64]))
-
-	return tx, nil
-}
-
-// calculateV returns the V value for transactions pre EIP155
-func (f *FrontierSigner) CalculateV(parity byte) []byte {
-	reference := big.NewInt(int64(parity))
-	reference.Add(reference, big27)
-
-	return reference.Bytes()
-}
-
-// NewEIP155Signer returns a new EIP155Signer object
-func NewEIP155Signer(forks chain.ForksInTime, chainID uint64) *EIP155Signer {
-	return &EIP155Signer{chainID: chainID, isHomestead: forks.Homestead}
-}
-
-type EIP155Signer struct {
-	chainID     uint64
-	isHomestead bool
-}
-
-// Hash is a wrapper function that calls calcTxHash with the EIP155Signer's chainID
-func (e *EIP155Signer) Hash(tx *types.Transaction) types.Hash {
-	return calcTxHash(tx, e.chainID)
-}
-
-// Sender returns the transaction sender
-func (e *EIP155Signer) Sender(tx *types.Transaction) (types.Address, error) {
-	protected := true
-
-	// Check if v value conforms to an earlier standard (before EIP155)
-	bigV := big.NewInt(0)
-	if tx.V != nil {
-		bigV.SetBytes(tx.V.Bytes())
-	}
-
-	if vv := bigV.Uint64(); bits.Len(uint(vv)) <= 8 {
-		protected = vv != 27 && vv != 28
-	}
-
-	if !protected {
-		return (&FrontierSigner{}).Sender(tx)
-	}
-
-	// Reverse the V calculation to find the original V in the range [0, 1]
-	// v = CHAIN_ID * 2 + 35 + {0, 1}
-	mulOperand := big.NewInt(0).Mul(big.NewInt(int64(e.chainID)), big.NewInt(2))
-	bigV.Sub(bigV, mulOperand)
-	bigV.Sub(bigV, big35)
-
-	sig, err := encodeSignature(tx.R, tx.S, bigV, e.isHomestead)
-	if err != nil {
-		return types.Address{}, err
-	}
-
-	pub, err := Ecrecover(e.Hash(tx).Bytes(), sig)
-	if err != nil {
-		return types.Address{}, err
-	}
-
-	buf := Keccak256(pub[1:])[12:]
-
-	return types.BytesToAddress(buf), nil
-}
-
-// SignTx signs the transaction using the passed in private key
-func (e *EIP155Signer) SignTx(
-	tx *types.Transaction,
-	privateKey *ecdsa.PrivateKey,
-) (*types.Transaction, error) {
-	tx = tx.Copy()
-
-	h := e.Hash(tx)
-
-	sig, err := Sign(privateKey, h[:])
-	if err != nil {
-		return nil, err
-	}
-
-	tx.R = new(big.Int).SetBytes(sig[:32])
-	tx.S = new(big.Int).SetBytes(sig[32:64])
-	tx.V = new(big.Int).SetBytes(e.CalculateV(sig[64]))
-
-	return tx, nil
-}
-
-// calculateV returns the V value for transaction signatures. Based on EIP155
-func (e *EIP155Signer) CalculateV(parity byte) []byte {
-	reference := big.NewInt(int64(parity))
-	reference.Add(reference, big35)
-
-	mulOperand := big.NewInt(0).Mul(big.NewInt(int64(e.chainID)), big.NewInt(2))
-
-	reference.Add(reference, mulOperand)
-
-	return reference.Bytes()
-}
-
-// encodeSignature generates a signature value based on the R, S and V value
-func encodeSignature(R, S, V *big.Int, isHomestead bool) ([]byte, error) {
-	if !ValidateSignatureValues(V, R, S, isHomestead) {
-		return nil, fmt.Errorf("invalid txn signature")
-	}
-
-	sig := make([]byte, 65)
-	copy(sig[32-len(R.Bytes()):32], R.Bytes())
-	copy(sig[64-len(S.Bytes()):64], S.Bytes())
-	sig[64] = byte(V.Int64()) // here is safe to convert it since ValidateSignatureValues will validate the v value
-
-	return sig, nil
->>>>>>> 6d0c5ccc
 }