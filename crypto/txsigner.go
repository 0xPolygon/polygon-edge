package crypto

import (
	"crypto/ecdsa"
	"fmt"
	"math/big"

	"github.com/0xPolygon/polygon-edge/chain"
	"github.com/0xPolygon/polygon-edge/helper/keccak"
	"github.com/0xPolygon/polygon-edge/types"
)

// Magic numbers from Ethereum, used in v calculation
var (
	big27 = big.NewInt(27)
	big35 = big.NewInt(35)
)

// TxSigner is a utility interface used to recover data from a transaction
type TxSigner interface {
	// Hash returns the hash of the transaction
	Hash(tx *types.Transaction) types.Hash

	// Sender returns the sender of the transaction
	Sender(tx *types.Transaction) (types.Address, error)

	// SignTx signs a transaction
	SignTx(tx *types.Transaction, priv *ecdsa.PrivateKey) (*types.Transaction, error)
}

// NewSigner creates a new signer object (EIP155 or FrontierSigner)
func NewSigner(forks chain.ForksInTime, chainID uint64) TxSigner {
	var signer TxSigner

	if forks.EIP155 {
<<<<<<< HEAD
		signer = NewEIP155Signer(chainID)
	} else {
		signer = NewFrontierSigner()
=======
		signer = NewEIP155Signer(chainID, forks.Homestead)
	} else {
		signer = NewFrontierSigner(forks.Homestead)
>>>>>>> 516029d6
	}

	// London signer requires a fallback signer that is defined above.
	// This is the reason why the london signer check is separated.
	if forks.London {
<<<<<<< HEAD
		return NewLondonSigner(chainID, signer)
=======
		return NewLondonSigner(chainID, forks.Homestead, signer)
>>>>>>> 516029d6
	}

	return signer
}

// encodeSignature generates a signature value based on the R, S and V value
<<<<<<< HEAD
func encodeSignature(R, S *big.Int, V byte) ([]byte, error) {
	if !ValidateSignatureValues(V, R, S) {
=======
func encodeSignature(R, S, V *big.Int, isHomestead bool) ([]byte, error) {
	if !ValidateSignatureValues(V, R, S, isHomestead) {
>>>>>>> 516029d6
		return nil, fmt.Errorf("invalid txn signature")
	}

	sig := make([]byte, 65)
	copy(sig[32-len(R.Bytes()):32], R.Bytes())
	copy(sig[64-len(S.Bytes()):64], S.Bytes())
<<<<<<< HEAD
	sig[64] = V
=======
	sig[64] = byte(V.Int64()) // here is safe to convert it since ValidateSignatureValues will validate the v value
>>>>>>> 516029d6

	return sig, nil
}

// calcTxHash calculates the transaction hash (keccak256 hash of the RLP value)
func calcTxHash(tx *types.Transaction, chainID uint64) types.Hash {
	a := signerPool.Get()
	isDynamicFeeTx := tx.Type == types.DynamicFeeTx

	v := a.NewArray()

	if isDynamicFeeTx {
		v.Set(a.NewUint(chainID))
	}

	v.Set(a.NewUint(tx.Nonce))

	if isDynamicFeeTx {
		v.Set(a.NewBigInt(tx.GasTipCap))
		v.Set(a.NewBigInt(tx.GasFeeCap))
	} else {
		v.Set(a.NewBigInt(tx.GasPrice))
	}

	v.Set(a.NewUint(tx.Gas))

	if tx.To == nil {
		v.Set(a.NewNull())
	} else {
		v.Set(a.NewCopyBytes((*tx.To).Bytes()))
	}

	v.Set(a.NewBigInt(tx.Value))

	v.Set(a.NewCopyBytes(tx.Input))

	if isDynamicFeeTx {
		v.Set(a.NewArray())
	} else {
		// EIP155
		if chainID != 0 {
			v.Set(a.NewUint(chainID))
			v.Set(a.NewUint(0))
			v.Set(a.NewUint(0))
		}
	}

	var hash []byte
	if isDynamicFeeTx {
		hash = keccak.PrefixedKeccak256Rlp([]byte{byte(tx.Type)}, nil, v)
	} else {
		hash = keccak.Keccak256Rlp(nil, v)
	}

	signerPool.Put(a)

	return types.BytesToHash(hash)
}<|MERGE_RESOLUTION|>--- conflicted
+++ resolved
@@ -33,49 +33,30 @@
 	var signer TxSigner
 
 	if forks.EIP155 {
-<<<<<<< HEAD
-		signer = NewEIP155Signer(chainID)
-	} else {
-		signer = NewFrontierSigner()
-=======
 		signer = NewEIP155Signer(chainID, forks.Homestead)
 	} else {
 		signer = NewFrontierSigner(forks.Homestead)
->>>>>>> 516029d6
 	}
 
 	// London signer requires a fallback signer that is defined above.
 	// This is the reason why the london signer check is separated.
 	if forks.London {
-<<<<<<< HEAD
-		return NewLondonSigner(chainID, signer)
-=======
 		return NewLondonSigner(chainID, forks.Homestead, signer)
->>>>>>> 516029d6
 	}
 
 	return signer
 }
 
 // encodeSignature generates a signature value based on the R, S and V value
-<<<<<<< HEAD
-func encodeSignature(R, S *big.Int, V byte) ([]byte, error) {
-	if !ValidateSignatureValues(V, R, S) {
-=======
 func encodeSignature(R, S, V *big.Int, isHomestead bool) ([]byte, error) {
 	if !ValidateSignatureValues(V, R, S, isHomestead) {
->>>>>>> 516029d6
 		return nil, fmt.Errorf("invalid txn signature")
 	}
 
 	sig := make([]byte, 65)
 	copy(sig[32-len(R.Bytes()):32], R.Bytes())
 	copy(sig[64-len(S.Bytes()):64], S.Bytes())
-<<<<<<< HEAD
-	sig[64] = V
-=======
 	sig[64] = byte(V.Int64()) // here is safe to convert it since ValidateSignatureValues will validate the v value
->>>>>>> 516029d6
 
 	return sig, nil
 }
