--- conflicted
+++ resolved
@@ -3,12 +3,10 @@
 import (
 	"encoding/binary"
 	"errors"
-<<<<<<< HEAD
+	"fmt"
+	"math/big"
+
 	"github.com/umbracle/ethgo"
-=======
-	"fmt"
->>>>>>> 1d1376a7
-	"math/big"
 
 	"github.com/0xPolygon/polygon-edge/contracts/abis"
 	"github.com/0xPolygon/polygon-edge/state/runtime"
