# This file configures github.com/golangci/golangci-lint.

run:
  timeout: 3m
  tests: true
  # default is true. Enables skipping of directories:
  #   vendor$, third_party$, testdata$, examples$, Godeps$, builtin$
  skip-dirs-use-default: true

service:
  golangci-lint-version: 1.49.0

linters:
  disable-all: true
  enable:
    - whitespace # Tool for detection of leading and trailing whitespace
    - wsl # Forces you to use empty lines
    - wastedassign # Finds wasted assignment statements
    - unconvert # Unnecessary type conversions
    - tparallel # Detects inappropriate usage of t.Parallel() method in your Go test codes
    - thelper # Detects golang test helpers without t.Helper() call and checks the consistency of test helpers
    - stylecheck # Stylecheck is a replacement for golint
    - prealloc # Finds slice declarations that could potentially be pre-allocated
    - predeclared # Finds code that shadows one of Go's predeclared identifiers
    - nolintlint # Ill-formed or insufficient nolint directives
    - nlreturn # Checks for a new line before return and branch statements to increase code clarity
    - misspell # Misspelled English words in comments
    - makezero # Finds slice declarations with non-zero initial length
    - lll # Long lines
    - importas # Enforces consistent import aliases
    - gosec # Security problems
    - gofmt # Whether the code was gofmt-ed
    - goimports # Unused imports
    - goconst # Repeated strings that could be replaced by a constant
    - forcetypeassert # Finds forced type assertions
    - dogsled # Checks assignments with too many blank identifiers (e.g. x, , , _, := f())
    - dupl # Code clone detection
    - errname # Checks that sentinel errors are prefixed with the Err and error types are suffixed with the Error
    - errorlint # errorlint is a linter for that can be used to find code that will cause problems with the error wrapping scheme introduced in Go 1.13

linters-settings:
  gofmt:
    simplify: true
  goconst:
    min-len: 3
    min-occurrences: 3

issues:
  new-from-rev: origin/develop # report only new issues with reference to develop branch
  whole-files: true
  exclude-rules:
    - path: _test\.go
      linters:
        - gosec
        - unparam
        - lll
<<<<<<< HEAD
        - dupl
=======
    - path: gen_sc_data\.go
      linters:
        - wsl
        - lll
        - stylecheck
>>>>>>> 036644a0
  include:
    - EXC0012 # Exported (.+) should have comment( \(or a comment on this block\))? or be unexported
    - EXC0013 # Package comment should be of the form "(.+)...
    - EXC0014 # Comment on exported (.+) should be of the form "(.+)..."
    - EXC0015 # Should have a package comment<|MERGE_RESOLUTION|>--- conflicted
+++ resolved
@@ -54,15 +54,12 @@
         - gosec
         - unparam
         - lll
-<<<<<<< HEAD
         - dupl
-=======
     - path: gen_sc_data\.go
       linters:
         - wsl
         - lll
         - stylecheck
->>>>>>> 036644a0
   include:
     - EXC0012 # Exported (.+) should have comment( \(or a comment on this block\))? or be unexported
     - EXC0013 # Package comment should be of the form "(.+)...
